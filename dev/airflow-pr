#!/usr/bin/env python

#
# Licensed to the Apache Software Foundation (ASF) under one or more
# contributor license agreements.  See the NOTICE file distributed with
# this work for additional information regarding copyright ownership.
# The ASF licenses this file to You under the Apache License, Version 2.0
# (the "License"); you may not use this file except in compliance with
# the License.  You may obtain a copy of the License at
#
#    http://www.apache.org/licenses/LICENSE-2.0
#
# Unless required by applicable law or agreed to in writing, software
# distributed under the License is distributed on an "AS IS" BASIS,
# WITHOUT WARRANTIES OR CONDITIONS OF ANY KIND, either express or implied.
# See the License for the specific language governing permissions and
# limitations under the License.
#

# Utility for creating well-formed pull request merges and pushing them to
# Apache.
#
#   usage: ./airflow-pr    (see config env vars below)
#
# This utility assumes you already have a local Airflow git folder and that you
# have added remotes corresponding to both (i) the github apache Airflow
# mirror and (ii) the apache git repo.

# This tool is based on the Spark merge_spark_pr script:
# https://github.com/apache/spark/blob/master/dev/merge_spark_pr.py

from __future__ import print_function
import json
import os
import re
import subprocess
import sys
import textwrap

# Python 3 compatibility
try:
    import urllib2 as urllib
except ImportError:
    import urllib.request as urllib
if sys.version_info[0] == 3:
    raw_input = input

try:
    import click
except ImportError:
    print("Could not find the click library. Run 'sudo pip install click' to install.")
    sys.exit(-1)

try:
    import keyring
except ImportError:
    print("Could not find the keyring library. "
          "Run 'sudo pip install keyring' to install.")
    sys.exit(-1)

# Location of your Airflow git development area
AIRFLOW_GIT_LOCATION = os.environ.get(
    "AIRFLOW_GIT",
    os.path.dirname(os.path.dirname(os.path.realpath(__file__))))

# Remote name which points to the Gihub site
GITHUB_REMOTE_NAME = os.environ.get("GITHUB_REMOTE_NAME", "github")
# OAuth key used for issuing requests against the GitHub API. If this is not
# defined, then requests will be unauthenticated. You should only need to
# configure this if you find yourself regularly exceeding your IP's
# unauthenticated request rate limit. You can create an OAuth key at
# https://github.com/settings/tokens. This tool only requires the "public_repo"
# scope.
GITHUB_OAUTH_KEY = os.environ.get("GITHUB_OAUTH_KEY")

GITHUB_BASE = "https://github.com/apache/airflow/pull"
GITHUB_API_BASE = "https://api.github.com/repos/apache/airflow"
GITHUB_USER = 'asfgit'

JIRA_BASE = "https://issues.apache.org/jira/browse"
JIRA_API_BASE = "https://issues.apache.org/jira"
# Prefix added to temporary branches
BRANCH_PREFIX = "PR_TOOL"

TMP_CREDENTIALS = {}


class PRToolError(Exception):
    pass


def reflow(text, width=80):
    """
    Reformats text so that each line does not exceed `width` characters.

    Preserves any whitespace that follows a newline, such as paragraph breaks
    and indentation.
    """
    new_text = textwrap.dedent(text).strip()
    split = re.split('(\n+\s*)', new_text)
    paragraphs, whitespace = split[::2], split[1::2]
    reformatted = [textwrap.fill(p, width=width) for p in paragraphs]
    result = reformatted + whitespace
    result[::2] = reformatted
    result[1::2] = whitespace
    return ''.join(result)


def get_json(url):
    try:
        request = urllib.Request(url)
        if GITHUB_OAUTH_KEY:
            request.add_header('Authorization', 'token %s' % GITHUB_OAUTH_KEY)

        # decode response for Py3 compatibility
        response = urllib.urlopen(request).read().decode('utf-8')
        return json.loads(response)
    except urllib.HTTPError as e:
        if (
                "X-RateLimit-Remaining" in e.headers and
                e.headers["X-RateLimit-Remaining"] == '0'):
            click.echo(reflow(
                "Exceeded the GitHub API rate limit; set the environment "
                "variable GITHUB_OAUTH_KEY in order to make authenticated "
                "GitHub requests."))
        else:
            click.echo("Unable to fetch URL, exiting: %s" % url)
        sys.exit(-1)


def fail(msg):
    click.echo(msg)
    clean_up()
    sys.exit(-1)


def run_cmd(cmd, echo_cmd=True):
    if isinstance(cmd, list):
        if echo_cmd:
            click.echo('>> Running command: {}'.format(' '.join(cmd)))
        return subprocess.check_output(cmd).decode('utf-8').strip()
    else:
        if echo_cmd:
            click.echo('>> Running command: {}'.format(cmd))
        return subprocess.check_output(cmd.split(" ")).decode('utf-8').strip()


def continue_maybe(prompt):
    if not click.confirm(click.style(prompt, fg='blue', bold=True)):
        fail("Okay, exiting.")


def clean_up():
    if 'original_head' not in globals():
        return

    click.echo('Resetting git to remove any changes')
    run_cmd('git reset --hard')

    click.echo("Restoring head pointer to %s" % original_head)
    run_cmd("git checkout %s" % original_head)

    branches = run_cmd("git branch").replace(" ", "").split("\n")

    for branch in filter(lambda x: x.startswith(BRANCH_PREFIX), branches):
        click.echo("Deleting local branch %s" % branch)
        run_cmd("git branch -D %s" % branch)


# merge the requested PR and return the merge hash
def merge_pr(pr_num, target_ref, title, body, pr_repo_desc, local):

    pr_branch_name = "%s_MERGE_PR_%s" % (BRANCH_PREFIX, pr_num)
    target_branch_name = "%s_MERGE_PR_%s_%s" % (BRANCH_PREFIX, pr_num, target_ref.upper())
    run_cmd("git fetch %s pull/%s/head:%s" % (GITHUB_REMOTE_NAME, pr_num, pr_branch_name))
    run_cmd("git fetch %s %s:%s" % (GITHUB_REMOTE_NAME, target_ref, target_branch_name))
    run_cmd("git checkout %s" % target_branch_name)

    had_conflicts = False
    squash = click.confirm('\n'.join([
        click.style('\nDo you want to squash the PR?\n', bold=True),
        reflow(
            """
            We recommend that you do!

            Squashing will give you an opportunity to edit the new commit
            message, but the squashed commit will still be attributed to the PR
            author. GitHub will show that you merged the squash commit but will
            mark the PR as closed rather than merged (the distinction is purely
            cosmetic).

            If you don't squash, a merge commit will be created in addition to
            the PR commits, but GitHub will properly show the PR as "merged".
            We suggest you do this only if the PR commits are logically
            distinct and should remain separate.
            """),
        click.style('Squash?', fg='blue', bold=True)]),
        default=True)

    if squash:
        merge_cmd = ['git', 'merge', pr_branch_name, '--squash']
    else:
        merge_cmd = ['git', 'merge', pr_branch_name, '--no-ff', '--no-commit']
    try:
        run_cmd(merge_cmd)
    except Exception as e:
        msg = "Error merging: %s\nWould you like to manually fix-up this merge?" % e
        continue_maybe(msg)
        msg = ("Okay, please fix any conflicts and 'git add' conflicting files... " +
               "Finished?")
        continue_maybe(msg)
        had_conflicts = True

    pr_commits = get_json("{}/pulls/{}/commits".format(GITHUB_API_BASE, pr_num))

    # find all JIRA issues mentioned in the text
    all_text = title + body
    if pr_commits:
        all_text += ' '.join(c['commit']['message'] for c in pr_commits)
    all_jira_refs = standardize_jira_ref(all_text, only_jira=True)

    merge_message_flags = []

    if squash:

        # -- create commit message subject
        # if there is only one commit, take the squash commit message from it
        if len(pr_commits) == 1:
            click.echo(click.style('\n' + reflow(
                """
                This squash contains only one commit, so we will use its
                commit message for the squash commit message. We will
                automatically add references to every JIRA issue
                mentioned in the PR. You will have an opportunity to edit
                it later.
                """), bold=True))
            commit_message = pr_commits[0]['commit']['message']
            merge_message_flags.extend(["-m", commit_message])
        # if there is are multiple commits, take the squash commit message from
        # the PR title
        else:
            click.echo(click.style('\n' + reflow(
                """
                This squash contains more than one commit, so we will use
                the PR title as the squash commit subject. We will
                automatically add references to every JIRA issue mentioned in
                the PR. You will have an opportunity to edit it later.
                """), bold=True))
            merge_message_flags.extend(["-m", title])

        # add all JIRA refs to the commit subject and then standardize it
        # to get a clean reference to every JIRA issue mentioned in the PR
        first_commit_msg = merge_message_flags[-1].split('\n')
        first_commit_msg[0] = standardize_jira_ref(
            first_commit_msg[0] + all_jira_refs)
        if not re.findall("AIRFLOW-[0-9]{1,6}", first_commit_msg[0]):
            continue_maybe(click.style('\n' + reflow(
                """
                This PR doesn't reference any JIRA issues!!

                Are you sure you want to continue?
                """), fg='red', bold=True))
        merge_message_flags[-1] = '\n'.join(first_commit_msg)

        # -- Note conflicts
        if had_conflicts:
            committer_name = run_cmd(
                "git config --get user.name", echo_cmd=False)
            committer_email = run_cmd(
                "git config --get user.email", echo_cmd=False)
            message = (
                'This patch had conflicts when merged, resolved by '
                'Committer: %s <%s>' % (committer_name, committer_email))
            merge_message_flags.extend(["-m", message])

        # -- Add PR body to commit message
        msg = click.style(
            '\nWould you like to include the PR body in the squash '
            'commit message?',
            fg='blue', bold=True)
        if body and click.confirm(msg, default=False, prompt_suffix=''):
            # We remove @ symbols from the body to avoid triggering e-mails
            # to people every time someone creates a public fork of Airflow.
            merge_message_flags += ["-m", body.replace("@", "")]

        # -- add individual commit messages to squash commit
        if len(pr_commits) > 1:
            m = click.style(
                'Would you like to include the individual commit messages '
                'in the squash commit message?',
                fg='blue', bold=True)
            if pr_commits and click.confirm(m, default=True, prompt_suffix=''):
                for commit in pr_commits:
                    merge_message_flags.extend(
                        ['-m', commit['commit']['message']])

        # The string "Closes #%s" string is required for GitHub to correctly
        # close the PR. GitHub will mark the PR as closed, not merged
        close_msg = "closes #{}".format(pr_num)
        merge_message_flags.extend(["-m", "{} from {}".format(
            close_msg.capitalize(), pr_repo_desc)])

        # -- set authors and add authors to commit message
        commit_authors = run_cmd(
            ['git', 'log', 'HEAD..{}'.format(pr_branch_name),
             '--pretty=format:%an <%ae>'], echo_cmd=False).split("\n")
        distinct_authors = sorted(
            set(commit_authors),
            key=lambda x: commit_authors.count(x),
            reverse=True)
        primary_author = click.prompt(
            click.style(
                'Enter the primary author in the format of \"name <email>\"',
                fg='blue', bold=True),
            default=distinct_authors[0])
        if primary_author == "":
            primary_author = distinct_authors[0]

        merge_message_flags.append(u'--author="{}"'.format(primary_author))

    else:
        # This will mark the PR as merged
        merge_message_flags.extend([
            '-m',
            'Merge pull request #{} from {}'.format(pr_num, pr_repo_desc)])

    # reflow commit message
    seen_first_line = False
    for i in range(1, len(merge_message_flags)):
        if merge_message_flags[i - 1] == '-m':
            # let the first line be as long as the user wants
            if not seen_first_line:
                if '\n\n' in merge_message_flags[i]:
                    title, body = merge_message_flags[i].split('\n\n', 1)
                    body = reflow(body, 50)
                    merge_message_flags[i] = title + '\n\n' + body
                seen_first_line = True
            else:
                merge_message_flags[i] = reflow(merge_message_flags[i], 50)

    run_cmd(['git', 'commit'] + merge_message_flags, echo_cmd=False)

    if squash:
        # -- ask user to edit commit message
        click.echo(click.style('\n=== Current Squash Commit ===', bold=True))
        click.echo(run_cmd('git log -1 --pretty=%B', echo_cmd=False))
        click.echo(click.style('=== End of Squash Commit ===\n', bold=True))
        msg = reflow(
            """
            If you would like to edit the commit message, open a new
            terminal and run:

                git commit --amend

            When you have finished, return here and press any key to
            continue.
            """)
        click.pause(click.style(msg, fg='blue', bold=True))

        # The user might have removed "Closes #XXXX" from the commit message
        # so we add it back to make sure GitHub closes the PR.
        commit_msg = run_cmd('git log -1 --pretty=%B', echo_cmd=False)
        if close_msg not in commit_msg.lower():
            click.echo(reflow("""
                Your commit message does not contain the phrase "{}".
                Without it, GitHub can\'t link this commit to the PR. We
                will automatically add it to the end of your commit
                message.""".format(close_msg)))
            commit_flags = []
            commit_flags.append('--author="{}"'.format(primary_author))
            commit_flags.extend(['-m', commit_msg])
            commit_flags.extend(
                ["-m", "{} from {}".format(
                    close_msg.capitalize(), pr_repo_desc)])
            run_cmd('git reset --soft HEAD~1', echo_cmd=False)
            run_cmd(['git', 'commit'] + commit_flags, echo_cmd=False)

    if local:
        msg = '\n' + reflow("""
            The PR has been merged locally in branch {}.
            You may leave this program running while you work on it. When
            you are finished, press any key to delete the PR branch and
            restore your original environment.
            """.format(target_branch_name))

        click.pause(click.style(msg, fg='blue', bold=True))

        clean_up()
        return
    else:
        continue_maybe(
            '\n\nThe local merge is complete ({}).\n'.format(
                target_branch_name) +
            click.style(
                'Push to Gitbox ({})?'.format(GITHUB_REMOTE_NAME), 'red'))

    try:
        run_cmd('git push %s %s:%s' % (
            GITHUB_REMOTE_NAME, target_branch_name, target_ref))
    except Exception as e:
        clean_up()
        fail("Exception while pushing: %s" % e)

    merge_hash = run_cmd("git rev-parse %s" % target_branch_name)[:8]
    clean_up()
    click.echo("Pull request #%s merged!" % pr_num)
    click.echo("Merge hash: %s" % merge_hash)
    return merge_hash


def cherry_pick(pr_num, merge_hash, default_branch):
    pick_ref = click.prompt(click.style(
        "Enter a branch name (or press enter to use %s): " % default_branch,
        fg='blue', bold=True))
    if pick_ref == "":
        pick_ref = default_branch

    pick_branch_name = "%s_PICK_PR_%s_%s" % (
        BRANCH_PREFIX, pr_num, pick_ref.upper())

    run_cmd("git fetch %s %s:%s" % (
        GITHUB_REMOTE_NAME, pick_ref, pick_branch_name))
    run_cmd("git checkout %s" % pick_branch_name)

    try:
        run_cmd("git cherry-pick -sx %s" % merge_hash)
    except Exception as e:
        msg = (
            "Error cherry-picking: {}\n"
            "Would you like to manually fix-up this merge?".format(e))
        continue_maybe(msg)
        msg = (
            "Okay, please fix any conflicts and finish the cherry-pick. "
            "Finished?")
        continue_maybe(msg)

    continue_maybe("Pick complete (local ref %s). Push to %s?" % (
        pick_branch_name, GITHUB_REMOTE_NAME))

    try:
        run_cmd(
            'git push %s %s:%s' % (
                GITHUB_REMOTE_NAME, pick_branch_name, pick_ref))
    except Exception as e:
        clean_up()
        fail("Exception while pushing: %s" % e)

    pick_hash = run_cmd("git rev-parse %s" % pick_branch_name)[:8]
    clean_up()

    click.echo("Pull request #%s picked into %s!" % (pr_num, pick_ref))
    click.echo("Pick hash: %s" % pick_hash)
    return pick_ref


def fix_version_from_branch(branch, versions):
    # Note: Assumes this is a sorted (newest->oldest) list of un-released
    # versions
    if branch == "master":
        return versions[0]
    else:
        # TODO adopt a release scheme with branches. Spark uses branch-XX.
        branch_ver = branch.replace("branch-", "")
        versions = list(filter(
            lambda x: x.name.startswith(branch_ver), versions))
        if versions:
            return versions[-1]


def register(username, password):
    """ Use this function to register a JIRA account in your OS' keyring """
    keyring.set_password('airflow-pr', 'username', username)
    keyring.set_password('airflow-pr', 'password', password)


def validate_jira_id(jira_id):
    if not jira_id:
        return
    elif isinstance(jira_id, int):
        return 'AIRFLOW-{}'.format(abs(jira_id))

    # first look for AIRFLOW-X
    ids = re.findall("AIRFLOW-[0-9]{1,6}", jira_id)
    if len(ids) > 1:
        raise click.UsageError('Found multiple issue ids: {}'.format(ids))
    elif len(ids) == 1:
        jira_id = ids[0]
    elif not ids:
        # if we don't find AIRFLOW-X, see if jira_id is an int
        try:
            jira_id = 'AIRFLOW-{}'.format(abs(int(jira_id)))
        except ValueError:
            raise click.UsageError(
                'JIRA id must be an integer or have the form AIRFLOW-X')

    return jira_id


def resolve_jira_issues_loop(comment=None, merge_branches=None):
    """
    Resolves a JIRA issue, then asks the user if he/she would like to close
    another one. Repeats until the user indicates they are finished.
    """
    while True:
        try:
            resolve_jira_issue(
                comment=comment,
                jira_id=None,
                merge_branches=merge_branches)
        except PRToolError as e:
            click.echo("PR Tool Error: {}".format(e))
            sys.exit(-1)
        except Exception as e:
            click.echo("ERROR: {}".format(e))

        if not click.confirm(click.style(
                'Would you like to resolve another JIRA issue?',
                fg='blue', bold=True)):
            return


def resolve_jira_issue(comment=None, jira_id=None, merge_branches=None):
    """
    Resolves a JIRA issue

    comment: a comment for the issue. The user will always be prompted for one;
        if provided, this will be the default.

    jira_id: an Airflow JIRA id, either an integer or a string with the form
        AIRFLOW-X. If not provided, the user will be prompted to provide one.
    """
    try:
        import jira.client
    except ImportError:
        raise PRToolError(
            "Could not find jira-python library; exiting. Run "
            "'sudo pip install jira' to install.")

    if merge_branches is None:
        merge_branches = []

    # ASF JIRA username
    JIRA_USERNAME = os.environ.get("JIRA_USERNAME", '')
    if not JIRA_USERNAME:
        JIRA_USERNAME = TMP_CREDENTIALS.get('JIRA_USERNAME', '')
    if not JIRA_USERNAME:
        JIRA_USERNAME = keyring.get_password("airflow-pr", "username")
        if JIRA_USERNAME:
            click.echo("Obtained jira username from keyring. To reset remove it there")

    # ASF JIRA password
    JIRA_PASSWORD = os.environ.get("JIRA_PASSWORD", '')
    if not JIRA_PASSWORD:
        JIRA_PASSWORD = TMP_CREDENTIALS.get('JIRA_PASSWORD', '')

    if not JIRA_USERNAME:
        JIRA_USERNAME = click.prompt(
            click.style('Username for Airflow JIRA', fg='blue', bold=True),
            type=str)
        click.echo(
            'Set a JIRA_USERNAME env var to avoid this prompt in the future.')
        TMP_CREDENTIALS['JIRA_USERNAME'] = JIRA_USERNAME
    if JIRA_USERNAME and not JIRA_PASSWORD:
        JIRA_PASSWORD = keyring.get_password("airflow-pr", 'password')
        if JIRA_PASSWORD:
            click.echo("Obtained password from keyring. To reset remove it there.")
    if not JIRA_PASSWORD:
        JIRA_PASSWORD = click.prompt(
            click.style('Password for Airflow JIRA', fg='blue', bold=True),
            type=str,
            hide_input=True)
        if JIRA_USERNAME and JIRA_PASSWORD:
            if click.confirm(click.style("Would you like to store your password "
                                         "in your keyring?", fg='blue', bold=True)):
                register(JIRA_USERNAME, JIRA_PASSWORD)
        TMP_CREDENTIALS['JIRA_PASSWORD'] = JIRA_PASSWORD

    try:
        asf_jira = jira.client.JIRA(
            {'server': JIRA_API_BASE},
            basic_auth=(JIRA_USERNAME, JIRA_PASSWORD))
    except:
        raise ValueError('Could not log in to JIRA!')

    if jira_id is None:
        jira_id = click.prompt(click.style(
            'Enter an Airflow JIRA id', fg='blue', bold=True),
            value_proc=validate_jira_id)
    else:
        jira_id = validate_jira_id(jira_id)

    try:
        issue = asf_jira.issue(jira_id)
    except Exception as e:
        raise ValueError(
            "ASF JIRA could not find issue {}\n{}".format(jira_id, e))

    cur_status = issue.fields.status.name
    cur_summary = issue.fields.summary
    cur_assignee = issue.fields.assignee
    if cur_assignee is None:
        cur_assignee = "NOT ASSIGNED!!!"
    else:
        cur_assignee = cur_assignee.displayName

    # check if issue was already closed
    if cur_status == "Resolved" or cur_status == "Closed":
        click.echo("JIRA issue {} already has status '{}'".format(
            jira_id, cur_status))
        return

    click.echo(click.style("\n === JIRA %s ===" % jira_id, bold=True))
    click.echo(
        "summary:\t%s\nassignee:\t%s\nstatus:\t\t%s\nurl:\t\t%s/%s\n" % (
            cur_summary, cur_assignee, cur_status, JIRA_BASE, jira_id))
    if not click.confirm(click.style(
            'Proceed with {}?'.format(jira_id), fg='blue', bold=True)):
        return

    if comment is None:
        comment = click.prompt(
            click.style(
                'Please enter a comment to explain why this issue '
                'is being closed',
                fg='blue', bold=True),
            default='',
            show_default=False)

    versions = asf_jira.project_versions("AIRFLOW")
    versions = sorted(versions, key=lambda x: x.name, reverse=True)
    versions = filter(lambda x: x.raw['released'] is False, versions)
    # Consider only x.y.z versions
    versions = list(filter(
        lambda x: re.match('\d+\.\d+\.\d+', x.name), versions))

    if versions:
        default_fix_versions = map(
            lambda x: fix_version_from_branch(x, versions), merge_branches)
        default_fix_versions = [v.name for v in default_fix_versions if v]
    else:
        default_fix_versions = []

    # TODO Airflow versions vary from two to four decimal places (2.0, 1.7.1.3)
    # The following logic can be reintroduced if/when a standard emerges.

    # for v in default_fix_versions:

    #     Handles the case where we have forked a release branch but not yet
    #     made the release. In this case, if the PR is committed to the master
    #     branch and the release branch, we only consider the release branch to
    #     be the fix version. E.g. it is not valid to have both 1.1.0 and 1.0.0
    #     as fix versions.

    #     (major, minor, patch) = v.split(".")
    #     if patch == "0":
    #         previous = "%s.%s.%s" % (major, int(minor) - 1, 0)
    #         if previous in default_fix_versions:
    #             default_fix_versions = list(filter(
    #                 lambda x: x != v, default_fix_versions))
    default_fix_versions = ",".join(default_fix_versions)

    fix_versions = click.prompt(
        click.style(
            "Enter comma-separated fix version(s)", fg='blue', bold=True),
        default=default_fix_versions)
    if fix_versions == "":
        fix_versions = default_fix_versions
    fix_versions = fix_versions.replace(" ", "").split(",")
    if fix_versions == ['']:
        fix_versions = None

    def get_version_json(version_str):
        version_list = list(filter(lambda v: v.name == version_str, versions))
        if version_list:
            return version_list[0].raw
        else:
            return ''

    if fix_versions and fix_versions != ['']:
        jira_fix_versions = list(map(get_version_json, fix_versions))
    else:
        jira_fix_versions = None

    action = list(filter(
        lambda a: a['name'] == 'Resolve Issue',
        asf_jira.transitions(jira_id)))[0]
    resolution = list(filter(
        lambda r: r.raw['name'] == "Fixed",
        asf_jira.resolutions()))[0]
    asf_jira.transition_issue(
        jira_id,
        action["id"],
        fixVersions=jira_fix_versions,
        comment=comment or None,
        resolution={'id': resolution.raw['id']})

    click.echo("Successfully resolved {id}{fv}!".format(
        id=jira_id,
        fv=' with fix versions={}'.format(fix_versions) if fix_versions else ''
    ))


def standardize_jira_ref(text, only_jira=False):
    """
    Standardize the [AIRFLOW-XXXXX] [MODULE] prefix
    Converts "[AIRFLOW-XXX][mllib] Issue", "[MLLib] AIRFLOW-XXX. Issue" or
    "AIRFLOW XXX [MLLIB]: Issue" to "[AIRFLOW-XXX][MLLIB] Issue"

    >>> standardize_jira_ref("[AIRFLOW-5821] [SQL] ParquetRelation2 CTAS should check if delete is successful")
    '[AIRFLOW-5821][SQL] ParquetRelation2 CTAS should check if delete is successful'
    >>> standardize_jira_ref("[AIRFLOW-4123][Project Infra][WIP]: Show new dependencies added in pull requests")
    '[AIRFLOW-4123][PROJECT INFRA][WIP] Show new dependencies added in pull requests'
    >>> standardize_jira_ref("[MLlib] Airflow  5954: Top by key")
    '[AIRFLOW-5954][MLLIB] Top by key'
    >>> standardize_jira_ref("[AIRFLOW-979] a LRU scheduler for load balancing in TaskSchedulerImpl")
    '[AIRFLOW-979] a LRU scheduler for load balancing in TaskSchedulerImpl'
    >>> standardize_jira_ref("AIRFLOW-1094 Support MiMa for reporting binary compatibility across versions.")
    '[AIRFLOW-1094] Support MiMa for reporting binary compatibility across versions.'
    >>> standardize_jira_ref("[WIP]  [AIRFLOW-1146] Vagrant support for Spark")
    '[AIRFLOW-1146][WIP] Vagrant support for Spark'
    >>> standardize_jira_ref("AIRFLOW-1032. If Yarn app fails before registering, app master stays aroun...")
    '[AIRFLOW-1032] If Yarn app fails before registering, app master stays aroun...'
    >>> standardize_jira_ref("[AIRFLOW-6250][AIRFLOW-6146][AIRFLOW-5911][SQL] Types are now reserved words in DDL parser.")
    '[AIRFLOW-6250][AIRFLOW-6146][AIRFLOW-5911][SQL] Types are now reserved words in DDL parser.'
    >>> standardize_jira_ref("Additional information for users building from source code")
    'Additional information for users building from source code'
    >>> standardize_jira_ref('AIRFLOW 35 AIRFLOW--36 AIRFLOW  37 test', only_jira=True)
    '[AIRFLOW-35][AIRFLOW-36][AIRFLOW-37]'
    """  # noqa
    jira_refs = []
    components = []

    pattern = re.compile(r'([\[]*AIRFLOW[-\s]*[0-9]{1,6}[\]]*)', re.IGNORECASE)
    for ref in pattern.findall(text):

        orig_ref = ref
        if not re.findall("[AIRFLOW-[0-9]{1,6}]", ref):
            # convert to uppercase
            ref = ref.upper()
            # replace 0+ spaces with a dash
            ref = re.sub(r'(AIRFLOW)[-\s]*([0-9]{1,6})', r'\1-\2', ref.upper())

            # and add brackets if needed
            if not ref.startswith('['):
                ref = '[' + ref
            if not ref.endswith(']'):
                ref = ref + ']'

        jira_refs.append(ref)
        text = text.replace(orig_ref, '')

    # Extract Airflow component(s):
    # Look for alphanumeric chars, spaces, dashes, periods, and/or commas
    pattern = re.compile(r'(\[[\w\s,-\.]+\])', re.IGNORECASE)
    for component in pattern.findall(text):
        components.append(component.upper())
        text = text.replace(component, '')

    # Cleanup any remaining symbols:
    pattern = re.compile(r'^\W+(.*)', re.IGNORECASE)
    if pattern.search(text) is not None:
        text = pattern.search(text).groups()[0]

    def unique(seq):
        new_seq = []
        for s in seq:
            if s not in new_seq:
                new_seq.append(s)
        return new_seq

    # Assemble full text (JIRA ref(s), module(s), remaining text)
    clean_text = ''.join(unique(jira_refs)).strip()
    if not only_jira:
        clean_text += (
            ''.join(unique(components)).strip() + " " + text.strip())

    # Replace multiple spaces with a single space, e.g. if no jira refs
    # and/or components were included
    clean_text = re.sub(r'\s+', ' ', clean_text.strip())

    return clean_text


def get_current_ref():
    ref = run_cmd("git rev-parse --abbrev-ref HEAD")
    if ref == 'HEAD':
        # The current ref is a detached HEAD, so grab its SHA.
        return run_cmd("git rev-parse HEAD")
    else:
        return ref


def main(pr_num, local=False):
    """
    Utility for creating well-formed pull request merges and pushing them
    to Apache.

    This tool assumes you already have a local Airflow git folder and that you
    have added remotes corresponding to both (i) the github apache Airflow
    mirror and (ii) the apache git repo.

    To configure the tool, set the following env vars:
    - AIRFLOW_GIT
        The location of your Airflow git development area (defaults to the
        current working directory)

    - GITHUB_REMOTE_NAME
        GitHub remote name (defaults to "github")

    - JIRA_USERNAME
        ASF JIRA username for automatically closing JIRA issues. Users will be
        prompted if it is not set.

    - JIRA_PASSWORD
        ASF JIRA password for automatically closing JIRA issues. Users will be
        prompted if it is not set.

    - GITHUB_OAUTH_KEY
        Only required if you are exceeding the rate limit for a single IP
        address.
    """
    global original_head

    os.chdir(AIRFLOW_GIT_LOCATION)
    original_head = get_current_ref()

    branches = get_json("%s/branches" % GITHUB_API_BASE)
    branch_names = filter(
        lambda x: x.startswith("branch-"), [x['name'] for x in branches])
    # Assumes branch names can be sorted lexicographically
    latest_branch = sorted(branch_names, reverse=True)
    if latest_branch:
        latest_branch = latest_branch[0]
    else:
        latest_branch = ''

    if not pr_num:
        pr_num = click.prompt(
            click.style(
                "Please enter the number of the pull request you'd "
                "like to work with",
                fg='blue', bold=True),
            type=int)
    else:
        click.echo('Working with pull request {}'.format(pr_num))

    pr = get_json("{}/pulls/{}".format(GITHUB_API_BASE, pr_num))

    url = pr["url"]

    # Decide whether to use the modified title or not
    modified_title = standardize_jira_ref(pr["title"])
    if modified_title != pr["title"]:
        click.echo("I've re-written the title to match the standard format:")
        click.echo("Original: %s" % pr["title"])
        click.echo("Modified: %s" % modified_title)
        result = click.confirm(click.style(
            "Would you like to use the modified title?", fg='blue', bold=True))
        if result:
            title = modified_title
            click.echo("Using modified title:")
        else:
            title = pr["title"]
            click.echo("Using original title:")
        click.echo(title)
    else:
        title = pr["title"]

    body = pr["body"]
    target_ref = pr["base"]["ref"]
    user_login = pr["user"]["login"]
    base_ref = pr["head"]["ref"]
    pr_repo_desc = "%s/%s" % (user_login, base_ref)

    if not bool(pr["mergeable"]):
        msg = ('Pull request {} is not mergeable in its current form.\n'
               'Continue anyway? (experts only!)'.format(pr_num))
        continue_maybe(msg)

    click.echo(click.style("\n=== Pull Request #%s ===" % pr_num, bold=True))
    click.echo("title:\t%s\nsource:\t%s\ntarget:\t%s\nurl:\t%s\n" % (
        title, pr_repo_desc, target_ref, url))
    continue_maybe("Proceed with pull request #{}?".format(pr_num))

    merged_refs = [target_ref]

    merge_hash = merge_pr(pr_num, target_ref, title, body, pr_repo_desc, local)

    if local:
        return

    msg = "Would you like to pick {} into another branch?".format(merge_hash)
    while click.confirm(click.style(msg, fg='blue', bold=True)):
        merged_refs = merged_refs + [
            cherry_pick(pr_num, merge_hash, latest_branch)]

    jira_ids = set(re.findall("AIRFLOW-[0-9]{1,6}", title + body) or [None])

    msg = reflow(
        """
        We found {n} JIRA issue{s} referenced in the PR. Would you
        like to update{it}{them} any other JIRA issues?
        """.format(
            n=len(jira_ids) if jira_ids else 'no',
            s='s' if len(jira_ids) != 1 else '',
            it=' it or' if len(jira_ids) == 1 else '',
            them=' them or' if len(jira_ids) > 1 else ''))
    if not click.confirm(click.style(msg, fg='blue', bold=True), default=True):
        fail("Okay, exiting.")

    jira_comment = "Issue resolved by pull request #{}\n[{}/{}]".format(
        pr_num, GITHUB_BASE, pr_num)

    for jira_id in set(jira_ids):
        resolve_jira_issue(
            jira_id=jira_id,
            comment=jira_comment,
            merge_branches=merged_refs)

    if not jira_ids or click.confirm(click.style(
            'Would you like to resolve another JIRA issue?',
            fg='blue', bold=True)):
        resolve_jira_issues_loop(
            comment=jira_comment,
            merge_branches=merged_refs)


@click.group()
def cli():
    r"""
    This tool should be used by Airflow committers to test PRs, merge them
    into the master branch, and close related JIRA issues.

    Before you begin, make sure you have created the 'github' git remote. You
    can use the "setup_git_remotes" command to do this automatically. If you do
    not want to use these remote names, you can tell the PR tool by setting the
    appropriate environment variable. For more information, run:

        airflow-pr merge --help
    """
    os.chdir(AIRFLOW_GIT_LOCATION)
    status = run_cmd('git status --porcelain', echo_cmd=False)
    if status:
        msg = (
            'You have uncommitted changes in this branch. Running this tool\n'
            'will delete them permanently. Continue?')
        if click.confirm(click.style(msg, fg='red', bold=True)):
            run_cmd('git reset --hard', echo_cmd=False)
        else:
            sys.exit(-1)


@cli.command(short_help='Merge a GitHub PR into Airflow master')
@click.argument('pr_num', default=0)
def merge(pr_num):
    """
    Utility for creating well-formed pull request merges and pushing them
    to Gitbox (a.k.a. GitHub), as well as closing JIRA issues.

    This tool assumes you already have a local Airflow git folder and that you
    have added remote corresponding to the github apache Airflow repo.

    To configure the tool, set the following env vars:
    - AIRFLOW_GIT
        The location of your Airflow git development area (defaults to the
        current working directory)

    - GITHUB_REMOTE_NAME
        GitHub remote name (defaults to "github")

    - JIRA_USERNAME
        ASF JIRA username for automatically closing JIRA issues. Users will be
        prompted if it is not set.

    - JIRA_PASSWORD
        ASF JIRA password for automatically closing JIRA issues. Users will be
        prompted if it is not set.

    - GITHUB_OAUTH_KEY
        Only required if you are exceeding the rate limit for a single IP
        address.
    """
    main(pr_num, local=False)


@cli.command(short_help='Clone a GitHub PR locally for testing (no push)')
@click.argument('pr_num', default=0)
def work_local(pr_num):
    """
    Clones a PR locally for testing, imitating a full merge workflow, but does
    not push the changes to Airflow master. Instead, the program will pause
    once the local merge is complete, allowing the user to explore any changes.
    Once finished, the program will delete the merge and restore the original
    environment.
    """
    main(pr_num, local=True)


@cli.command(short_help='Close a JIRA issue (without merging a PR)')
def close_jira():
    """
    This command runs only the JIRA part of the PR tool; it doesn't do any
    merging at all.
    """
    resolve_jira_issues_loop()


@cli.command(short_help='Set up default git remotes')
def setup_git_remotes():
    click.echo(reflow("""
        This command will create git remotes to mirror the following
        structure. If you do not want to use these names, you must set the
        GITHUB_REMOTE_NAME environment variable:

          git remote -v
<<<<<<< HEAD
          github https://github.com/apache/incubator-airflow.git (fetch)
          github https://github.com/apache/incubator-airflow.git (push)
=======
          github https://github.com/apache/airflow.git (fetch)
          github https://github.com/apache/airflow.git (push)
>>>>>>> cb8b2a1d

        If these remotes already exist, the tool will display an error.
        """))
    continue_maybe('Do you want to continue?')

    error = False
    try:
<<<<<<< HEAD
        run_cmd('git remote add github git@github.com:apache/incubator-airflow.git')
=======
        run_cmd('git remote add github https://github.com/apache/airflow.git')
>>>>>>> cb8b2a1d
    except:
        click.echo(click.style(reflow(
            '>>ERROR: Could not create github remote. If it already exists, '
            'run `git remote remove github` to delete it.', fg='red')))
        error = True
    if not error:
        click.echo('Done setting up git remotes. Run git remote -v to see them.')


if __name__ == "__main__":
    import doctest
    (failure_count, test_count) = doctest.testmod()
    if failure_count:
        exit(-1)
    try:
        cli()
    except:
        clean_up()
        raise<|MERGE_RESOLUTION|>--- conflicted
+++ resolved
@@ -1013,13 +1013,8 @@
         GITHUB_REMOTE_NAME environment variable:
 
           git remote -v
-<<<<<<< HEAD
-          github https://github.com/apache/incubator-airflow.git (fetch)
-          github https://github.com/apache/incubator-airflow.git (push)
-=======
           github https://github.com/apache/airflow.git (fetch)
           github https://github.com/apache/airflow.git (push)
->>>>>>> cb8b2a1d
 
         If these remotes already exist, the tool will display an error.
         """))
@@ -1027,11 +1022,7 @@
 
     error = False
     try:
-<<<<<<< HEAD
-        run_cmd('git remote add github git@github.com:apache/incubator-airflow.git')
-=======
         run_cmd('git remote add github https://github.com/apache/airflow.git')
->>>>>>> cb8b2a1d
     except:
         click.echo(click.style(reflow(
             '>>ERROR: Could not create github remote. If it already exists, '
