--- conflicted
+++ resolved
@@ -657,9 +657,7 @@
     check_docker_is_running(verbose=verbose)
     check_docker_version(verbose=verbose)
     check_docker_compose_version(verbose=verbose)
-<<<<<<< HEAD
     check_docker_context(verbose=verbose)
-=======
 
 
 def get_docker_syntax_version() -> str:
@@ -700,5 +698,4 @@
             f"[error]Error {warm_up_command_result.returncode} when warming up builder:"
             f" {warm_up_command_result.stdout} {warm_up_command_result.stderr}"
         )
-        sys.exit(warm_up_command_result.returncode)
->>>>>>> 6621f685
+        sys.exit(warm_up_command_result.returncode)