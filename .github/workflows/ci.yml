--- conflicted
+++ resolved
@@ -1050,80 +1050,6 @@
       needs.build-info.outputs.needs-helm-tests == 'true' &&
       needs.build-info.outputs.default-branch == 'main' &&
       needs.build-info.outputs.latest-versions-only != 'true'
-<<<<<<< HEAD
-    steps:
-      - name: Cleanup repo
-        run: docker run -v "${GITHUB_WORKSPACE}:/workspace" -u 0:0 bash -c "rm -rf /workspace/*"
-      - name: "Checkout ${{ github.ref }} ( ${{ github.sha }} )"
-        uses: actions/checkout@v4
-        with:
-          persist-credentials: false
-      - name: >
-          Prepare breeze & CI image: ${{needs.build-info.outputs.default-python-version}}:${{env.IMAGE_TAG}}
-        uses: ./.github/actions/prepare_breeze_and_image
-      - name: "Helm Unit Tests: ${{ matrix.helm-test-package }}"
-        run: breeze testing helm-tests --helm-test-package "${{ matrix.helm-test-package }}"
-
-  tests-helm-release:
-    timeout-minutes: 80
-    name: "Release Helm"
-    runs-on: ${{fromJSON(needs.build-info.outputs.runs-on)}}
-    needs: [build-info]
-    env:
-      RUNS_ON: "${{needs.build-info.outputs.runs-on}}"
-      PYTHON_MAJOR_MINOR_VERSION: "${{needs.build-info.outputs.default-python-version}}"
-    if: >
-      needs.build-info.outputs.needs-helm-tests == 'true' && needs.build-info.outputs.default-branch == 'main'
-    steps:
-      - name: Cleanup repo
-        run: docker run -v "${GITHUB_WORKSPACE}:/workspace" -u 0:0 bash -c "rm -rf /workspace/*"
-      - name: "Checkout ${{ github.ref }} ( ${{ github.sha }} )"
-        uses: actions/checkout@v4
-        with:
-          persist-credentials: false
-      - name: "Install Breeze"
-        uses: ./.github/actions/breeze
-        with:
-          python-version: ${{ needs.build-info.outputs.breeze-python-version }}
-      - name: Setup git for tagging
-        run: |
-          git config --global user.email "name@example.com"
-          git config --global user.name "Your Name"
-      - name: "Remove old artifacts"
-        run: rm -rf dist/*
-      - name: "Setup k8s/helm environment"
-        run: breeze k8s setup-env
-      - name: "Install helm gpg plugin"
-        run: >
-          breeze k8s shell -c "helm plugin install https://github.com/technosophos/helm-gpg
-          --version 6303407eb63deaeb1b2f24de611e3468a27ec05b" || true
-      - name: "Helm release tarball"
-        run: >
-          breeze release-management prepare-helm-chart-tarball --ignore-version-check --override-tag
-          --skip-tag-signing --version 0.0.0 --version-suffix dev0
-      - name: Generate GPG key for signing
-        # Sometimes the key will be already added to the keyring, so we ignore the error
-        run: gpg --batch --passphrase '' --quick-gen-key dev@airflow.apache.org default default || true
-      - name: "Helm release package"
-        run: >
-          breeze release-management prepare-helm-chart-package --sign-email dev@airflow.apache.org
-      - name: "Sign artifacts for ASF distribution"
-        run: ./dev/sign.sh dist/airflow-*.tgz dist/airflow-*-source.tar.gz
-        env:
-          SIGN_WITH: dev@airflow.apache.org
-      - name: "Test helm chart issue generation automatically"
-        run: >
-          breeze release-management generate-issue-content-helm-chart
-          --previous-release helm-chart/1.6.0 --current-release helm-chart/1.8.0
-      - name: "Upload Helm artifacts"
-        uses: actions/upload-artifact@v4
-        with:
-          name: Helm artifacts
-          path: ./dist/airflow-*
-          retention-days: 7
-          if-no-files-found: error
-=======
->>>>>>> 0727d0e6
 
   tests-postgres:
     timeout-minutes: 130
