#!/usr/bin/env bash
#
#  Licensed to the Apache Software Foundation (ASF) under one   *
#  or more contributor license agreements.  See the NOTICE file *
#  distributed with this work for additional information        *
#  regarding copyright ownership.  The ASF licenses this file   *
#  to you under the Apache License, Version 2.0 (the            *
#  "License"); you may not use this file except in compliance   *
#  with the License.  You may obtain a copy of the License at   *
#                                                               *
#    http://www.apache.org/licenses/LICENSE-2.0                 *
#                                                               *
#  Unless required by applicable law or agreed to in writing,   *
#  software distributed under the License is distributed on an  *
#  "AS IS" BASIS, WITHOUT WARRANTIES OR CONDITIONS OF ANY       *
#  KIND, either express or implied.  See the License for the    *
#  specific language governing permissions and limitations      *
#  under the License.

cd /usr/local/lib/python2.7/dist-packages/airflow && \
cp -R example_dags/* /root/airflow/dags/ && \
<<<<<<< HEAD
python /tmp/airflow-init-db-env.py && \
=======
cp -R contrib/example_dags/example_kubernetes_*.py /root/airflow/dags/ && \
>>>>>>> ddaef99b
airflow initdb && \
alembic upgrade heads && \
(airflow users --create --username airflow --lastname airflow --firstname jon --email airflow@apache.org --role Admin --password airflow || true) && \
echo "retrieved from mount" > /root/test_volume/test.txt<|MERGE_RESOLUTION|>--- conflicted
+++ resolved
@@ -19,11 +19,8 @@
 
 cd /usr/local/lib/python2.7/dist-packages/airflow && \
 cp -R example_dags/* /root/airflow/dags/ && \
-<<<<<<< HEAD
+cp -R contrib/example_dags/example_kubernetes_*.py /root/airflow/dags/ && \
 python /tmp/airflow-init-db-env.py && \
-=======
-cp -R contrib/example_dags/example_kubernetes_*.py /root/airflow/dags/ && \
->>>>>>> ddaef99b
 airflow initdb && \
 alembic upgrade heads && \
 (airflow users --create --username airflow --lastname airflow --firstname jon --email airflow@apache.org --role Admin --password airflow || true) && \
