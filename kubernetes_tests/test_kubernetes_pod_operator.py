--- conflicted
+++ resolved
@@ -30,12 +30,8 @@
 
 import pendulum
 import pytest
-<<<<<<< HEAD
 from kubernetes import client
-from kubernetes.client import models as k8s
-=======
 from kubernetes.client import V1EnvVar, V1PodSecurityContext, V1SecurityContext, models as k8s
->>>>>>> 46ffc259
 from kubernetes.client.api_client import ApiClient
 from kubernetes.client.rest import ApiException
 from pytest import param
