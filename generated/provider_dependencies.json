{
  "airbyte": {
    "deps": [
      "apache-airflow-providers-http",
      "apache-airflow>=2.4.0"
    ],
    "cross-providers-deps": [
      "http"
    ],
    "excluded-python-versions": []
  },
  "alibaba": {
    "deps": [
      "alibabacloud_adb20211201>=1.0.0",
      "alibabacloud_tea_openapi>=0.3.7",
      "apache-airflow>=2.4.0",
      "oss2>=2.14.0"
    ],
    "cross-providers-deps": [],
    "excluded-python-versions": []
  },
  "amazon": {
    "deps": [
      "apache-airflow-providers-common-sql>=1.3.1",
      "apache-airflow-providers-http",
      "apache-airflow>=2.4.0",
      "asgiref",
      "asgiref",
      "boto3>=1.24.0",
      "jsonpath_ng>=1.5.3",
      "mypy-boto3-appflow>=1.28.16",
      "mypy-boto3-rds>=1.24.0",
      "mypy-boto3-redshift-data>=1.24.0",
      "mypy-boto3-s3>=1.24.0",
      "redshift_connector>=2.0.888",
      "sqlalchemy_redshift>=0.8.6",
      "watchtower~=2.0.1"
    ],
    "cross-providers-deps": [
      "apache.hive",
      "cncf.kubernetes",
      "common.sql",
      "exasol",
      "ftp",
      "google",
      "http",
      "imap",
      "microsoft.azure",
      "mongo",
      "openlineage",
      "salesforce",
      "ssh"
    ],
    "excluded-python-versions": []
  },
  "apache.beam": {
    "deps": [
      "apache-airflow>=2.4.0",
      "apache-beam>=2.47.0"
    ],
    "cross-providers-deps": [
      "google"
    ],
    "excluded-python-versions": []
  },
  "apache.cassandra": {
    "deps": [
      "apache-airflow>=2.4.0",
      "cassandra-driver>=3.13.0"
    ],
    "cross-providers-deps": [],
    "excluded-python-versions": []
  },
  "apache.drill": {
    "deps": [
      "apache-airflow-providers-common-sql>=1.3.1",
      "apache-airflow>=2.4.0",
      "sqlalchemy-drill>=1.1.0"
    ],
    "cross-providers-deps": [
      "common.sql"
    ],
    "excluded-python-versions": []
  },
  "apache.druid": {
    "deps": [
      "apache-airflow-providers-common-sql>=1.3.1",
      "apache-airflow>=2.4.0",
      "pydruid>=0.4.1"
    ],
    "cross-providers-deps": [
      "apache.hive",
      "common.sql"
    ],
    "excluded-python-versions": []
  },
  "apache.flink": {
    "deps": [
      "apache-airflow-providers-cncf-kubernetes>=5.1.0",
      "apache-airflow>=2.4.0",
      "cryptography>=2.0.0"
    ],
    "cross-providers-deps": [
      "cncf.kubernetes"
    ],
    "excluded-python-versions": []
  },
  "apache.hdfs": {
    "deps": [
      "apache-airflow>=2.4.0",
      "hdfs[avro,dataframe,kerberos]>=2.0.4"
    ],
    "cross-providers-deps": [],
    "excluded-python-versions": []
  },
  "apache.hive": {
    "deps": [
      "apache-airflow-providers-common-sql>=1.3.1",
      "apache-airflow>=2.4.0",
      "hmsclient>=0.1.0",
      "pandas>=0.17.1",
      "pyhive[hive]>=0.6.0",
      "sasl>=0.3.1; python_version>=\"3.9\"",
      "thrift>=0.9.2"
    ],
    "cross-providers-deps": [
      "amazon",
      "common.sql",
      "microsoft.mssql",
      "mysql",
      "presto",
      "samba",
      "vertica"
    ],
    "excluded-python-versions": [
      "3.11"
    ]
  },
  "apache.impala": {
    "deps": [
      "apache-airflow>=2.4.0",
      "impyla>=0.18.0,<1.0"
    ],
    "cross-providers-deps": [
      "common.sql"
    ],
    "excluded-python-versions": []
  },
  "apache.kafka": {
    "deps": [
      "apache-airflow>=2.4.0",
      "asgiref",
      "confluent-kafka>=1.8.2"
    ],
    "cross-providers-deps": [],
    "excluded-python-versions": []
  },
  "apache.kylin": {
    "deps": [
      "apache-airflow>=2.4.0",
      "kylinpy>=2.6"
    ],
    "cross-providers-deps": [],
    "excluded-python-versions": []
  },
  "apache.livy": {
    "deps": [
      "aiohttp",
      "apache-airflow-providers-http",
      "apache-airflow>=2.4.0",
      "asgiref"
    ],
    "cross-providers-deps": [
      "http"
    ],
    "excluded-python-versions": []
  },
  "apache.pig": {
    "deps": [
      "apache-airflow>=2.4.0"
    ],
    "cross-providers-deps": [],
    "excluded-python-versions": []
  },
  "apache.pinot": {
    "deps": [
      "apache-airflow-providers-common-sql>=1.3.1",
      "apache-airflow>=2.4.0",
      "pinotdb>0.4.7"
    ],
    "cross-providers-deps": [
      "common.sql"
    ],
    "excluded-python-versions": []
  },
  "apache.spark": {
    "deps": [
      "apache-airflow>=2.4.0",
      "pyspark"
    ],
    "cross-providers-deps": [
      "cncf.kubernetes"
    ],
    "excluded-python-versions": []
  },
  "apache.sqoop": {
    "deps": [
      "apache-airflow>=2.4.0"
    ],
    "cross-providers-deps": [],
    "excluded-python-versions": []
  },
  "apprise": {
    "deps": [
      "apache-airflow>=2.4.0",
      "apprise"
    ],
    "cross-providers-deps": [],
    "excluded-python-versions": []
  },
  "arangodb": {
    "deps": [
      "apache-airflow>=2.4.0",
      "python-arango>=7.3.2"
    ],
    "cross-providers-deps": [],
    "excluded-python-versions": []
  },
  "asana": {
    "deps": [
      "apache-airflow>=2.4.0",
      "asana>=0.10,<4.0.0"
    ],
    "cross-providers-deps": [],
    "excluded-python-versions": []
  },
  "atlassian.jira": {
    "deps": [
      "apache-airflow>=2.4.0",
      "atlassian-python-api>=1.14.2"
    ],
    "cross-providers-deps": [],
    "excluded-python-versions": []
  },
  "celery": {
    "deps": [
      "apache-airflow>=2.4.0",
      "celery>=5.2.3,<6",
      "flower>=1.0.0",
      "google-re2>=1.0"
    ],
    "cross-providers-deps": [
      "cncf.kubernetes"
    ],
    "excluded-python-versions": []
  },
  "cloudant": {
    "deps": [
      "apache-airflow>=2.4.0",
      "cloudant>=2.0"
    ],
    "cross-providers-deps": [],
    "excluded-python-versions": []
  },
  "cncf.kubernetes": {
    "deps": [
      "apache-airflow>=2.4.0",
      "asgiref>=3.5.2",
      "cryptography>=2.0.0",
      "google-re2>=1.0",
      "kubernetes>=21.7.0,<24",
      "kubernetes_asyncio>=18.20.1,<25"
    ],
    "cross-providers-deps": [],
    "excluded-python-versions": []
  },
  "common.sql": {
    "deps": [
      "apache-airflow>=2.4.0",
      "sqlparse>=0.4.2"
    ],
    "cross-providers-deps": [
      "openlineage"
    ],
    "excluded-python-versions": []
  },
  "daskexecutor": {
    "deps": [
      "apache-airflow>=2.4.0",
      "cloudpickle>=1.4.1",
      "dask>=2.9.0,!=2022.10.1,!=2023.5.0",
      "distributed>=2.11.1,!=2023.5.0"
    ],
    "cross-providers-deps": [],
    "excluded-python-versions": []
  },
  "databricks": {
    "deps": [
      "aiohttp>=3.6.3, <4",
      "apache-airflow-providers-common-sql>=1.5.0",
      "apache-airflow>=2.4.0",
<<<<<<< HEAD
      "databricks-sdk>=0.1.11, <1.0.0",
      "databricks-sql-connector>=2.0.0, <3.0.0",
=======
      "databricks-sql-connector>=2.0.0, <3.0.0, !=2.9.0",
>>>>>>> 8e738cd0
      "requests>=2.27,<3"
    ],
    "cross-providers-deps": [
      "common.sql"
    ],
    "excluded-python-versions": []
  },
  "datadog": {
    "deps": [
      "apache-airflow>=2.4.0",
      "datadog>=0.14.0"
    ],
    "cross-providers-deps": [],
    "excluded-python-versions": []
  },
  "dbt.cloud": {
    "deps": [
      "aiohttp",
      "apache-airflow-providers-http",
      "apache-airflow>=2.4.0",
      "asgiref"
    ],
    "cross-providers-deps": [
      "http"
    ],
    "excluded-python-versions": []
  },
  "dingding": {
    "deps": [
      "apache-airflow-providers-http",
      "apache-airflow>=2.4.0"
    ],
    "cross-providers-deps": [
      "http"
    ],
    "excluded-python-versions": []
  },
  "discord": {
    "deps": [
      "apache-airflow-providers-http",
      "apache-airflow>=2.4.0"
    ],
    "cross-providers-deps": [
      "http"
    ],
    "excluded-python-versions": []
  },
  "docker": {
    "deps": [
      "apache-airflow>=2.4.0",
      "docker>=5.0.3",
      "python-dotenv>=0.21.0"
    ],
    "cross-providers-deps": [],
    "excluded-python-versions": []
  },
  "elasticsearch": {
    "deps": [
      "apache-airflow-providers-common-sql>=1.3.1",
      "apache-airflow>=2.4.0",
      "elasticsearch>8,<9"
    ],
    "cross-providers-deps": [
      "common.sql"
    ],
    "excluded-python-versions": []
  },
  "exasol": {
    "deps": [
      "apache-airflow-providers-common-sql>=1.3.1",
      "apache-airflow>=2.4.0",
      "pandas>=0.17.1",
      "pyexasol>=0.5.1"
    ],
    "cross-providers-deps": [
      "common.sql"
    ],
    "excluded-python-versions": []
  },
  "facebook": {
    "deps": [
      "apache-airflow>=2.4.0",
      "facebook-business>=6.0.2"
    ],
    "cross-providers-deps": [],
    "excluded-python-versions": []
  },
  "ftp": {
    "deps": [
      "apache-airflow>=2.4.0"
    ],
    "cross-providers-deps": [
      "openlineage"
    ],
    "excluded-python-versions": []
  },
  "github": {
    "deps": [
      "PyGithub!=1.58",
      "apache-airflow>=2.4.0"
    ],
    "cross-providers-deps": [],
    "excluded-python-versions": []
  },
  "google": {
    "deps": [
      "PyOpenSSL",
      "apache-airflow-providers-common-sql>=1.3.1",
      "apache-airflow>=2.4.0",
      "asgiref>=3.5.2",
      "gcloud-aio-auth>=4.0.0,<5.0.0",
      "gcloud-aio-bigquery>=6.1.2",
      "gcloud-aio-storage",
      "google-ads>=21.2.0",
      "google-api-core>=2.11.0",
      "google-api-python-client>=1.6.0",
      "google-auth-httplib2>=0.0.1",
      "google-auth>=1.0.0",
      "google-cloud-aiplatform>=1.22.1",
      "google-cloud-automl>=2.11.0",
      "google-cloud-bigquery-datatransfer>=3.11.0",
      "google-cloud-bigtable>=2.17.0",
      "google-cloud-build>=3.13.0",
      "google-cloud-compute>=1.10.0",
      "google-cloud-container>=2.17.4",
      "google-cloud-datacatalog>=3.11.1",
      "google-cloud-dataflow-client>=0.8.2",
      "google-cloud-dataform>=0.5.0",
      "google-cloud-dataplex>=1.4.2",
      "google-cloud-dataproc-metastore>=1.12.0",
      "google-cloud-dataproc>=5.4.0",
      "google-cloud-dlp>=3.12.0",
      "google-cloud-kms>=2.15.0",
      "google-cloud-language>=2.9.0",
      "google-cloud-logging>=3.5.0",
      "google-cloud-memcache>=1.7.0",
      "google-cloud-monitoring>=2.14.1",
      "google-cloud-orchestration-airflow>=1.7.0",
      "google-cloud-os-login>=2.9.1",
      "google-cloud-pubsub>=2.15.0",
      "google-cloud-redis>=2.12.0",
      "google-cloud-secret-manager>=2.16.0",
      "google-cloud-spanner>=3.11.1",
      "google-cloud-speech>=2.18.0",
      "google-cloud-storage-transfer>=1.4.1",
      "google-cloud-storage>=2.7.0",
      "google-cloud-tasks>=2.13.0",
      "google-cloud-texttospeech>=2.14.1",
      "google-cloud-translate>=3.11.0",
      "google-cloud-videointelligence>=2.11.0",
      "google-cloud-vision>=3.4.0",
      "google-cloud-workflows>=1.10.0",
      "grpcio-gcp>=0.2.2",
      "httpx",
      "json-merge-patch>=0.2",
      "looker-sdk>=22.2.0",
      "pandas-gbq",
      "pandas>=0.17.1",
      "proto-plus>=1.19.6",
      "sqlalchemy-bigquery>=1.2.1",
      "sqlalchemy-spanner>=1.6.2"
    ],
    "cross-providers-deps": [
      "amazon",
      "apache.beam",
      "apache.cassandra",
      "cncf.kubernetes",
      "common.sql",
      "facebook",
      "microsoft.azure",
      "microsoft.mssql",
      "mysql",
      "openlineage",
      "oracle",
      "postgres",
      "presto",
      "salesforce",
      "sftp",
      "ssh",
      "trino"
    ],
    "excluded-python-versions": []
  },
  "grpc": {
    "deps": [
      "apache-airflow>=2.4.0",
      "google-auth-httplib2>=0.0.1",
      "google-auth>=1.0.0, <3.0.0",
      "grpcio>=1.15.0"
    ],
    "cross-providers-deps": [],
    "excluded-python-versions": []
  },
  "hashicorp": {
    "deps": [
      "apache-airflow>=2.4.0",
      "hvac>=0.10"
    ],
    "cross-providers-deps": [
      "google"
    ],
    "excluded-python-versions": []
  },
  "http": {
    "deps": [
      "aiohttp",
      "apache-airflow>=2.4.0",
      "asgiref",
      "requests>=2.26.0",
      "requests_toolbelt"
    ],
    "cross-providers-deps": [],
    "excluded-python-versions": []
  },
  "imap": {
    "deps": [
      "apache-airflow>=2.4.0"
    ],
    "cross-providers-deps": [],
    "excluded-python-versions": []
  },
  "influxdb": {
    "deps": [
      "apache-airflow>=2.4.0",
      "influxdb-client>=1.19.0",
      "requests>=2.26.0"
    ],
    "cross-providers-deps": [],
    "excluded-python-versions": []
  },
  "jdbc": {
    "deps": [
      "apache-airflow-providers-common-sql>=1.3.1",
      "apache-airflow>=2.4.0",
      "jaydebeapi>=1.1.1"
    ],
    "cross-providers-deps": [
      "common.sql"
    ],
    "excluded-python-versions": []
  },
  "jenkins": {
    "deps": [
      "apache-airflow>=2.4.0",
      "python-jenkins>=1.0.0"
    ],
    "cross-providers-deps": [],
    "excluded-python-versions": []
  },
  "microsoft.azure": {
    "deps": [
      "adal>=1.2.7",
      "apache-airflow>=2.4.0",
      "azure-batch>=8.0.0",
      "azure-cosmos>=4.0.0",
      "azure-datalake-store>=0.0.45",
      "azure-identity>=1.3.1",
      "azure-keyvault-secrets>=4.1.0",
      "azure-kusto-data>=0.0.43,<0.1",
      "azure-mgmt-containerinstance>=1.5.0,<2.0",
      "azure-mgmt-datafactory>=1.0.0,<2.0",
      "azure-mgmt-datalake-store>=0.5.0",
      "azure-mgmt-resource>=2.2.0",
      "azure-servicebus>=7.6.1",
      "azure-storage-blob>=12.14.0",
      "azure-storage-common>=2.1.0",
      "azure-storage-file-datalake>=12.9.1",
      "azure-storage-file>=2.1.0",
      "azure-synapse-spark"
    ],
    "cross-providers-deps": [
      "google",
      "oracle",
      "sftp"
    ],
    "excluded-python-versions": []
  },
  "microsoft.mssql": {
    "deps": [
      "apache-airflow-providers-common-sql>=1.3.1",
      "apache-airflow>=2.4.0",
      "pymssql>=2.1.5"
    ],
    "cross-providers-deps": [
      "common.sql"
    ],
    "excluded-python-versions": []
  },
  "microsoft.psrp": {
    "deps": [
      "apache-airflow>=2.4.0",
      "pypsrp>=0.8.0"
    ],
    "cross-providers-deps": [],
    "excluded-python-versions": []
  },
  "microsoft.winrm": {
    "deps": [
      "apache-airflow>=2.4.0",
      "pywinrm>=0.4"
    ],
    "cross-providers-deps": [],
    "excluded-python-versions": []
  },
  "mongo": {
    "deps": [
      "apache-airflow>=2.4.0",
      "dnspython>=1.13.0",
      "pymongo>=3.6.0"
    ],
    "cross-providers-deps": [],
    "excluded-python-versions": []
  },
  "mysql": {
    "deps": [
      "apache-airflow-providers-common-sql>=1.3.1",
      "apache-airflow>=2.4.0",
      "mysql-connector-python>=8.0.11",
      "mysqlclient>=1.3.6"
    ],
    "cross-providers-deps": [
      "amazon",
      "common.sql",
      "openlineage",
      "presto",
      "trino",
      "vertica"
    ],
    "excluded-python-versions": []
  },
  "neo4j": {
    "deps": [
      "apache-airflow>=2.4.0",
      "neo4j>=4.2.1"
    ],
    "cross-providers-deps": [],
    "excluded-python-versions": []
  },
  "odbc": {
    "deps": [
      "apache-airflow-providers-common-sql>=1.3.1",
      "apache-airflow>=2.4.0",
      "pyodbc"
    ],
    "cross-providers-deps": [
      "common.sql"
    ],
    "excluded-python-versions": []
  },
  "openfaas": {
    "deps": [
      "apache-airflow>=2.4.0"
    ],
    "cross-providers-deps": [],
    "excluded-python-versions": []
  },
  "openlineage": {
    "deps": [
      "apache-airflow-providers-common-sql>=1.6.0",
      "apache-airflow>=2.7.0",
      "attrs>=22.2",
      "openlineage-integration-common>=0.28.0",
      "openlineage-python>=0.28.0"
    ],
    "cross-providers-deps": [
      "common.sql"
    ],
    "excluded-python-versions": []
  },
  "opsgenie": {
    "deps": [
      "apache-airflow>=2.4.0",
      "opsgenie-sdk>=2.1.5"
    ],
    "cross-providers-deps": [],
    "excluded-python-versions": []
  },
  "oracle": {
    "deps": [
      "apache-airflow-providers-common-sql>=1.3.1",
      "apache-airflow>=2.4.0",
      "oracledb>=1.0.0"
    ],
    "cross-providers-deps": [
      "common.sql"
    ],
    "excluded-python-versions": []
  },
  "pagerduty": {
    "deps": [
      "apache-airflow>=2.4.0",
      "pdpyras>=4.1.2"
    ],
    "cross-providers-deps": [],
    "excluded-python-versions": []
  },
  "papermill": {
    "deps": [
      "apache-airflow>=2.4.0",
      "papermill[all]>=1.2.1",
      "scrapbook[all]"
    ],
    "cross-providers-deps": [],
    "excluded-python-versions": []
  },
  "plexus": {
    "deps": [
      "apache-airflow>=2.4.0",
      "arrow>=0.16.0"
    ],
    "cross-providers-deps": [],
    "excluded-python-versions": []
  },
  "postgres": {
    "deps": [
      "apache-airflow-providers-common-sql>=1.3.1",
      "apache-airflow>=2.4.0",
      "psycopg2-binary>=2.8.0"
    ],
    "cross-providers-deps": [
      "amazon",
      "common.sql",
      "openlineage"
    ],
    "excluded-python-versions": []
  },
  "presto": {
    "deps": [
      "apache-airflow-providers-common-sql>=1.3.1",
      "apache-airflow>=2.4.0",
      "pandas>=0.17.1",
      "presto-python-client>=0.8.2"
    ],
    "cross-providers-deps": [
      "common.sql",
      "google"
    ],
    "excluded-python-versions": []
  },
  "qubole": {
    "deps": [
      "apache-airflow-providers-common-sql>=1.3.1",
      "apache-airflow>=2.4.0",
      "qds-sdk>=1.10.4"
    ],
    "cross-providers-deps": [
      "common.sql"
    ],
    "excluded-python-versions": []
  },
  "redis": {
    "deps": [
      "apache-airflow>=2.4.0",
      "redis>=3.2.0"
    ],
    "cross-providers-deps": [],
    "excluded-python-versions": []
  },
  "salesforce": {
    "deps": [
      "apache-airflow>=2.4.0",
      "pandas>=0.17.1",
      "simple-salesforce>=1.0.0"
    ],
    "cross-providers-deps": [],
    "excluded-python-versions": []
  },
  "samba": {
    "deps": [
      "apache-airflow>=2.4.0",
      "smbprotocol>=1.5.0"
    ],
    "cross-providers-deps": [],
    "excluded-python-versions": []
  },
  "segment": {
    "deps": [
      "analytics-python>=1.2.9",
      "apache-airflow>=2.4.0"
    ],
    "cross-providers-deps": [],
    "excluded-python-versions": []
  },
  "sendgrid": {
    "deps": [
      "apache-airflow>=2.4.0",
      "sendgrid>=6.0.0"
    ],
    "cross-providers-deps": [],
    "excluded-python-versions": []
  },
  "sftp": {
    "deps": [
      "apache-airflow-providers-ssh>=2.1.0",
      "apache-airflow>=2.4.0"
    ],
    "cross-providers-deps": [
      "openlineage",
      "ssh"
    ],
    "excluded-python-versions": []
  },
  "singularity": {
    "deps": [
      "apache-airflow>=2.4.0",
      "spython>=0.0.56"
    ],
    "cross-providers-deps": [],
    "excluded-python-versions": []
  },
  "slack": {
    "deps": [
      "apache-airflow-providers-common-sql>=1.3.1",
      "apache-airflow>=2.4.0",
      "slack_sdk>=3.0.0"
    ],
    "cross-providers-deps": [
      "common.sql"
    ],
    "excluded-python-versions": []
  },
  "smtp": {
    "deps": [
      "apache-airflow>=2.4.0"
    ],
    "cross-providers-deps": [],
    "excluded-python-versions": []
  },
  "snowflake": {
    "deps": [
      "apache-airflow-providers-common-sql>=1.3.1",
      "apache-airflow>=2.4.0",
      "snowflake-connector-python>=2.4.1",
      "snowflake-sqlalchemy>=1.1.0"
    ],
    "cross-providers-deps": [
      "common.sql",
      "openlineage",
      "slack"
    ],
    "excluded-python-versions": []
  },
  "sqlite": {
    "deps": [
      "apache-airflow-providers-common-sql>=1.3.1",
      "apache-airflow>=2.4.0"
    ],
    "cross-providers-deps": [
      "common.sql"
    ],
    "excluded-python-versions": []
  },
  "ssh": {
    "deps": [
      "apache-airflow>=2.4.0",
      "paramiko>=2.6.0",
      "sshtunnel>=0.3.2"
    ],
    "cross-providers-deps": [],
    "excluded-python-versions": []
  },
  "tableau": {
    "deps": [
      "apache-airflow>=2.4.0",
      "tableauserverclient"
    ],
    "cross-providers-deps": [],
    "excluded-python-versions": []
  },
  "tabular": {
    "deps": [
      "apache-airflow>=2.4.0"
    ],
    "cross-providers-deps": [],
    "excluded-python-versions": []
  },
  "telegram": {
    "deps": [
      "apache-airflow>=2.4.0",
      "python-telegram-bot>=20.0.0"
    ],
    "cross-providers-deps": [],
    "excluded-python-versions": []
  },
  "trino": {
    "deps": [
      "apache-airflow-providers-common-sql>=1.3.1",
      "apache-airflow>=2.4.0",
      "pandas>=0.17.1",
      "trino>=0.318.0"
    ],
    "cross-providers-deps": [
      "common.sql",
      "google"
    ],
    "excluded-python-versions": []
  },
  "vertica": {
    "deps": [
      "apache-airflow-providers-common-sql>=1.3.1",
      "apache-airflow>=2.4.0",
      "vertica-python>=0.5.1"
    ],
    "cross-providers-deps": [
      "common.sql"
    ],
    "excluded-python-versions": []
  },
  "zendesk": {
    "deps": [
      "apache-airflow>=2.4.0",
      "zenpy>=2.0.24"
    ],
    "cross-providers-deps": [],
    "excluded-python-versions": []
  }
}<|MERGE_RESOLUTION|>--- conflicted
+++ resolved
@@ -299,12 +299,8 @@
       "aiohttp>=3.6.3, <4",
       "apache-airflow-providers-common-sql>=1.5.0",
       "apache-airflow>=2.4.0",
-<<<<<<< HEAD
       "databricks-sdk>=0.1.11, <1.0.0",
-      "databricks-sql-connector>=2.0.0, <3.0.0",
-=======
       "databricks-sql-connector>=2.0.0, <3.0.0, !=2.9.0",
->>>>>>> 8e738cd0
       "requests>=2.27,<3"
     ],
     "cross-providers-deps": [
