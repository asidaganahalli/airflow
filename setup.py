#
# Licensed to the Apache Software Foundation (ASF) under one
# or more contributor license agreements.  See the NOTICE file
# distributed with this work for additional information
# regarding copyright ownership.  The ASF licenses this file
# to you under the Apache License, Version 2.0 (the
# "License"); you may not use this file except in compliance
# with the License.  You may obtain a copy of the License at
#
#   http://www.apache.org/licenses/LICENSE-2.0
#
# Unless required by applicable law or agreed to in writing,
# software distributed under the License is distributed on an
# "AS IS" BASIS, WITHOUT WARRANTIES OR CONDITIONS OF ANY
# KIND, either express or implied.  See the License for the
# specific language governing permissions and limitations
# under the License.
"""Setup.py for the Airflow project."""

import logging
import os
import subprocess
import unittest
from os.path import dirname
from textwrap import wrap
from typing import Dict, List, Set, Tuple

from setuptools import Command, Distribution, find_namespace_packages, setup

logger = logging.getLogger(__name__)

version = '2.1.0.dev0'

my_dir = dirname(__file__)


def airflow_test_suite():
    """Test suite for Airflow tests"""
    test_loader = unittest.TestLoader()
    test_suite = test_loader.discover(os.path.join(my_dir, 'tests'), pattern='test_*.py')
    return test_suite


class CleanCommand(Command):
    """
    Command to tidy up the project root.
    Registered as cmdclass in setup() so it can be called with ``python setup.py extra_clean``.
    """

    description = "Tidy up the project root"
    user_options = []  # type: List[str]

    def initialize_options(self):
        """Set default values for options."""

    def finalize_options(self):
        """Set final values for options."""

    def run(self):  # noqa
        """Run command to remove temporary files and directories."""
        os.chdir(my_dir)
        os.system('rm -vrf ./build ./dist ./*.pyc ./*.tgz ./*.egg-info')


class CompileAssets(Command):
    """
    Compile and build the frontend assets using yarn and webpack.
    Registered as cmdclass in setup() so it can be called with ``python setup.py compile_assets``.
    """

    description = "Compile and build the frontend assets"
    user_options = []  # type: List[str]

    def initialize_options(self):
        """Set default values for options."""

    def finalize_options(self):
        """Set final values for options."""

    def run(self):  # noqa
        """Run a command to compile and build assets."""
        subprocess.check_call('./airflow/www/compile_assets.sh')


class ListExtras(Command):
    """
    List all available extras
    Registered as cmdclass in setup() so it can be called with ``python setup.py list_extras``.
    """

    description = "List available extras"
    user_options = []  # type: List[str]

    def initialize_options(self):
        """Set default values for options."""

    def finalize_options(self):
        """Set final values for options."""

    def run(self):  # noqa
        """List extras."""
        print("\n".join(wrap(", ".join(EXTRAS_REQUIREMENTS.keys()), 100)))


def git_version(version_: str) -> str:
    """
    Return a version to identify the state of the underlying git repo. The version will
    indicate whether the head of the current git-backed working directory is tied to a
    release tag or not : it will indicate the former with a 'release:{version}' prefix
    and the latter with a 'dev0' prefix. Following the prefix will be a sha of the current
    branch head. Finally, a "dirty" suffix is appended to indicate that uncommitted
    changes are present.

    :param str version_: Semver version
    :return: Found Airflow version in Git repo
    :rtype: str
    """
    try:
        import git

        try:
            repo = git.Repo(os.path.join(*[my_dir, '.git']))
        except git.NoSuchPathError:
            logger.warning('.git directory not found: Cannot compute the git version')
            return ''
        except git.InvalidGitRepositoryError:
            logger.warning('Invalid .git directory not found: Cannot compute the git version')
            return ''
    except ImportError:
        logger.warning('gitpython not found: Cannot compute the git version.')
        return ''
    if repo:
        sha = repo.head.commit.hexsha
        if repo.is_dirty():
            return f'.dev0+{sha}.dirty'
        # commit is clean
        return f'.release:{version_}+{sha}'
    else:
        return 'no_git_version'


def write_version(filename: str = os.path.join(*[my_dir, "airflow", "git_version"])):
    """
    Write the Semver version + git hash to file, e.g. ".dev0+2f635dc265e78db6708f59f68e8009abb92c1e65".

    :param str filename: Destination file to write
    """
    text = "{}".format(git_version(version))
    with open(filename, 'w') as file:
        file.write(text)


if os.environ.get('USE_THEME_FROM_GIT'):
    _SPHINX_AIRFLOW_THEME_URL = (
        "@ https://github.com/apache/airflow-site/releases/download/0.0.4/"
        "sphinx_airflow_theme-0.0.4-py3-none-any.whl"
    )
else:
    _SPHINX_AIRFLOW_THEME_URL = ''

# 'Start dependencies group' and 'Start dependencies group' are mark for ./scripts/ci/check_order_setup.py
# If you change this mark you should also change ./scripts/ci/check_order_setup.py
# Start dependencies group
amazon = [
    'boto3>=1.15.0,<1.16.0',
    'botocore>=1.18.0,<1.19.0',
    'watchtower~=0.7.3',
]
apache_beam = [
    'apache-beam[gcp]',
]
async_packages = [
    'eventlet>= 0.9.7',
    'gevent>=0.13',
    'greenlet>=0.4.9',
]
atlas = [
    'atlasclient>=0.1.2',
]
azure = [
    'azure-batch>=8.0.0',
    'azure-cosmos>=3.0.1,<4',
    'azure-datalake-store>=0.0.45',
    'azure-identity>=1.3.1',
    'azure-keyvault>=4.1.0',
    'azure-kusto-data>=0.0.43,<0.1',
    'azure-mgmt-containerinstance>=1.5.0,<2.0',
    'azure-mgmt-datalake-store>=0.5.0',
    'azure-mgmt-resource>=2.2.0',
    'azure-storage>=0.34.0, <0.37.0',
]
cassandra = [
    'cassandra-driver>=3.13.0,<3.21.0',
]
celery = [
    'celery~=4.4.2',
    'flower>=0.7.3, <1.0',
    'vine~=1.3',  # https://stackoverflow.com/questions/32757259/celery-no-module-named-five
]
cgroups = [
    'cgroupspy>=0.1.4',
]
cloudant = [
    'cloudant>=2.0',
]
dask = ['cloudpickle>=1.4.1, <1.5.0', 'distributed>=2.11.1, <2.20']
databricks = [
    'requests>=2.20.0, <3',
]
datadog = [
    'datadog>=0.14.0',
]
doc = [
    'sphinx>=2.1.2',
    f'sphinx-airflow-theme{_SPHINX_AIRFLOW_THEME_URL}',
    'sphinx-argparse>=0.1.13',
    'sphinx-autoapi==1.0.0',
    'sphinx-copybutton',
    'sphinx-jinja~=1.1',
    'sphinx-rtd-theme>=0.1.6',
    'sphinxcontrib-httpdomain>=1.7.0',
    'sphinxcontrib-redoc>=1.6.0',
    'sphinxcontrib-spelling==5.2.1',
]
docker = [
    'docker~=3.0',
]
druid = [
    'pydruid>=0.4.1',
]
elasticsearch = [
    'elasticsearch>7, <7.6.0',
    'elasticsearch-dbapi==0.1.0',
    'elasticsearch-dsl>=5.0.0',
]
exasol = [
    'pyexasol>=0.5.1,<1.0.0',
]
facebook = [
    'facebook-business>=6.0.2',
]
flask_oauth = [
    'Flask-OAuthlib>=0.9.1,<0.9.6',  # Flask OAuthLib 0.9.6 requires Flask-Login 0.5.0 - breaks FAB
    'oauthlib!=2.0.3,!=2.0.4,!=2.0.5,<3.0.0,>=1.1.2',
    'requests-oauthlib<1.2.0',
]
google = [
    'PyOpenSSL',
    'google-ads>=4.0.0,<8.0.0',
    'google-api-python-client>=1.6.0,<2.0.0',
    'google-auth>=1.0.0,<2.0.0',
    'google-auth-httplib2>=0.0.1',
    'google-cloud-automl>=0.4.0,<2.0.0',
    'google-cloud-bigquery-datatransfer>=3.0.0,<4.0.0',
    'google-cloud-bigtable>=1.0.0,<2.0.0',
    'google-cloud-container>=0.1.1,<2.0.0',
    'google-cloud-datacatalog>=1.0.0,<2.0.0',
    'google-cloud-dataproc>=1.0.1,<2.0.0',
    'google-cloud-dlp>=0.11.0,<2.0.0',
    'google-cloud-kms>=2.0.0,<3.0.0',
    'google-cloud-language>=1.1.1,<2.0.0',
    'google-cloud-logging>=1.14.0,<2.0.0',
    'google-cloud-memcache>=0.2.0',
    'google-cloud-monitoring>=0.34.0,<2.0.0',
    'google-cloud-os-login>=2.0.0,<3.0.0',
    'google-cloud-pubsub>=2.0.0,<3.0.0',
    'google-cloud-redis>=2.0.0,<3.0.0',
    'google-cloud-secret-manager>=0.2.0,<2.0.0',
    'google-cloud-spanner>=1.10.0,<2.0.0',
    'google-cloud-speech>=0.36.3,<2.0.0',
    'google-cloud-storage>=1.30,<2.0.0',
    'google-cloud-tasks>=1.2.1,<2.0.0',
    'google-cloud-texttospeech>=0.4.0,<2.0.0',
    'google-cloud-translate>=1.5.0,<2.0.0',
    'google-cloud-videointelligence>=1.7.0,<2.0.0',
    'google-cloud-vision>=0.35.2,<2.0.0',
    'grpcio-gcp>=0.2.2',
    'json-merge-patch~=0.2',
    'pandas-gbq',
]
grpc = [
    'google-auth>=1.0.0, <2.0.0dev',
    'google-auth-httplib2>=0.0.1',
    'grpcio>=1.15.0',
]
hashicorp = [
    'hvac~=0.10',
]
hdfs = [
    'snakebite-py3',
]
hive = [
    'hmsclient>=0.1.0',
    'pyhive[hive]>=0.6.0',
]
jdbc = [
    'jaydebeapi>=1.1.1',
]
jenkins = [
    'python-jenkins>=1.0.0',
]
jira = [
    'JIRA>1.0.7',
]
kerberos = [
    'pykerberos>=1.1.13',
    'requests_kerberos>=0.10.0',
    'thrift_sasl>=0.2.0',
]
kubernetes = [
    'cryptography>=2.0.0',
    'kubernetes>=3.0.0, <12.0.0',
]
kylin = ['kylinpy>=2.6']
ldap = [
    'ldap3>=2.5.1',
    'python-ldap',
]
mesos = ['avmesos>=0.3.3']
mongo = [
    'dnspython>=1.13.0,<2.0.0',
    'pymongo>=3.6.0',
]
mssql = [
    'pymssql~=2.1,>=2.1.5',
]
mysql = [
    'mysql-connector-python>=8.0.11, <=8.0.18',
    'mysqlclient>=1.3.6,<1.4',
]
odbc = [
    'pyodbc',
]
oracle = [
    'cx_Oracle>=5.1.2',
]
pagerduty = [
    'pdpyras>=4.1.2,<5',
]
papermill = [
    'nteract-scrapbook[all]>=0.3.1',
    'papermill[all]>=1.2.1',
]
password = [
    'bcrypt>=2.0.0',
    'flask-bcrypt>=0.7.1',
]
pinot = [
    # pinotdb v0.1.1 may still work with older versions of Apache Pinot, but we've confirmed that it
    # causes a problem with newer versions.
    'pinotdb>0.1.2,<1.0.0',
]
plexus = [
    'arrow>=0.16.0',
]
postgres = [
    'psycopg2-binary>=2.7.4',
]
presto = ['presto-python-client>=0.7.0,<0.8']
qubole = [
    'qds-sdk>=1.10.4',
]
rabbitmq = [
    'amqp<5.0.0',
]
redis = [
    'redis~=3.2',
]
salesforce = [
    'simple-salesforce>=1.0.0',
]
samba = [
    'pysmbclient>=0.1.3',
]
segment = [
    'analytics-python>=1.2.9',
]
sendgrid = [
    'sendgrid>=6.0.0,<7',
]
sentry = [
    'blinker>=1.1',
    'sentry-sdk>=0.8.0',
]
singularity = ['spython>=0.0.56']
slack = [
    'slackclient>=2.0.0,<3.0.0',
]
snowflake = [
    # The `azure` provider uses legacy `azure-storage` library, where `snowflake` uses the
    # newer and more stable versions of those libraries. Most of `azure` operators and hooks work
    # fine together with `snowflake` because the deprecated library does not overlap with the
    # new libraries except the `blob` classes. So while `azure` works fine for most cases
    # blob is the only exception
    # Solution to that is being worked on in https://github.com/apache/airflow/pull/12188
    # once it is merged, we can move those two back to `azure` extra.
    'azure-storage-blob',
    'azure-storage-common',
    # snowflake is not compatible with latest version.
    # This library monkey patches the requests library, so SSL is broken globally.
    # See: https://github.com/snowflakedb/snowflake-connector-python/issues/324
    'requests<2.24.0',
    # Newest version drop support for old version of azure-storage-blob
    # Until #12188 is solved at least we need to limit maximum version.
    # https://github.com/apache/airflow/pull/12188
    'snowflake-connector-python>=1.5.2,<=2.3.6',
    'snowflake-sqlalchemy>=1.1.0',
]
spark = [
    'pyspark',
]
ssh = [
    'paramiko>=2.6.0',
    'pysftp>=0.2.9',
    'sshtunnel>=0.1.4,<0.2',
]
statsd = [
    'statsd>=3.3.0, <4.0',
]
tableau = [
    'tableauserverclient~=0.12',
]
telegram = [
    'python-telegram-bot==13.0',
]
vertica = [
    'vertica-python>=0.5.1',
]
virtualenv = [
    'virtualenv',
]
webhdfs = [
    'hdfs[avro,dataframe,kerberos]>=2.0.4',
]
winrm = [
    'pywinrm~=0.4',
]
yandex = [
    'yandexcloud>=0.22.0',
]
zendesk = [
    'zdesk',
]
# End dependencies group

############################################################################################################
# IMPORTANT NOTE!!!!!!!!!!!!!!!
# IF you are removing dependencies from this list, please make sure that you also increase
# DEPENDENCIES_EPOCH_NUMBER in the Dockerfile.ci
############################################################################################################
devel = [
    'beautifulsoup4~=4.7.1',
    'black',
    'blinker',
    'bowler',
    'click~=7.1',
    'coverage',
    'docutils',
    'flake8>=3.6.0',
    'flake8-colors',
    'flaky',
    'freezegun',
    'github3.py',
    'gitpython',
    'importlib-resources~=1.4',
    'ipdb',
    'jira',
    'jsonpath-ng',
    # HACK: Moto is not compatible with newer versions
    # See: https://github.com/spulec/moto/issues/3535
    'mock<4.0.3',
    'mongomock',
    'moto',
    'mypy==0.770',
    'parameterized',
    'paramiko',
    'pipdeptree',
    'pre-commit',
    'pylint==2.6.0',
    'pysftp',
    'pytest',
    'pytest-cov',
    'pytest-instafail',
    'pytest-rerunfailures',
    'pytest-timeouts',
    'pytest-xdist',
    'pywinrm',
    'qds-sdk>=1.9.6',
    'requests_mock',
    'testfixtures',
    'wheel',
    'yamllint',
]

############################################################################################################
# IMPORTANT NOTE!!!!!!!!!!!!!!!
# If you are removing dependencies from the above list, please make sure that you also increase
# DEPENDENCIES_EPOCH_NUMBER in the Dockerfile.ci
############################################################################################################

devel_minreq = cgroups + devel + doc + kubernetes + mysql + password
devel_hadoop = devel_minreq + hdfs + hive + kerberos + presto + webhdfs

############################################################################################################
# IMPORTANT NOTE!!!!!!!!!!!!!!!
# If you have a 'pip check' problem with dependencies, it might be because some dependency has been
# installed via 'install_requires' in setup.cfg in higher version than required in one of the options below.
# For example pip check was failing with requests=2.25.1 installed even if in some dependencies below
# < 2.24.0 was specified for it. Solution in such case is to add such limiting requirement to
# install_requires in setup.cfg (we've added requests<2.24.0 there to limit requests library).
# This should be done with appropriate comment explaining why the requirement was added.
############################################################################################################


# Dict of all providers which are part of the Apache Airflow repository together with their requirements
PROVIDERS_REQUIREMENTS: Dict[str, List[str]] = {
    'amazon': amazon,
    'apache.cassandra': cassandra,
    'apache.druid': druid,
    'apache.hdfs': hdfs,
    'apache.hive': hive,
    'apache.kylin': kylin,
    'apache.livy': [],
    'apache.pig': [],
    'apache.pinot': pinot,
    'apache.spark': spark,
    'apache.sqoop': [],
    'celery': celery,
    'cloudant': cloudant,
    'cncf.kubernetes': kubernetes,
    'databricks': databricks,
    'datadog': datadog,
    'dingding': [],
    'discord': [],
    'docker': docker,
    'elasticsearch': elasticsearch,
    'exasol': exasol,
    'facebook': facebook,
    'ftp': [],
    'google': google,
    'grpc': grpc,
    'hashicorp': hashicorp,
    'http': [],
    'imap': [],
    'jdbc': jdbc,
    'jenkins': jenkins,
    'jira': jira,
<<<<<<< HEAD
    'kerberos': kerberos,
    'kubernetes': kubernetes,  # TODO: remove this in Airflow 2.1
    'ldap': ldap,
    'mesos': mesos,
    "microsoft.azure": azure,
    "microsoft.mssql": mssql,
    "microsoft.winrm": winrm,
=======
    'microsoft.azure': azure,
    'microsoft.mssql': mssql,
    'microsoft.winrm': winrm,
>>>>>>> 08bacc88
    'mongo': mongo,
    'mysql': mysql,
    'odbc': odbc,
    'openfaas': [],
    'opsgenie': [],
    'oracle': oracle,
    'pagerduty': pagerduty,
    'papermill': papermill,
    'plexus': plexus,
    'postgres': postgres,
    'presto': presto,
    'qubole': qubole,
    'redis': redis,
    'salesforce': salesforce,
    'samba': samba,
    'segment': segment,
    'sendgrid': sendgrid,
    'sftp': ssh,
    'singularity': singularity,
    'slack': slack,
    'snowflake': snowflake,
    'sqlite': [],
    'ssh': ssh,
    'telegram': telegram,
    'vertica': vertica,
    'yandex': yandex,
    'zendesk': zendesk,
}

<<<<<<< HEAD
EXTRAS_PROVIDERS_PACKAGES: Dict[str, Iterable[str]] = {
    'all': list(PROVIDERS_REQUIREMENTS.keys()),
    # this is not 100% accurate with devel_ci and devel_all definition, but we really want
    # to have all providers when devel_ci extra is installed!
    'devel_ci': list(PROVIDERS_REQUIREMENTS.keys()),
    'devel_all': list(PROVIDERS_REQUIREMENTS.keys()),
    'all_dbs': [
        "apache.cassandra",
        "apache.druid",
        "apache.hdfs",
        "apache.hive",
        "apache.pinot",
        "cloudant",
        "exasol",
        "mongo",
        "microsoft.mssql",
        "mysql",
        "postgres",
        "presto",
        "vertica",
    ],
    'amazon': ["amazon"],
    'apache.atlas': [],
    'apache.beam': [],
    "apache.cassandra": ["apache.cassandra"],
    "apache.druid": ["apache.druid"],
    "apache.hdfs": ["apache.hdfs"],
    "apache.hive": ["apache.hive"],
    "apache.kylin": ["apache.kylin"],
    "apache.livy": ["apache.livy"],
    "apache.pig": ["apache.pig"],
    "apache.pinot": ["apache.pinot"],
    "apache.spark": ["apache.spark"],
    "apache.sqoop": ["apache.sqoop"],
    "apache.webhdfs": ["apache.hdfs"],
    'async': [],
    'atlas': [],  # TODO: remove this in Airflow 2.1
    'aws': ["amazon"],  # TODO: remove this in Airflow 2.1
    'azure': ["microsoft.azure"],  # TODO: remove this in Airflow 2.1
    'cassandra': ["apache.cassandra"],  # TODO: remove this in Airflow 2.1
    'celery': ["celery"],
    'cgroups': [],
    'cloudant': ["cloudant"],
    'cncf.kubernetes': ["cncf.kubernetes"],
    'crypto': [],  # TODO: Remove this in Airflow 2.1
    'dask': [],
    'databricks': ["databricks"],
    'datadog': ["datadog"],
    'devel': ["cncf.kubernetes", "mysql"],
    'devel_hadoop': ["apache.hdfs", "apache.hive", "presto"],
    'dingding': ["dingding"],
    'discord': ["discord"],
    'doc': [],
    'docker': ["docker"],
    'druid': ["apache.druid"],  # TODO: remove this in Airflow 2.1
    'elasticsearch': ["elasticsearch"],
    'exasol': ["exasol"],
    'facebook': ["facebook"],
    'ftp': ["ftp"],
    'gcp': ["google"],  # TODO: remove this in Airflow 2.1
    'gcp_api': ["google"],  # TODO: remove this in Airflow 2.1
    'github_enterprise': [],
    'google': ["google"],
    'google_auth': [],
    'grpc': ["grpc"],
    'hashicorp': ["hashicorp"],
    'hdfs': ["apache.hdfs"],  # TODO: remove this in Airflow 2.1
    'hive': ["apache.hive"],  # TODO: remove this in Airflow 2.1
    'http': ["http"],
    'imap': ["imap"],
    'jdbc': ["jdbc"],
    'jenkins': ["jenkins"],
    'jira': ["jira"],
    'kerberos': [],
    'kubernetes': ["cncf.kubernetes"],  # TODO: remove this in Airflow 2.1
    'ldap': [],
    'mesos': [],
    "microsoft.azure": ["microsoft.azure"],
    "microsoft.mssql": ["microsoft.mssql"],
    "microsoft.winrm": ["microsoft.winrm"],
    'mongo': ["mongo"],
    'mssql': ["microsoft.mssql"],  # TODO: remove this in Airflow 2.1
    'mysql': ["mysql"],
    'odbc': ["odbc"],
    'openfaas': ["openfaas"],
    'opsgenie': ["opsgenie"],
    'oracle': ["oracle"],
    'pagerduty': ["pagerduty"],
    'papermill': ["papermill"],
    'password': [],
    'pinot': ["apache.pinot"],  # TODO: remove this in Airflow 2.1
    'plexus': ["plexus"],
    'postgres': ["postgres"],
    'presto': ["presto"],
    'qds': ["qubole"],  # TODO: remove this in Airflow 2.1
    'qubole': ["qubole"],
    'rabbitmq': [],
    'redis': ["redis"],
    's3': ["amazon"],  # TODO: Remove this in Airflow 2.1
    'salesforce': ["salesforce"],
    'samba': ["samba"],
    'segment': ["segment"],
    'sendgrid': ["sendgrid"],
    'sentry': [],
    'sftp': ["sftp"],
    'singularity': ["singularity"],
    'slack': ["slack"],
    'snowflake': ["snowflake"],
    'spark': ["apache.spark"],
    'sqlite': ["sqlite"],
    'ssh': ["ssh"],
    'statsd': [],
    'tableau': [],
    'telegram': ["telegram"],
    'vertica': ["vertica"],
    'virtualenv': [],
    'webhdfs': ["apache.hdfs"],  # TODO: remove this in Airflow 2.1
    'winrm': ["microsoft.winrm"],  # TODO: remove this in Airflow 2.1
    'yandex': ["yandex"],
    'zendesk': ["zendesk"],
=======

# Those are all extras which do not have own 'providers'
EXTRAS_REQUIREMENTS: Dict[str, List[str]] = {
    'apache.atlas': atlas,
    'apache.beam': apache_beam,
    'apache.webhdfs': webhdfs,
    'async': async_packages,
    'cgroups': cgroups,
    'dask': dask,
    'github_enterprise': flask_oauth,
    'google_auth': flask_oauth,
    'kerberos': kerberos,
    'ldap': ldap,
    'password': password,
    'rabbitmq': rabbitmq,
    'sentry': sentry,
    'statsd': statsd,
    'tableau': tableau,
    'virtualenv': virtualenv,
>>>>>>> 08bacc88
}

# Add extras for all providers. For all providers the extras name = providers name
for provider_name, provider_requirement in PROVIDERS_REQUIREMENTS.items():
    EXTRAS_REQUIREMENTS[provider_name] = provider_requirement

#############################################################################################################
#  The whole section can be removed in Airflow 3.0 as those old aliases are deprecated in 2.* series
#############################################################################################################

# Dictionary of aliases from 1.10 - deprecated in Airflow 2.*
EXTRAS_DEPRECATED_ALIASES: Dict[str, str] = {
    'atlas': 'apache.atlas',
    'aws': 'amazon',
    'azure': 'microsoft.azure',
    'cassandra': 'apache.cassandra',
    'crypto': '',  # All crypto requirements are installation requirements of core Airflow
    'druid': 'apache.druid',
    'gcp': 'google',
    'gcp_api': 'google',
    'hdfs': 'apache.hdfs',
    'hive': 'apache.hive',
    'kubernetes': 'cncf.kubernetes',
    'mssql': 'microsoft.mssql',
    'pinot': 'apache.pinot',
    'qds': 'qubole',
    's3': 'amazon',
    'spark': 'apache.spark',
    'webhdfs': 'apache.webhdfs',
    'winrm': 'microsoft.winrm',
}


def find_requirements_for_alias(alias_to_look_for: Tuple[str, str]) -> List[str]:
    """Finds requirements for an alias"""
    deprecated_extra = alias_to_look_for[0]
    new_extra = alias_to_look_for[1]
    if new_extra == '':  # Handle case for crypto
        return []
    try:
        return EXTRAS_REQUIREMENTS[new_extra]
    except KeyError:  # noqa
        raise Exception(f"The extra {new_extra} is missing for alias {deprecated_extra}")


# Add extras for all deprecated aliases. Requirements for those deprecated aliases are the same
# as the extras they are replaced with
for alias, extra in EXTRAS_DEPRECATED_ALIASES.items():
    requirements = EXTRAS_REQUIREMENTS.get(extra) if extra != '' else []
    if requirements is None:
        raise Exception(f"The extra {extra} is missing for deprecated alias {alias}")
    # Note the requirements are not copies - those are the same lists as for the new extras. This is intended.
    # Thanks to that if the original extras are later extended with providers, aliases are extended as well.
    EXTRAS_REQUIREMENTS[alias] = requirements

#############################################################################################################
#  End of deprecated section
#############################################################################################################

# This is list of all providers. It's a shortcut for anyone who would like to easily get list of
# All providers. It is used by pre-commits.
ALL_PROVIDERS = list(PROVIDERS_REQUIREMENTS.keys())

ALL_DB_PROVIDERS = [
    'apache.cassandra',
    'apache.druid',
    'apache.hdfs',
    'apache.hive',
    'apache.pinot',
    'cloudant',
    'exasol',
    'microsoft.mssql',
    'mongo',
    'mysql',
    'postgres',
    'presto',
    'vertica',
]

# Special requirements for all database-related providers. They are de-duplicated.
all_dbs = list({req for db_provider in ALL_DB_PROVIDERS for req in PROVIDERS_REQUIREMENTS[db_provider]})

# Requirements for all "user" extras (no devel). They are de-duplicated. Note that we do not need
# to separately add providers requirements - they have been already added as 'providers' extras above
_all_requirements = list({req for extras_reqs in EXTRAS_REQUIREMENTS.values() for req in extras_reqs})

# All user extras here
EXTRAS_REQUIREMENTS["all"] = _all_requirements

# All db user extras here
EXTRAS_REQUIREMENTS["all_dbs"] = all_dbs

# This can be simplified to devel_hadoop + _all_requirements due to inclusions
# but we keep it for explicit sake. We are de-duplicating it anyway.
devel_all = list(set(_all_requirements + doc + devel_minreq + devel_hadoop))

# Those are packages excluded for "all" dependencies
PACKAGES_EXCLUDED_FOR_ALL = []
PACKAGES_EXCLUDED_FOR_ALL.extend(
    [
        'snakebite',
    ]
)

# Those packages are excluded because they break tests (downgrading mock) and they are
# not needed to run our test suite. This can be removed as soon as we get non-conflicting
# requirements for the apache-beam as well. This waits for azure + snowflake fixes:
#
# * Azure: https://github.com/apache/airflow/issues/11968
# * Snowflake: https://github.com/apache/airflow/issues/12881
#
PACKAGES_EXCLUDED_FOR_CI = [
    'apache-beam',
]


def is_package_excluded(package: str, exclusion_list: List[str]):
    """
    Checks if package should be excluded.

    :param package: package name (beginning of it)
    :param exclusion_list: list of excluded packages
    :return: true if package should be excluded
    """
    return any(package.startswith(excluded_package) for excluded_package in exclusion_list)


devel_all = [
    package
    for package in devel_all
    if not is_package_excluded(package=package, exclusion_list=PACKAGES_EXCLUDED_FOR_ALL)
]

devel_ci = [
    package
    for package in devel_all
    if not is_package_excluded(
        package=package, exclusion_list=PACKAGES_EXCLUDED_FOR_CI + PACKAGES_EXCLUDED_FOR_ALL
    )
]


# Those are extras that we have to add for development purposes
# They can be use to install some predefined set of dependencies.
EXTRAS_REQUIREMENTS["doc"] = doc
EXTRAS_REQUIREMENTS["devel"] = devel_minreq  # devel_minreq already includes doc
EXTRAS_REQUIREMENTS["devel_hadoop"] = devel_hadoop  # devel_hadoop already includes devel_minreq
EXTRAS_REQUIREMENTS["devel_all"] = devel_all
EXTRAS_REQUIREMENTS["devel_ci"] = devel_ci

# For Python 3.6+ the dictionary order remains when keys() are retrieved.
# Sort both: extras and list of dependencies to make it easier to analyse problems
# external packages will be first, then if providers are added they are added at the end of the lists.
EXTRAS_REQUIREMENTS = dict(sorted(EXTRAS_REQUIREMENTS.items()))  # noqa
for extra_list in EXTRAS_REQUIREMENTS.values():
    extra_list.sort()

# A set that keeps all extras that install some providers.
# It is used by pre-commit that verifies if documentation in docs/apache-airflow/extra-packages-ref.rst
# are synchronized.
EXTRAS_WITH_PROVIDERS: Set[str] = set()

# Those providers are pre-installed always when airflow is installed.
# Those providers do not have dependency on airflow2.0 because that would lead to circular dependencies.
# This is not a problem for PIP but some tools (pipdeptree) show that as a warning.
PREINSTALLED_PROVIDERS = [
    'ftp',
    'http',
    'imap',
    'sqlite',
]


def get_provider_package_from_package_id(package_id: str):
    """
    Builds the name of provider package out of the package id provided/

    :param package_id: id of the package (like amazon or microsoft.azure)
    :return: full name of package in PyPI
    """
    package_suffix = package_id.replace(".", "-")
    return f"apache-airflow-providers-{package_suffix}"


class AirflowDistribution(Distribution):
    """setuptools.Distribution subclass with Airflow specific behaviour"""

    # https://github.com/PyCQA/pylint/issues/3737
    def parse_config_files(self, *args, **kwargs):  # pylint: disable=signature-differs
        """
        Ensure that when we have been asked to install providers from sources
        that we don't *also* try to install those providers from PyPI
        """
        super().parse_config_files(*args, **kwargs)
        if os.getenv('INSTALL_PROVIDERS_FROM_SOURCES') == 'true':
            self.install_requires = [  # noqa  pylint: disable=attribute-defined-outside-init
                req for req in self.install_requires if not req.startswith('apache-airflow-providers-')
            ]
        else:
            self.install_requires.extend(
                [get_provider_package_from_package_id(package_id) for package_id in PREINSTALLED_PROVIDERS]
            )


def add_provider_packages_to_requirements(extra_with_providers: str, providers: List[str]):
    """
    Adds provider packages to requirements

    :param extra_with_providers: Name of the extra to add providers to
    :param providers: list of provider names
    """
    EXTRAS_WITH_PROVIDERS.add(extra_with_providers)
    EXTRAS_REQUIREMENTS[extra_with_providers].extend(
        [get_provider_package_from_package_id(package_name) for package_name in providers]
    )


def add_all_provider_packages():
    """
    In case of regular installation (when INSTALL_PROVIDERS_FROM_SOURCES is false), we should
    add extra dependencies to Airflow - to get the providers automatically installed when
    those extras are installed.

    """
    for provider in ALL_PROVIDERS:
        add_provider_packages_to_requirements(provider, [provider])
    add_provider_packages_to_requirements("all", ALL_PROVIDERS)
    add_provider_packages_to_requirements("devel_ci", ALL_PROVIDERS)
    add_provider_packages_to_requirements("devel_all", ALL_PROVIDERS)
    add_provider_packages_to_requirements("all_dbs", ALL_DB_PROVIDERS)
    add_provider_packages_to_requirements("devel_hadoop", ["apache.hdfs", "apache.hive", "presto"])


def do_setup():
    """Perform the Airflow package setup."""
    setup_kwargs = {}

    if os.getenv('INSTALL_PROVIDERS_FROM_SOURCES') == 'true':
        # Only specify this if we need this option, otherwise let default from
        # setup.cfg control this (kwargs in setup() call take priority)
        setup_kwargs['packages'] = find_namespace_packages(include=['airflow*'])
    else:
        add_all_provider_packages()
    write_version()
    setup(
        distclass=AirflowDistribution,
        # Most values come from setup.cfg -- see
        # https://setuptools.readthedocs.io/en/latest/userguide/declarative_config.html
        version=version,
        extras_require=EXTRAS_REQUIREMENTS,
        download_url=('https://archive.apache.org/dist/airflow/' + version),
        cmdclass={
            'extra_clean': CleanCommand,
            'compile_assets': CompileAssets,
            'list_extras': ListExtras,
        },
        test_suite='setup.airflow_test_suite',
        **setup_kwargs,
    )


if __name__ == "__main__":
    do_setup()<|MERGE_RESOLUTION|>--- conflicted
+++ resolved
@@ -545,19 +545,9 @@
     'jdbc': jdbc,
     'jenkins': jenkins,
     'jira': jira,
-<<<<<<< HEAD
-    'kerberos': kerberos,
-    'kubernetes': kubernetes,  # TODO: remove this in Airflow 2.1
-    'ldap': ldap,
-    'mesos': mesos,
-    "microsoft.azure": azure,
-    "microsoft.mssql": mssql,
-    "microsoft.winrm": winrm,
-=======
     'microsoft.azure': azure,
     'microsoft.mssql': mssql,
     'microsoft.winrm': winrm,
->>>>>>> 08bacc88
     'mongo': mongo,
     'mysql': mysql,
     'odbc': odbc,
@@ -587,129 +577,6 @@
     'zendesk': zendesk,
 }
 
-<<<<<<< HEAD
-EXTRAS_PROVIDERS_PACKAGES: Dict[str, Iterable[str]] = {
-    'all': list(PROVIDERS_REQUIREMENTS.keys()),
-    # this is not 100% accurate with devel_ci and devel_all definition, but we really want
-    # to have all providers when devel_ci extra is installed!
-    'devel_ci': list(PROVIDERS_REQUIREMENTS.keys()),
-    'devel_all': list(PROVIDERS_REQUIREMENTS.keys()),
-    'all_dbs': [
-        "apache.cassandra",
-        "apache.druid",
-        "apache.hdfs",
-        "apache.hive",
-        "apache.pinot",
-        "cloudant",
-        "exasol",
-        "mongo",
-        "microsoft.mssql",
-        "mysql",
-        "postgres",
-        "presto",
-        "vertica",
-    ],
-    'amazon': ["amazon"],
-    'apache.atlas': [],
-    'apache.beam': [],
-    "apache.cassandra": ["apache.cassandra"],
-    "apache.druid": ["apache.druid"],
-    "apache.hdfs": ["apache.hdfs"],
-    "apache.hive": ["apache.hive"],
-    "apache.kylin": ["apache.kylin"],
-    "apache.livy": ["apache.livy"],
-    "apache.pig": ["apache.pig"],
-    "apache.pinot": ["apache.pinot"],
-    "apache.spark": ["apache.spark"],
-    "apache.sqoop": ["apache.sqoop"],
-    "apache.webhdfs": ["apache.hdfs"],
-    'async': [],
-    'atlas': [],  # TODO: remove this in Airflow 2.1
-    'aws': ["amazon"],  # TODO: remove this in Airflow 2.1
-    'azure': ["microsoft.azure"],  # TODO: remove this in Airflow 2.1
-    'cassandra': ["apache.cassandra"],  # TODO: remove this in Airflow 2.1
-    'celery': ["celery"],
-    'cgroups': [],
-    'cloudant': ["cloudant"],
-    'cncf.kubernetes': ["cncf.kubernetes"],
-    'crypto': [],  # TODO: Remove this in Airflow 2.1
-    'dask': [],
-    'databricks': ["databricks"],
-    'datadog': ["datadog"],
-    'devel': ["cncf.kubernetes", "mysql"],
-    'devel_hadoop': ["apache.hdfs", "apache.hive", "presto"],
-    'dingding': ["dingding"],
-    'discord': ["discord"],
-    'doc': [],
-    'docker': ["docker"],
-    'druid': ["apache.druid"],  # TODO: remove this in Airflow 2.1
-    'elasticsearch': ["elasticsearch"],
-    'exasol': ["exasol"],
-    'facebook': ["facebook"],
-    'ftp': ["ftp"],
-    'gcp': ["google"],  # TODO: remove this in Airflow 2.1
-    'gcp_api': ["google"],  # TODO: remove this in Airflow 2.1
-    'github_enterprise': [],
-    'google': ["google"],
-    'google_auth': [],
-    'grpc': ["grpc"],
-    'hashicorp': ["hashicorp"],
-    'hdfs': ["apache.hdfs"],  # TODO: remove this in Airflow 2.1
-    'hive': ["apache.hive"],  # TODO: remove this in Airflow 2.1
-    'http': ["http"],
-    'imap': ["imap"],
-    'jdbc': ["jdbc"],
-    'jenkins': ["jenkins"],
-    'jira': ["jira"],
-    'kerberos': [],
-    'kubernetes': ["cncf.kubernetes"],  # TODO: remove this in Airflow 2.1
-    'ldap': [],
-    'mesos': [],
-    "microsoft.azure": ["microsoft.azure"],
-    "microsoft.mssql": ["microsoft.mssql"],
-    "microsoft.winrm": ["microsoft.winrm"],
-    'mongo': ["mongo"],
-    'mssql': ["microsoft.mssql"],  # TODO: remove this in Airflow 2.1
-    'mysql': ["mysql"],
-    'odbc': ["odbc"],
-    'openfaas': ["openfaas"],
-    'opsgenie': ["opsgenie"],
-    'oracle': ["oracle"],
-    'pagerduty': ["pagerduty"],
-    'papermill': ["papermill"],
-    'password': [],
-    'pinot': ["apache.pinot"],  # TODO: remove this in Airflow 2.1
-    'plexus': ["plexus"],
-    'postgres': ["postgres"],
-    'presto': ["presto"],
-    'qds': ["qubole"],  # TODO: remove this in Airflow 2.1
-    'qubole': ["qubole"],
-    'rabbitmq': [],
-    'redis': ["redis"],
-    's3': ["amazon"],  # TODO: Remove this in Airflow 2.1
-    'salesforce': ["salesforce"],
-    'samba': ["samba"],
-    'segment': ["segment"],
-    'sendgrid': ["sendgrid"],
-    'sentry': [],
-    'sftp': ["sftp"],
-    'singularity': ["singularity"],
-    'slack': ["slack"],
-    'snowflake': ["snowflake"],
-    'spark': ["apache.spark"],
-    'sqlite': ["sqlite"],
-    'ssh': ["ssh"],
-    'statsd': [],
-    'tableau': [],
-    'telegram': ["telegram"],
-    'vertica': ["vertica"],
-    'virtualenv': [],
-    'webhdfs': ["apache.hdfs"],  # TODO: remove this in Airflow 2.1
-    'winrm': ["microsoft.winrm"],  # TODO: remove this in Airflow 2.1
-    'yandex': ["yandex"],
-    'zendesk': ["zendesk"],
-=======
-
 # Those are all extras which do not have own 'providers'
 EXTRAS_REQUIREMENTS: Dict[str, List[str]] = {
     'apache.atlas': atlas,
@@ -728,7 +595,7 @@
     'statsd': statsd,
     'tableau': tableau,
     'virtualenv': virtualenv,
->>>>>>> 08bacc88
+    'mesos': mesos,
 }
 
 # Add extras for all providers. For all providers the extras name = providers name
