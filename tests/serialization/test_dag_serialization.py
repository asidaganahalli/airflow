--- conflicted
+++ resolved
@@ -1252,11 +1252,8 @@
             "_log_config_logger_name": "airflow.task.operators",
             "_post_execute_hook": None,
             "_pre_execute_hook": None,
-<<<<<<< HEAD
             "_task_display_name": None,
-=======
             "allow_nested_operators": True,
->>>>>>> 694826d1
             "depends_on_past": False,
             "do_xcom_push": True,
             "doc": None,
