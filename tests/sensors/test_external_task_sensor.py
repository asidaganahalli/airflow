--- conflicted
+++ resolved
@@ -16,17 +16,6 @@
 # specific language governing permissions and limitations
 # under the License.
 import unittest
-<<<<<<< HEAD
-from datetime import timedelta, time
-import pytest
-
-from airflow import DAG, exceptions, settings
-from airflow.exceptions import AirflowException, AirflowSensorTimeout
-from airflow.models import TaskInstance, DagBag
-from airflow.operators.bash_operator import BashOperator
-from airflow.operators.dummy_operator import DummyOperator
-from airflow.sensors.external_task_sensor import ExternalTaskMarker, ExternalTaskSensor
-=======
 from datetime import time, timedelta
 
 import pytest
@@ -38,7 +27,6 @@
 from airflow.operators.bash import BashOperator
 from airflow.operators.dummy import DummyOperator
 from airflow.sensors.external_task import ExternalTaskMarker, ExternalTaskSensor
->>>>>>> d25854dd
 from airflow.sensors.time_sensor import TimeSensor
 from airflow.serialization.serialized_objects import SerializedBaseOperator
 from airflow.utils.state import State
@@ -52,19 +40,8 @@
 
 class TestExternalTaskSensor(unittest.TestCase):
     def setUp(self):
-<<<<<<< HEAD
-        self.dagbag = DagBag(
-            dag_folder=DEV_NULL,
-            include_examples=True
-        )
-        self.args = {
-            'owner': 'airflow',
-            'start_date': DEFAULT_DATE
-        }
-=======
         self.dagbag = DagBag(dag_folder=DEV_NULL, include_examples=True)
         self.args = {'owner': 'airflow', 'start_date': DEFAULT_DATE}
->>>>>>> d25854dd
         self.dag = DAG(TEST_DAG_ID, default_args=self.args)
 
     def test_time_sensor(self):
@@ -113,31 +90,6 @@
         )
         op.run(start_date=DEFAULT_DATE, end_date=DEFAULT_DATE, ignore_ti_state=True)
 
-<<<<<<< HEAD
-    def test_external_dag_sensor(self):
-
-        other_dag = DAG(
-            'other_dag',
-            default_args=self.args,
-            end_date=DEFAULT_DATE,
-            schedule_interval='@once')
-        other_dag.create_dagrun(
-            run_id='test',
-            start_date=DEFAULT_DATE,
-            execution_date=DEFAULT_DATE,
-            state=State.SUCCESS)
-        t = ExternalTaskSensor(
-            task_id='test_external_dag_sensor_check',
-            external_dag_id='other_dag',
-            external_task_id=None,
-            dag=self.dag
-        )
-        t.run(
-            start_date=DEFAULT_DATE,
-            end_date=DEFAULT_DATE,
-            ignore_ti_state=True
-        )
-=======
     def test_external_task_sensor_failed_states_as_success(self):
         self.test_time_sensor()
         op = ExternalTaskSensor(
@@ -164,18 +116,11 @@
             dag=self.dag,
         )
         op.run(start_date=DEFAULT_DATE, end_date=DEFAULT_DATE, ignore_ti_state=True)
->>>>>>> d25854dd
 
     def test_templated_sensor(self):
         with self.dag:
             sensor = ExternalTaskSensor(
-<<<<<<< HEAD
-                task_id='templated_task',
-                external_dag_id='dag_{{ ds }}',
-                external_task_id='task_{{ ds }}'
-=======
                 task_id='templated_task', external_dag_id='dag_{{ ds }}', external_task_id='task_{{ ds }}'
->>>>>>> d25854dd
             )
 
         instance = TaskInstance(sensor, DEFAULT_DATE)
@@ -336,28 +281,6 @@
         )
         op1.run(start_date=DEFAULT_DATE, end_date=DEFAULT_DATE, ignore_ti_state=True)
 
-    def test_external_task_sensor_fn_multiple_args(self):
-        """Check this task sensor passes multiple args with full context. If no failure, means clean run."""
-        self.test_time_sensor()
-
-        def my_func(dt, context):
-            assert context['execution_date'] == dt
-            return dt + timedelta(0)
-
-        op1 = ExternalTaskSensor(
-            task_id='test_external_task_sensor_multiple_arg_fn',
-            external_dag_id=TEST_DAG_ID,
-            external_task_id=TEST_TASK_ID,
-            execution_date_fn=my_func,
-            allowed_states=['success'],
-            dag=self.dag
-        )
-        op1.run(
-            start_date=DEFAULT_DATE,
-            end_date=DEFAULT_DATE,
-            ignore_ti_state=True
-        )
-
     def test_external_task_sensor_error_delta_and_fn(self):
         self.test_time_sensor()
         # Test that providing execution_delta and a function raises an error
@@ -369,32 +292,6 @@
                 execution_delta=timedelta(0),
                 execution_date_fn=lambda dt: dt,
                 allowed_states=['success'],
-<<<<<<< HEAD
-                dag=self.dag
-            )
-
-    def test_catch_invalid_allowed_states(self):
-        with self.assertRaises(ValueError):
-            ExternalTaskSensor(
-                task_id='test_external_task_sensor_check',
-                external_dag_id=TEST_DAG_ID,
-                external_task_id=TEST_TASK_ID,
-                allowed_states=['invalid_state'],
-                dag=self.dag
-            )
-
-        with self.assertRaises(ValueError):
-            ExternalTaskSensor(
-                task_id='test_external_task_sensor_check',
-                external_dag_id=TEST_DAG_ID,
-                external_task_id=None,
-                allowed_states=['invalid_state'],
-                dag=self.dag
-            )
-
-    def test_external_task_sensor_waits_for_task_check_existence(self):
-        t = ExternalTaskSensor(
-=======
                 dag=self.dag,
             )
 
@@ -419,25 +316,10 @@
 
     def test_external_task_sensor_waits_for_task_check_existence(self):
         op = ExternalTaskSensor(
->>>>>>> d25854dd
             task_id='test_external_task_sensor_check',
             external_dag_id="example_bash_operator",
             external_task_id="non-existing-task",
             check_existence=True,
-<<<<<<< HEAD
-            dag=self.dag
-        )
-
-        with self.assertRaises(AirflowException):
-            t.run(
-                start_date=DEFAULT_DATE,
-                end_date=DEFAULT_DATE,
-                ignore_ti_state=True
-            )
-
-    def test_external_task_sensor_waits_for_dag_check_existence(self):
-        t = ExternalTaskSensor(
-=======
             dag=self.dag,
         )
 
@@ -446,37 +328,20 @@
 
     def test_external_task_sensor_waits_for_dag_check_existence(self):
         op = ExternalTaskSensor(
->>>>>>> d25854dd
             task_id='test_external_task_sensor_check',
             external_dag_id="non-existing-dag",
             external_task_id=None,
             check_existence=True,
-<<<<<<< HEAD
-            dag=self.dag
-        )
-
-        with self.assertRaises(AirflowException):
-            t.run(
-                start_date=DEFAULT_DATE,
-                end_date=DEFAULT_DATE,
-                ignore_ti_state=True
-            )
-=======
             dag=self.dag,
         )
 
         with pytest.raises(AirflowException):
             op.run(start_date=DEFAULT_DATE, end_date=DEFAULT_DATE, ignore_ti_state=True)
->>>>>>> d25854dd
 
 
 class TestExternalTaskMarker(unittest.TestCase):
     def test_serialized_fields(self):
-<<<<<<< HEAD
-        self.assertTrue({"recursion_depth"}.issubset(ExternalTaskMarker.get_serialized_fields()))
-=======
         assert {"recursion_depth"}.issubset(ExternalTaskMarker.get_serialized_fields())
->>>>>>> d25854dd
 
     def test_serialized_external_task_marker(self):
         dag = DAG('test_serialized_external_task_marker', start_date=DEFAULT_DATE)
@@ -484,24 +349,14 @@
             task_id="parent_task",
             external_dag_id="external_task_marker_child",
             external_task_id="child_task1",
-<<<<<<< HEAD
-            dag=dag
-=======
             dag=dag,
->>>>>>> d25854dd
         )
 
         serialized_op = SerializedBaseOperator.serialize_operator(task)
         deserialized_op = SerializedBaseOperator.deserialize_operator(serialized_op)
-<<<<<<< HEAD
-        self.assertEqual(deserialized_op.task_type, 'ExternalTaskMarker')
-        self.assertEqual(getattr(deserialized_op, 'external_dag_id'), 'external_task_marker_child')
-        self.assertEqual(getattr(deserialized_op, 'external_task_id'), 'child_task1')
-=======
         assert deserialized_op.task_type == 'ExternalTaskMarker'
         assert getattr(deserialized_op, 'external_dag_id') == 'external_task_marker_child'
         assert getattr(deserialized_op, 'external_task_id') == 'child_task1'
->>>>>>> d25854dd
 
 
 @pytest.fixture
@@ -525,47 +380,6 @@
 
     dag_0 = DAG("dag_0", start_date=DEFAULT_DATE, schedule_interval=None)
     task_a_0 = DummyOperator(task_id="task_a_0", dag=dag_0)
-<<<<<<< HEAD
-    task_b_0 = ExternalTaskMarker(task_id="task_b_0",
-                                  external_dag_id="dag_1",
-                                  external_task_id="task_a_1",
-                                  recursion_depth=3,
-                                  dag=dag_0)
-    task_a_0 >> task_b_0
-
-    dag_1 = DAG("dag_1", start_date=DEFAULT_DATE, schedule_interval=None)
-    task_a_1 = ExternalTaskSensor(task_id="task_a_1",
-                                  external_dag_id=dag_0.dag_id,
-                                  external_task_id=task_b_0.task_id,
-                                  dag=dag_1,
-                                  mode="reschedule")
-    task_b_1 = ExternalTaskMarker(task_id="task_b_1",
-                                  external_dag_id="dag_2",
-                                  external_task_id="task_a_2",
-                                  recursion_depth=2,
-                                  dag=dag_1)
-    task_a_1 >> task_b_1
-
-    dag_2 = DAG("dag_2", start_date=DEFAULT_DATE, schedule_interval=None)
-    task_a_2 = ExternalTaskSensor(task_id="task_a_2",
-                                  external_dag_id=dag_1.dag_id,
-                                  external_task_id=task_b_1.task_id,
-                                  dag=dag_2,
-                                  mode="reschedule")
-    task_b_2 = ExternalTaskMarker(task_id="task_b_2",
-                                  external_dag_id="dag_3",
-                                  external_task_id="task_a_3",
-                                  recursion_depth=1,
-                                  dag=dag_2)
-    task_a_2 >> task_b_2
-
-    dag_3 = DAG("dag_3", start_date=DEFAULT_DATE, schedule_interval=None)
-    task_a_3 = ExternalTaskSensor(task_id="task_a_3",
-                                  external_dag_id=dag_2.dag_id,
-                                  external_task_id=task_b_2.task_id,
-                                  dag=dag_3,
-                                  mode="reschedule")
-=======
     task_b_0 = ExternalTaskMarker(
         task_id="task_b_0", external_dag_id="dag_1", external_task_id="task_a_1", recursion_depth=3, dag=dag_0
     )
@@ -593,14 +407,10 @@
     task_a_3 = ExternalTaskSensor(
         task_id="task_a_3", external_dag_id=dag_2.dag_id, external_task_id=task_b_2.task_id, dag=dag_3
     )
->>>>>>> d25854dd
     task_b_3 = DummyOperator(task_id="task_b_3", dag=dag_3)
     task_a_3 >> task_b_3
 
     for dag in [dag_0, dag_1, dag_2, dag_3]:
-<<<<<<< HEAD
-        dag_bag.bag_dag(dag, None, dag)
-=======
         dag_bag.bag_dag(dag=dag, root_dag=dag)
 
     return dag_bag
@@ -649,7 +459,6 @@
 
     for dag in [dag_0, dag_1]:
         dag_bag.bag_dag(dag=dag, root_dag=dag)
->>>>>>> d25854dd
 
     return dag_bag
 
@@ -665,11 +474,7 @@
         for task in dag.tasks:
             ti = TaskInstance(task=task, execution_date=execution_date)
             tis[task.task_id] = ti
-<<<<<<< HEAD
-            ti.run(ignore_all_deps=True, ignore_ti_state=True, mark_success=True)
-=======
             ti.run()
->>>>>>> d25854dd
             assert_ti_state_equal(ti, State.SUCCESS)
 
     return tis
@@ -687,18 +492,10 @@
     """
     Clear the task and its downstream tasks recursively for the dag in the given dagbag.
     """
-<<<<<<< HEAD
-    subdag = dag.sub_dag(task_regex="^{}$".format(task.task_id), include_downstream=True)
-    subdag.clear(start_date=start_date, end_date=end_date, dag_bag=dag_bag)
-
-
-# pylint: disable=redefined-outer-name
-=======
     subdag = dag.sub_dag(task_ids_or_regex=f"^{task.task_id}$", include_downstream=True)
     subdag.clear(start_date=start_date, end_date=end_date, dag_bag=dag_bag)
 
 
->>>>>>> d25854dd
 def test_external_task_marker_transitive(dag_bag_ext):
     """
     Test clearing tasks across DAGs.
@@ -713,8 +510,6 @@
     assert_ti_state_equal(ti_b_3, State.NONE)
 
 
-<<<<<<< HEAD
-=======
 def test_external_task_marker_clear_activate(dag_bag_parent_child):
     """
     Test clearing tasks across DAGs and make sure the right DagRuns are activated.
@@ -763,7 +558,6 @@
     assert dagrun_1_2.state == State.SUCCESS
 
 
->>>>>>> d25854dd
 def test_external_task_marker_future(dag_bag_ext):
     """
     Test clearing tasks with no end_date. This is the case when users clear tasks with
@@ -805,11 +599,7 @@
 @pytest.fixture
 def dag_bag_cyclic():
     """
-<<<<<<< HEAD
-    Create a DagBag with DAGs having cyclic dependenceis set up by ExternalTaskMarker and
-=======
     Create a DagBag with DAGs having cyclic dependencies set up by ExternalTaskMarker and
->>>>>>> d25854dd
     ExternalTaskSensor.
 
     dag_0:   task_a_0 >> task_b_0
@@ -824,30 +614,6 @@
 
     dag_0 = DAG("dag_0", start_date=DEFAULT_DATE, schedule_interval=None)
     task_a_0 = DummyOperator(task_id="task_a_0", dag=dag_0)
-<<<<<<< HEAD
-    task_b_0 = ExternalTaskMarker(task_id="task_b_0",
-                                  external_dag_id="dag_1",
-                                  external_task_id="task_a_1",
-                                  recursion_depth=3,
-                                  dag=dag_0)
-    task_a_0 >> task_b_0
-
-    dag_1 = DAG("dag_1", start_date=DEFAULT_DATE, schedule_interval=None)
-    task_a_1 = ExternalTaskSensor(task_id="task_a_1",
-                                  external_dag_id=dag_0.dag_id,
-                                  external_task_id=task_b_0.task_id,
-                                  dag=dag_1,
-                                  mode="reschedule")
-    task_b_1 = ExternalTaskMarker(task_id="task_b_1",
-                                  external_dag_id="dag_0",
-                                  external_task_id="task_a_0",
-                                  recursion_depth=2,
-                                  dag=dag_1)
-    task_a_1 >> task_b_1
-
-    for dag in [dag_0, dag_1]:
-        dag_bag.bag_dag(dag, None, dag)
-=======
     task_b_0 = ExternalTaskMarker(
         task_id="task_b_0", external_dag_id="dag_1", external_task_id="task_a_1", recursion_depth=3, dag=dag_0
     )
@@ -864,7 +630,6 @@
 
     for dag in [dag_0, dag_1]:
         dag_bag.bag_dag(dag=dag, root_dag=dag)
->>>>>>> d25854dd
 
     return dag_bag
 
@@ -889,25 +654,13 @@
     dag_bag = DagBag(dag_folder=DEV_NULL, include_examples=False)
     daily_dag = DAG("daily_dag", start_date=DEFAULT_DATE, schedule_interval="@daily")
     agg_dag = DAG("agg_dag", start_date=DEFAULT_DATE, schedule_interval="@daily")
-<<<<<<< HEAD
-    dag_bag.bag_dag(daily_dag, None, daily_dag)
-    dag_bag.bag_dag(agg_dag, None, agg_dag)
-=======
     dag_bag.bag_dag(dag=daily_dag, root_dag=daily_dag)
     dag_bag.bag_dag(dag=agg_dag, root_dag=agg_dag)
->>>>>>> d25854dd
 
     daily_task = DummyOperator(task_id="daily_tas", dag=daily_dag)
 
     start = DummyOperator(task_id="start", dag=agg_dag)
     for i in range(25):
-<<<<<<< HEAD
-        task = ExternalTaskMarker(task_id="{}_{}".format(daily_task.task_id, i),
-                                  external_dag_id=daily_dag.dag_id,
-                                  external_task_id=daily_task.task_id,
-                                  execution_date="{{ macros.ds_add(ds, -1 * %s) }}" % i,
-                                  dag=agg_dag)
-=======
         task = ExternalTaskMarker(
             task_id=f"{daily_task.task_id}_{i}",
             external_dag_id=daily_dag.dag_id,
@@ -915,7 +668,6 @@
             execution_date="{{ macros.ds_add(ds, -1 * %s) }}" % i,
             dag=agg_dag,
         )
->>>>>>> d25854dd
         start >> task
 
     yield dag_bag
@@ -939,9 +691,6 @@
     # There used to be some slowness caused by calling count() inside DAG.clear().
     # That has since been fixed. It should take no more than a few seconds to call
     # dag.clear() here.
-<<<<<<< HEAD
-    assert agg_dag.clear(start_date=execution_date, end_date=execution_date, dag_bag=dag_bag_multiple) == 51
-=======
     assert agg_dag.clear(start_date=execution_date, end_date=execution_date, dag_bag=dag_bag_multiple) == 51
 
 
@@ -1000,5 +749,4 @@
     # selected is the same as not selecting "Future". They should take similar amount of
     # time too because dag.clear() uses visited_external_tis to keep track of visited ExternalTaskMarker.
     assert dag.clear(start_date=DEFAULT_DATE, dag_bag=dag_bag_head_tail) == 30
-    assert dag.clear(start_date=DEFAULT_DATE, end_date=execution_date, dag_bag=dag_bag_head_tail) == 30
->>>>>>> d25854dd
+    assert dag.clear(start_date=DEFAULT_DATE, end_date=execution_date, dag_bag=dag_bag_head_tail) == 30