#
# Licensed to the Apache Software Foundation (ASF) under one
# or more contributor license agreements.  See the NOTICE file
# distributed with this work for additional information
# regarding copyright ownership.  The ASF licenses this file
# to you under the Apache License, Version 2.0 (the
# "License"); you may not use this file except in compliance
# with the License.  You may obtain a copy of the License at
#
#   http://www.apache.org/licenses/LICENSE-2.0
#
# Unless required by applicable law or agreed to in writing,
# software distributed under the License is distributed on an
# "AS IS" BASIS, WITHOUT WARRANTIES OR CONDITIONS OF ANY
# KIND, either express or implied.  See the License for the
# specific language governing permissions and limitations
# under the License.
import os
import tempfile
import unittest
from email.mime.application import MIMEApplication
from email.mime.multipart import MIMEMultipart
from email.mime.text import MIMEText
from smtplib import SMTPServerDisconnected
from unittest import mock

import pytest

from airflow import utils
from airflow.configuration import conf
from airflow.utils.email import build_mime_message, get_email_address_list
from tests.test_utils.config import conf_vars

EMAILS = ['test1@example.com', 'test2@example.com']

send_email_test = mock.MagicMock()


class TestEmail(unittest.TestCase):
    def test_get_email_address_single_email(self):
        emails_string = 'test1@example.com'

        assert get_email_address_list(emails_string) == [emails_string]

    def test_get_email_address_comma_sep_string(self):
        emails_string = 'test1@example.com, test2@example.com'

        assert get_email_address_list(emails_string) == EMAILS

    def test_get_email_address_colon_sep_string(self):
        emails_string = 'test1@example.com; test2@example.com'

        assert get_email_address_list(emails_string) == EMAILS

    def test_get_email_address_list(self):
        emails_list = ['test1@example.com', 'test2@example.com']

        assert get_email_address_list(emails_list) == EMAILS

    def test_get_email_address_tuple(self):
        emails_tuple = ('test1@example.com', 'test2@example.com')

        assert get_email_address_list(emails_tuple) == EMAILS

    def test_get_email_address_invalid_type(self):
        emails_string = 1

        with pytest.raises(TypeError):
            get_email_address_list(emails_string)

    def test_get_email_address_invalid_type_in_iterable(self):
        emails_list = ['test1@example.com', 2]

        with pytest.raises(TypeError):
            get_email_address_list(emails_list)

    def setUp(self):
        conf.remove_option('email', 'EMAIL_BACKEND')
        conf.remove_option('email', 'EMAIL_CONN_ID')

    @mock.patch('airflow.utils.email.send_email')
    def test_default_backend(self, mock_send_email):
        res = utils.email.send_email('to', 'subject', 'content')
        mock_send_email.assert_called_once_with('to', 'subject', 'content')
        assert mock_send_email.return_value == res

    @mock.patch('airflow.utils.email.send_email_smtp')
    def test_custom_backend(self, mock_send_email):
        with conf_vars({('email', 'email_backend'): 'tests.utils.test_email.send_email_test'}):
            utils.email.send_email('to', 'subject', 'content')
        send_email_test.assert_called_once_with(
            'to',
            'subject',
            'content',
            files=None,
            dryrun=False,
            cc=None,
            bcc=None,
            mime_charset='utf-8',
            mime_subtype='mixed',
            conn_id='smtp_default',
<<<<<<< HEAD
            custom_headers=None,
=======
            from_email=None,
>>>>>>> 42997514
        )
        assert not mock_send_email.called

    @mock.patch('airflow.utils.email.send_email_smtp')
    @conf_vars(
        {
            ('email', 'email_backend'): 'tests.utils.test_email.send_email_test',
            ('email', 'from_email'): 'from@test.com',
        }
    )
    def test_custom_backend_sender(self, mock_send_email_smtp):
        utils.email.send_email('to', 'subject', 'content')
        _, call_kwargs = send_email_test.call_args
        assert call_kwargs['from_email'] == 'from@test.com'
        assert not mock_send_email_smtp.called

    def test_build_mime_message(self):
        mail_from = 'from@example.com'
        mail_to = 'to@example.com'
        subject = 'test subject'
        html_content = '<html>Test</html>'
        custom_headers = {'Reply-To': 'reply_to@example.com'}

        msg, recipients = build_mime_message(
            mail_from=mail_from,
            to=mail_to,
            subject=subject,
            html_content=html_content,
            custom_headers=custom_headers,
        )

        assert 'From' in msg
        assert 'To' in msg
        assert 'Subject' in msg
        assert 'Reply-To' in msg
        assert [mail_to] == recipients
        assert msg['To'] == ','.join(recipients)


class TestEmailSmtp(unittest.TestCase):
    @mock.patch('airflow.utils.email.send_mime_email')
    def test_send_smtp(self, mock_send_mime):
        with tempfile.NamedTemporaryFile() as attachment:
            attachment.write(b'attachment')
            attachment.seek(0)
            utils.email.send_email_smtp('to', 'subject', 'content', files=[attachment.name])
            assert mock_send_mime.called
            _, call_args = mock_send_mime.call_args
            assert conf.get('smtp', 'SMTP_MAIL_FROM') == call_args['e_from']
            assert ['to'] == call_args['e_to']
            msg = call_args['mime_msg']
            assert 'subject' == msg['Subject']
            assert conf.get('smtp', 'SMTP_MAIL_FROM') == msg['From']
            assert 2 == len(msg.get_payload())
            filename = 'attachment; filename="' + os.path.basename(attachment.name) + '"'
            assert filename == msg.get_payload()[-1].get('Content-Disposition')
            mimeapp = MIMEApplication('attachment')
            assert mimeapp.get_payload() == msg.get_payload()[-1].get_payload()

    @mock.patch('airflow.utils.email.send_mime_email')
    def test_send_smtp_with_multibyte_content(self, mock_send_mime):
        utils.email.send_email_smtp('to', 'subject', '🔥', mime_charset='utf-8')
        assert mock_send_mime.called
        _, call_args = mock_send_mime.call_args
        msg = call_args['mime_msg']
        mimetext = MIMEText('🔥', 'mixed', 'utf-8')
        assert mimetext.get_payload() == msg.get_payload()[0].get_payload()

    @mock.patch('airflow.utils.email.send_mime_email')
    def test_send_bcc_smtp(self, mock_send_mime):
        with tempfile.NamedTemporaryFile() as attachment:
            attachment.write(b'attachment')
            attachment.seek(0)
            utils.email.send_email_smtp(
                'to',
                'subject',
                'content',
                files=[attachment.name],
                cc='cc',
                bcc='bcc',
                custom_headers={'Reply-To': 'reply_to@example.com'},
            )
            assert mock_send_mime.called
            _, call_args = mock_send_mime.call_args
            assert conf.get('smtp', 'SMTP_MAIL_FROM') == call_args['e_from']
            assert ['to', 'cc', 'bcc'] == call_args['e_to']
            msg = call_args['mime_msg']
            assert 'subject' == msg['Subject']
            assert conf.get('smtp', 'SMTP_MAIL_FROM') == msg['From']
            assert 2 == len(msg.get_payload())
            assert 'attachment; filename="' + os.path.basename(attachment.name) + '"' == msg.get_payload()[
                -1
            ].get('Content-Disposition')
            mimeapp = MIMEApplication('attachment')
            assert mimeapp.get_payload() == msg.get_payload()[-1].get_payload()
            assert msg['Reply-To'] == 'reply_to@example.com'

    @mock.patch('smtplib.SMTP_SSL')
    @mock.patch('smtplib.SMTP')
    def test_send_mime(self, mock_smtp, mock_smtp_ssl):
        mock_smtp.return_value = mock.Mock()
        msg = MIMEMultipart()
        utils.email.send_mime_email('from', 'to', msg, dryrun=False)
        mock_smtp.assert_called_once_with(
            host=conf.get('smtp', 'SMTP_HOST'),
            port=conf.getint('smtp', 'SMTP_PORT'),
            timeout=conf.getint('smtp', 'SMTP_TIMEOUT'),
        )
        assert not mock_smtp_ssl.called
        assert mock_smtp.return_value.starttls.called
        mock_smtp.return_value.login.assert_called_once_with(
            conf.get('smtp', 'SMTP_USER'),
            conf.get('smtp', 'SMTP_PASSWORD'),
        )
        mock_smtp.return_value.sendmail.assert_called_once_with('from', 'to', msg.as_string())
        assert mock_smtp.return_value.quit.called

    @mock.patch('smtplib.SMTP')
    @mock.patch('airflow.hooks.base.BaseHook')
    def test_send_mime_conn_id(self, mock_hook, mock_smtp):
        msg = MIMEMultipart()
        mock_conn = mock.Mock()
        mock_conn.login = 'user'
        mock_conn.password = 'password'
        mock_hook.get_connection.return_value = mock_conn
        utils.email.send_mime_email('from', 'to', msg, dryrun=False, conn_id='smtp_default')
        mock_hook.get_connection.assert_called_with('smtp_default')
        mock_smtp.return_value.login.assert_called_once_with('user', 'password')
        mock_smtp.return_value.sendmail.assert_called_once_with('from', 'to', msg.as_string())
        assert mock_smtp.return_value.quit.called

    @mock.patch('smtplib.SMTP_SSL')
    @mock.patch('smtplib.SMTP')
    def test_send_mime_ssl(self, mock_smtp, mock_smtp_ssl):
        mock_smtp_ssl.return_value = mock.Mock()
        with conf_vars({('smtp', 'smtp_ssl'): 'True'}):
            utils.email.send_mime_email('from', 'to', MIMEMultipart(), dryrun=False)
        assert not mock_smtp.called
        mock_smtp_ssl.assert_called_once_with(
            host=conf.get('smtp', 'SMTP_HOST'),
            port=conf.getint('smtp', 'SMTP_PORT'),
            timeout=conf.getint('smtp', 'SMTP_TIMEOUT'),
        )

    @mock.patch('smtplib.SMTP_SSL')
    @mock.patch('smtplib.SMTP')
    def test_send_mime_noauth(self, mock_smtp, mock_smtp_ssl):
        mock_smtp.return_value = mock.Mock()
        with conf_vars(
            {
                ('smtp', 'smtp_user'): None,
                ('smtp', 'smtp_password'): None,
            }
        ):
            utils.email.send_mime_email('from', 'to', MIMEMultipart(), dryrun=False)
        assert not mock_smtp_ssl.called
        mock_smtp.assert_called_once_with(
            host=conf.get('smtp', 'SMTP_HOST'),
            port=conf.getint('smtp', 'SMTP_PORT'),
            timeout=conf.getint('smtp', 'SMTP_TIMEOUT'),
        )
        assert not mock_smtp.login.called

    @mock.patch('smtplib.SMTP_SSL')
    @mock.patch('smtplib.SMTP')
    def test_send_mime_dryrun(self, mock_smtp, mock_smtp_ssl):
        utils.email.send_mime_email('from', 'to', MIMEMultipart(), dryrun=True)
        assert not mock_smtp.called
        assert not mock_smtp_ssl.called

    @mock.patch('smtplib.SMTP_SSL')
    @mock.patch('smtplib.SMTP')
    def test_send_mime_complete_failure(self, mock_smtp: mock, mock_smtp_ssl):
        mock_smtp.side_effect = SMTPServerDisconnected()
        msg = MIMEMultipart()
        with pytest.raises(SMTPServerDisconnected):
            utils.email.send_mime_email('from', 'to', msg, dryrun=False)

        mock_smtp.assert_any_call(
            host=conf.get('smtp', 'SMTP_HOST'),
            port=conf.getint('smtp', 'SMTP_PORT'),
            timeout=conf.getint('smtp', 'SMTP_TIMEOUT'),
        )
        assert mock_smtp.call_count == conf.getint('smtp', 'SMTP_RETRY_LIMIT')
        assert not mock_smtp_ssl.called
        assert not mock_smtp.return_value.starttls.called
        assert not mock_smtp.return_value.login.called
        assert not mock_smtp.return_value.sendmail.called
        assert not mock_smtp.return_value.quit.called

    @mock.patch('smtplib.SMTP_SSL')
    @mock.patch('smtplib.SMTP')
    def test_send_mime_ssl_complete_failure(self, mock_smtp, mock_smtp_ssl):
        mock_smtp_ssl.side_effect = SMTPServerDisconnected()
        msg = MIMEMultipart()
        with conf_vars({('smtp', 'smtp_ssl'): 'True'}):
            with pytest.raises(SMTPServerDisconnected):
                utils.email.send_mime_email('from', 'to', msg, dryrun=False)

        mock_smtp_ssl.assert_any_call(
            host=conf.get('smtp', 'SMTP_HOST'),
            port=conf.getint('smtp', 'SMTP_PORT'),
            timeout=conf.getint('smtp', 'SMTP_TIMEOUT'),
        )
        assert mock_smtp_ssl.call_count == conf.getint('smtp', 'SMTP_RETRY_LIMIT')
        assert not mock_smtp.called
        assert not mock_smtp_ssl.return_value.starttls.called
        assert not mock_smtp_ssl.return_value.login.called
        assert not mock_smtp_ssl.return_value.sendmail.called
        assert not mock_smtp_ssl.return_value.quit.called

    @mock.patch('smtplib.SMTP_SSL')
    @mock.patch('smtplib.SMTP')
    def test_send_mime_custom_timeout_retrylimit(self, mock_smtp, mock_smtp_ssl):
        mock_smtp.side_effect = SMTPServerDisconnected()
        msg = MIMEMultipart()

        custom_retry_limit = 10
        custom_timeout = 60

        with conf_vars(
            {
                ('smtp', 'smtp_retry_limit'): str(custom_retry_limit),
                ('smtp', 'smtp_timeout'): str(custom_timeout),
            }
        ):
            with pytest.raises(SMTPServerDisconnected):
                utils.email.send_mime_email('from', 'to', msg, dryrun=False)

        mock_smtp.assert_any_call(
            host=conf.get('smtp', 'SMTP_HOST'), port=conf.getint('smtp', 'SMTP_PORT'), timeout=custom_timeout
        )
        assert not mock_smtp_ssl.called
        assert mock_smtp.call_count == 10

    @mock.patch('smtplib.SMTP_SSL')
    @mock.patch('smtplib.SMTP')
    def test_send_mime_partial_failure(self, mock_smtp, mock_smtp_ssl):
        final_mock = mock.Mock()
        side_effects = [SMTPServerDisconnected(), SMTPServerDisconnected(), final_mock]
        mock_smtp.side_effect = side_effects
        msg = MIMEMultipart()

        utils.email.send_mime_email('from', 'to', msg, dryrun=False)

        mock_smtp.assert_any_call(
            host=conf.get('smtp', 'SMTP_HOST'),
            port=conf.getint('smtp', 'SMTP_PORT'),
            timeout=conf.getint('smtp', 'SMTP_TIMEOUT'),
        )
        assert mock_smtp.call_count == side_effects.index(final_mock) + 1
        assert not mock_smtp_ssl.called
        assert final_mock.starttls.called
        final_mock.sendmail.assert_called_once_with('from', 'to', msg.as_string())
        assert final_mock.quit.called<|MERGE_RESOLUTION|>--- conflicted
+++ resolved
@@ -99,11 +99,8 @@
             mime_charset='utf-8',
             mime_subtype='mixed',
             conn_id='smtp_default',
-<<<<<<< HEAD
+            from_email=None,
             custom_headers=None,
-=======
-            from_email=None,
->>>>>>> 42997514
         )
         assert not mock_send_email.called
 
