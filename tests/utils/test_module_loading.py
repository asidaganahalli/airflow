--- conflicted
+++ resolved
@@ -18,11 +18,7 @@
 
 import unittest
 
-<<<<<<< HEAD
-import six
-=======
 import pytest
->>>>>>> d25854dd
 
 from airflow.utils.module_loading import import_string
 
@@ -36,9 +32,5 @@
         with pytest.raises(ImportError):
             import_string('no_dots_in_path')
         msg = 'Module "airflow.utils" does not define a "nonexistent" attribute'
-<<<<<<< HEAD
-        with six.assertRaisesRegex(self, ImportError, msg):
-=======
         with pytest.raises(ImportError, match=msg):
->>>>>>> d25854dd
             import_string('airflow.utils.nonexistent')