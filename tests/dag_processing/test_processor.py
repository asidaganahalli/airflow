#
# Licensed to the Apache Software Foundation (ASF) under one
# or more contributor license agreements.  See the NOTICE file
# distributed with this work for additional information
# regarding copyright ownership.  The ASF licenses this file
# to you under the Apache License, Version 2.0 (the
# "License"); you may not use this file except in compliance
# with the License.  You may obtain a copy of the License at
#
#   http://www.apache.org/licenses/LICENSE-2.0
#
# Unless required by applicable law or agreed to in writing,
# software distributed under the License is distributed on an
# "AS IS" BASIS, WITHOUT WARRANTIES OR CONDITIONS OF ANY
# KIND, either express or implied.  See the License for the
# specific language governing permissions and limitations
# under the License.
from __future__ import annotations

import datetime
import os
import pathlib
import sys
from unittest import mock
from unittest.mock import MagicMock, patch
from zipfile import ZipFile

import pytest

from airflow import settings
from airflow.callbacks.callback_requests import TaskCallbackRequest
from airflow.configuration import TEST_DAGS_FOLDER, conf
from airflow.dag_processing.manager import DagFileProcessorAgent
from airflow.dag_processing.processor import DagFileProcessor, DagFileProcessorProcess
from airflow.models import DagBag, DagModel, SlaMiss, TaskInstance
from airflow.models.serialized_dag import SerializedDagModel
from airflow.models.taskinstance import SimpleTaskInstance
from airflow.operators.empty import EmptyOperator
from airflow.utils import timezone
from airflow.utils.session import create_session
from airflow.utils.state import State
from airflow.utils.types import DagRunType
from tests.test_utils.asserts import assert_queries_count
from tests.test_utils.compat import ParseImportError
from tests.test_utils.config import conf_vars, env_vars
from tests.test_utils.db import (
    clear_db_dags,
    clear_db_import_errors,
    clear_db_jobs,
    clear_db_pools,
    clear_db_runs,
    clear_db_serialized_dags,
    clear_db_sla_miss,
)
from tests.test_utils.mock_executor import MockExecutor

pytestmark = pytest.mark.db_test

DEFAULT_DATE = timezone.datetime(2016, 1, 1)
PY311 = sys.version_info >= (3, 11)

# Include the words "airflow" and "dag" in the file contents,
# tricking airflow into thinking these
# files contain a DAG (otherwise Airflow will skip them)
PARSEABLE_DAG_FILE_CONTENTS = '"airflow DAG"'
UNPARSEABLE_DAG_FILE_CONTENTS = "airflow DAG"
INVALID_DAG_WITH_DEPTH_FILE_CONTENTS = "def something():\n    return airflow_DAG\nsomething()"

# Filename to be used for dags that are created in an ad-hoc manner and can be removed/
# created at runtime
TEMP_DAG_FILENAME = "temp_dag.py"
TEST_DAG_FOLDER = pathlib.Path(__file__).parents[1].resolve() / "dags"


@pytest.fixture(scope="class")
def disable_load_example():
    with conf_vars({("core", "load_examples"): "false"}):
        with env_vars({"AIRFLOW__CORE__LOAD_EXAMPLES": "false"}):
            yield


@pytest.mark.usefixtures("disable_load_example")
class TestDagFileProcessor:
    @staticmethod
    def clean_db():
        clear_db_runs()
        clear_db_pools()
        clear_db_dags()
        clear_db_sla_miss()
        clear_db_import_errors()
        clear_db_jobs()
        clear_db_serialized_dags()

    def setup_class(self):
        self.clean_db()

    def setup_method(self):
        # Speed up some tests by not running the tasks, just look at what we
        # enqueue!
        self.null_exec = MockExecutor()
        self.scheduler_job = None

    def teardown_method(self) -> None:
        if self.scheduler_job and self.scheduler_job.job_runner.processor_agent:
            self.scheduler_job.job_runner.processor_agent.end()
            self.scheduler_job = None
        self.clean_db()

    def _process_file(self, file_path, dag_directory, session):
        dag_file_processor = DagFileProcessor(
            dag_ids=[], dag_directory=str(dag_directory), log=mock.MagicMock()
        )

        dag_file_processor.process_file(file_path, [], False, session)

    @mock.patch("airflow.dag_processing.processor.DagFileProcessor._get_dagbag")
    def test_dag_file_processor_sla_miss_callback(self, mock_get_dagbag, create_dummy_dag, get_test_dag):
        """
        Test that the dag file processor calls the sla miss callback
        """
        session = settings.Session()
        sla_callback = MagicMock()

        # Create dag with a start of 1 day ago, but a sla of 0, so we'll already have a sla_miss on the books.
        test_start_date = timezone.utcnow() - datetime.timedelta(days=1)
        test_run_id = DagRunType.SCHEDULED.generate_run_id(test_start_date)
        dag, task = create_dummy_dag(
            dag_id="test_sla_miss",
            task_id="dummy",
            sla_miss_callback=sla_callback,
            default_args={"start_date": test_start_date, "sla": datetime.timedelta()},
        )

        session.merge(
            TaskInstance(
                task=task,
                run_id=test_run_id,
                state=State.SUCCESS,
            )
        )
        session.merge(SlaMiss(task_id="dummy", dag_id="test_sla_miss", execution_date=test_start_date))

        mock_dagbag = mock.Mock()
        mock_dagbag.get_dag.return_value = dag
        mock_get_dagbag.return_value = mock_dagbag

        DagFileProcessor.manage_slas(dag_folder=dag.fileloc, dag_id="test_sla_miss", session=session)

        assert sla_callback.called

    @mock.patch("airflow.dag_processing.processor.DagFileProcessor._get_dagbag")
    def test_dag_file_processor_sla_miss_callback_invalid_sla(self, mock_get_dagbag, create_dummy_dag):
        """
        Test that the dag file processor does not call the sla miss callback when
        given an invalid sla
        """
        session = settings.Session()

        sla_callback = MagicMock()

        # Create dag with a start of 1 day ago, but an sla of 0
        # so we'll already have an sla_miss on the books.
        # Pass anything besides a timedelta object to the sla argument.
        test_start_date = timezone.utcnow() - datetime.timedelta(days=1)
        test_run_id = DagRunType.SCHEDULED.generate_run_id(test_start_date)
        dag, task = create_dummy_dag(
            dag_id="test_sla_miss",
            task_id="dummy",
            sla_miss_callback=sla_callback,
            default_args={"start_date": test_start_date, "sla": None},
        )

        session.merge(TaskInstance(task=task, run_id=test_run_id, state=State.SUCCESS))
        session.merge(SlaMiss(task_id="dummy", dag_id="test_sla_miss", execution_date=test_start_date))

        mock_dagbag = mock.Mock()
        mock_dagbag.get_dag.return_value = dag
        mock_get_dagbag.return_value = mock_dagbag

        DagFileProcessor.manage_slas(dag_folder=dag.fileloc, dag_id="test_sla_miss", session=session)
        sla_callback.assert_not_called()

    @mock.patch("airflow.dag_processing.processor.DagFileProcessor._get_dagbag")
    def test_dag_file_processor_sla_miss_callback_sent_notification(self, mock_get_dagbag, create_dummy_dag):
        """
        Test that the dag file processor does not call the sla_miss_callback when a
        notification has already been sent
        """
        session = settings.Session()

        # Mock the callback function so we can verify that it was not called
        sla_callback = MagicMock()

        # Create dag with a start of 2 days ago, but an sla of 1 day
        # ago so we'll already have an sla_miss on the books
        test_start_date = timezone.utcnow() - datetime.timedelta(days=2)
        test_run_id = DagRunType.SCHEDULED.generate_run_id(test_start_date)
        dag, task = create_dummy_dag(
            dag_id="test_sla_miss",
            task_id="dummy",
            sla_miss_callback=sla_callback,
            default_args={"start_date": test_start_date, "sla": datetime.timedelta(days=1)},
        )

        # Create a TaskInstance for two days ago
        session.merge(TaskInstance(task=task, run_id=test_run_id, state=State.SUCCESS))

        # Create an SlaMiss where notification was sent, but email was not
        session.merge(
            SlaMiss(
                task_id="dummy",
                dag_id="test_sla_miss",
                execution_date=test_start_date,
                email_sent=False,
                notification_sent=True,
            )
        )

        mock_dagbag = mock.Mock()
        mock_dagbag.get_dag.return_value = dag
        mock_get_dagbag.return_value = mock_dagbag

        # Now call manage_slas and see if the sla_miss callback gets called
        DagFileProcessor.manage_slas(dag_folder=dag.fileloc, dag_id="test_sla_miss", session=session)

        sla_callback.assert_not_called()

    @mock.patch("airflow.dag_processing.processor.Stats.incr")
    @mock.patch("airflow.dag_processing.processor.DagFileProcessor._get_dagbag")
    def test_dag_file_processor_sla_miss_doesnot_raise_integrity_error(
        self, mock_get_dagbag, mock_stats_incr, dag_maker
    ):
        """
        Test that the dag file processor does not try to insert already existing item into the database
        """
        session = settings.Session()

        # Create dag with a start of 2 days ago, but an sla of 1 day
        # ago so we'll already have an sla_miss on the books
        test_start_date = timezone.utcnow() - datetime.timedelta(days=2)
        with dag_maker(
            dag_id="test_sla_miss",
            default_args={"start_date": test_start_date, "sla": datetime.timedelta(days=1)},
        ) as dag:
            task = EmptyOperator(task_id="dummy")

        dr = dag_maker.create_dagrun(execution_date=test_start_date, state=State.SUCCESS)

        # Create a TaskInstance for two days ago
        ti = TaskInstance(task=task, run_id=dr.run_id, state=State.SUCCESS)
        session.merge(ti)
        session.flush()

        mock_dagbag = mock.Mock()
        mock_dagbag.get_dag.return_value = dag
        mock_get_dagbag.return_value = mock_dagbag

        DagFileProcessor.manage_slas(dag_folder=dag.fileloc, dag_id="test_sla_miss", session=session)
        sla_miss_count = (
            session.query(SlaMiss)
            .filter(
                SlaMiss.dag_id == dag.dag_id,
                SlaMiss.task_id == task.task_id,
            )
            .count()
        )
        assert sla_miss_count == 1
        mock_stats_incr.assert_called_with("sla_missed", tags={"dag_id": "test_sla_miss", "task_id": "dummy"})
        # Now call manage_slas and see that it runs without errors
        # because of existing SlaMiss above.
        # Since this is run often, it's possible that it runs before another
        # ti is successful thereby trying to insert a duplicate record.
        DagFileProcessor.manage_slas(dag_folder=dag.fileloc, dag_id="test_sla_miss", session=session)

    @mock.patch("airflow.dag_processing.processor.Stats.incr")
    @mock.patch("airflow.dag_processing.processor.DagFileProcessor._get_dagbag")
    def test_dag_file_processor_sla_miss_continue_checking_the_task_instances_after_recording_missing_sla(
        self, mock_get_dagbag, mock_stats_incr, dag_maker
    ):
        """
        Test that the dag file processor continue checking subsequent task instances
        even if the preceding task instance misses the sla ahead
        """
        session = settings.Session()

        # Create a dag with a start of 3 days ago and sla of 1 day,
        # so we have 2 missing slas
        now = timezone.utcnow()
        test_start_date = now - datetime.timedelta(days=3)
        # test_run_id = DagRunType.SCHEDULED.generate_run_id(test_start_date)
        with dag_maker(
            dag_id="test_sla_miss",
            default_args={"start_date": test_start_date, "sla": datetime.timedelta(days=1)},
        ) as dag:
            task = EmptyOperator(task_id="dummy")

        dr = dag_maker.create_dagrun(execution_date=test_start_date, state=State.SUCCESS)

        session.merge(TaskInstance(task=task, run_id=dr.run_id, state="success"))
        session.merge(
            SlaMiss(task_id=task.task_id, dag_id=dag.dag_id, execution_date=now - datetime.timedelta(days=2))
        )
        session.flush()

        mock_dagbag = mock.Mock()
        mock_dagbag.get_dag.return_value = dag
        mock_get_dagbag.return_value = mock_dagbag

        DagFileProcessor.manage_slas(dag_folder=dag.fileloc, dag_id="test_sla_miss", session=session)
        sla_miss_count = (
            session.query(SlaMiss)
            .filter(
                SlaMiss.dag_id == dag.dag_id,
                SlaMiss.task_id == task.task_id,
            )
            .count()
        )
        assert sla_miss_count == 2
        mock_stats_incr.assert_called_with("sla_missed", tags={"dag_id": "test_sla_miss", "task_id": "dummy"})

    @patch.object(DagFileProcessor, "logger")
    @mock.patch("airflow.dag_processing.processor.Stats.incr")
    @mock.patch("airflow.dag_processing.processor.DagFileProcessor._get_dagbag")
    def test_dag_file_processor_sla_miss_callback_exception(
        self, mock_get_dagbag, mock_stats_incr, mock_get_log, create_dummy_dag
    ):
        """
        Test that the dag file processor gracefully logs an exception if there is a problem
        calling the sla_miss_callback
        """
        session = settings.Session()

        sla_callback = MagicMock(
            __name__="function_name", side_effect=RuntimeError("Could not call function")
        )

        test_start_date = timezone.utcnow() - datetime.timedelta(days=1)
        test_run_id = DagRunType.SCHEDULED.generate_run_id(test_start_date)

        for i, callback in enumerate([[sla_callback], sla_callback]):
            dag, task = create_dummy_dag(
                dag_id=f"test_sla_miss_{i}",
                task_id="dummy",
                sla_miss_callback=callback,
                default_args={"start_date": test_start_date, "sla": datetime.timedelta(hours=1)},
            )
            mock_stats_incr.reset_mock()

            session.merge(TaskInstance(task=task, run_id=test_run_id, state=State.SUCCESS))

            # Create an SlaMiss where notification was sent, but email was not
            session.merge(
                SlaMiss(task_id="dummy", dag_id=f"test_sla_miss_{i}", execution_date=test_start_date)
            )

            # Now call manage_slas and see if the sla_miss callback gets called
            mock_log = mock.Mock()
            mock_get_log.return_value = mock_log
            mock_dagbag = mock.Mock()
            mock_dagbag.get_dag.return_value = dag
            mock_get_dagbag.return_value = mock_dagbag

            DagFileProcessor.manage_slas(dag_folder=dag.fileloc, dag_id="test_sla_miss", session=session)
            assert sla_callback.called
            mock_log.exception.assert_called_once_with(
                "Could not call sla_miss_callback(%s) for DAG %s",
                sla_callback.__name__,
                f"test_sla_miss_{i}",
            )
            mock_stats_incr.assert_called_once_with(
                "sla_callback_notification_failure",
                tags={"dag_id": f"test_sla_miss_{i}", "func_name": sla_callback.__name__},
            )

    @mock.patch("airflow.dag_processing.processor.send_email")
    @mock.patch("airflow.dag_processing.processor.DagFileProcessor._get_dagbag")
    def test_dag_file_processor_only_collect_emails_from_sla_missed_tasks(
        self, mock_get_dagbag, mock_send_email, create_dummy_dag
    ):
        session = settings.Session()

        test_start_date = timezone.utcnow() - datetime.timedelta(days=1)
        test_run_id = DagRunType.SCHEDULED.generate_run_id(test_start_date)
        email1 = "test1@test.com"
        dag, task = create_dummy_dag(
            dag_id="test_sla_miss",
            task_id="sla_missed",
            email=email1,
            default_args={"start_date": test_start_date, "sla": datetime.timedelta(hours=1)},
        )
        session.merge(TaskInstance(task=task, run_id=test_run_id, state=State.SUCCESS))

        email2 = "test2@test.com"
        EmptyOperator(task_id="sla_not_missed", dag=dag, owner="airflow", email=email2)

        session.merge(SlaMiss(task_id="sla_missed", dag_id="test_sla_miss", execution_date=test_start_date))

        mock_dagbag = mock.Mock()
        mock_dagbag.get_dag.return_value = dag
        mock_get_dagbag.return_value = mock_dagbag

        DagFileProcessor.manage_slas(dag_folder=dag.fileloc, dag_id="test_sla_miss", session=session)

        assert len(mock_send_email.call_args_list) == 1

        send_email_to = mock_send_email.call_args_list[0][0][0]
        assert email1 in send_email_to
        assert email2 not in send_email_to

    @patch.object(DagFileProcessor, "logger")
    @mock.patch("airflow.dag_processing.processor.Stats.incr")
    @mock.patch("airflow.utils.email.send_email")
    @mock.patch("airflow.dag_processing.processor.DagFileProcessor._get_dagbag")
    def test_dag_file_processor_sla_miss_email_exception(
        self, mock_get_dagbag, mock_send_email, mock_stats_incr, mock_get_log, create_dummy_dag
    ):
        """
        Test that the dag file processor gracefully logs an exception if there is a problem
        sending an email
        """
        session = settings.Session()
        dag_id = "test_sla_miss"
        task_id = "test_ti"
        email = "test@test.com"

        # Mock the callback function so we can verify that it was not called
        mock_send_email.side_effect = RuntimeError("Could not send an email")

        test_start_date = timezone.utcnow() - datetime.timedelta(days=1)
        test_run_id = DagRunType.SCHEDULED.generate_run_id(test_start_date)
        dag, task = create_dummy_dag(
            dag_id=dag_id,
            task_id=task_id,
            email=email,
            default_args={"start_date": test_start_date, "sla": datetime.timedelta(hours=1)},
        )
        mock_stats_incr.reset_mock()

        session.merge(TaskInstance(task=task, run_id=test_run_id, state=State.SUCCESS))

        # Create an SlaMiss where notification was sent, but email was not
        session.merge(SlaMiss(task_id=task_id, dag_id=dag_id, execution_date=test_start_date))

        mock_log = mock.Mock()
        mock_get_log.return_value = mock_log
        mock_dagbag = mock.Mock()
        mock_dagbag.get_dag.return_value = dag
        mock_get_dagbag.return_value = mock_dagbag

        DagFileProcessor.manage_slas(dag_folder=dag.fileloc, dag_id=dag_id, session=session)
        mock_log.exception.assert_called_once_with(
            "Could not send SLA Miss email notification for DAG %s", dag_id
        )
        mock_stats_incr.assert_called_once_with("sla_email_notification_failure", tags={"dag_id": dag_id})

    @mock.patch("airflow.dag_processing.processor.DagFileProcessor._get_dagbag")
    def test_dag_file_processor_sla_miss_deleted_task(self, mock_get_dagbag, create_dummy_dag):
        """
        Test that the dag file processor will not crash when trying to send
        sla miss notification for a deleted task
        """
        session = settings.Session()

        test_start_date = timezone.utcnow() - datetime.timedelta(days=1)
        test_run_id = DagRunType.SCHEDULED.generate_run_id(test_start_date)
        dag, task = create_dummy_dag(
            dag_id="test_sla_miss",
            task_id="dummy",
            email="test@test.com",
            default_args={"start_date": test_start_date, "sla": datetime.timedelta(hours=1)},
        )

        session.merge(TaskInstance(task=task, run_id=test_run_id, state=State.SUCCESS))

        # Create an SlaMiss where notification was sent, but email was not
        session.merge(
            SlaMiss(task_id="dummy_deleted", dag_id="test_sla_miss", execution_date=test_start_date)
        )

        mock_dagbag = mock.Mock()
        mock_dagbag.get_dag.return_value = dag
        mock_get_dagbag.return_value = mock_dagbag

        DagFileProcessor.manage_slas(dag_folder=dag.fileloc, dag_id="test_sla_miss", session=session)

    @patch.object(TaskInstance, "handle_failure")
    def test_execute_on_failure_callbacks(self, mock_ti_handle_failure):
        dagbag = DagBag(dag_folder="/dev/null", include_examples=True, read_dags_from_db=False)
        dag_file_processor = DagFileProcessor(
            dag_ids=[], dag_directory=TEST_DAGS_FOLDER, log=mock.MagicMock()
        )
        with create_session() as session:
            session.query(TaskInstance).delete()
            dag = dagbag.get_dag("example_branch_operator")
            dagrun = dag.create_dagrun(
                state=State.RUNNING,
                execution_date=DEFAULT_DATE,
                run_type=DagRunType.SCHEDULED,
                data_interval=dag.infer_automated_data_interval(DEFAULT_DATE),
                session=session,
            )
            task = dag.get_task(task_id="run_this_first")
            ti = TaskInstance(task, run_id=dagrun.run_id, state=State.RUNNING)
            session.add(ti)

        requests = [
            TaskCallbackRequest(
                full_filepath="A", simple_task_instance=SimpleTaskInstance.from_ti(ti), msg="Message"
            )
        ]
        dag_file_processor.execute_callbacks(dagbag, requests, session)
        mock_ti_handle_failure.assert_called_once_with(
            error="Message", test_mode=conf.getboolean("core", "unit_test_mode"), session=session
        )

    @pytest.mark.parametrize(
        ["has_serialized_dag"],
        [pytest.param(True, id="dag_in_db"), pytest.param(False, id="no_dag_found")],
    )
    @patch.object(TaskInstance, "handle_failure")
    def test_execute_on_failure_callbacks_without_dag(self, mock_ti_handle_failure, has_serialized_dag):
        dagbag = DagBag(dag_folder="/dev/null", include_examples=True, read_dags_from_db=False)
        dag_file_processor = DagFileProcessor(
            dag_ids=[], dag_directory=TEST_DAGS_FOLDER, log=mock.MagicMock()
        )
        with create_session() as session:
            session.query(TaskInstance).delete()
            dag = dagbag.get_dag("example_branch_operator")
            dagrun = dag.create_dagrun(
                state=State.RUNNING,
                execution_date=DEFAULT_DATE,
                run_type=DagRunType.SCHEDULED,
                data_interval=dag.infer_automated_data_interval(DEFAULT_DATE),
                session=session,
            )
            task = dag.get_task(task_id="run_this_first")
            ti = TaskInstance(task, run_id=dagrun.run_id, state=State.QUEUED)
            session.add(ti)

            if has_serialized_dag:
                assert SerializedDagModel.write_dag(dag, session=session) is True
                session.flush()

        requests = [
            TaskCallbackRequest(
                full_filepath="A", simple_task_instance=SimpleTaskInstance.from_ti(ti), msg="Message"
            )
        ]
        dag_file_processor.execute_callbacks_without_dag(requests, session)
        mock_ti_handle_failure.assert_called_once_with(
            error="Message", test_mode=conf.getboolean("core", "unit_test_mode"), session=session
        )

    def test_failure_callbacks_should_not_drop_hostname(self):
        dagbag = DagBag(dag_folder="/dev/null", include_examples=True, read_dags_from_db=False)
        dag_file_processor = DagFileProcessor(
            dag_ids=[], dag_directory=TEST_DAGS_FOLDER, log=mock.MagicMock()
        )
        dag_file_processor.UNIT_TEST_MODE = False

        with create_session() as session:
            dag = dagbag.get_dag("example_branch_operator")
            task = dag.get_task(task_id="run_this_first")
            dagrun = dag.create_dagrun(
                state=State.RUNNING,
                execution_date=DEFAULT_DATE,
                run_type=DagRunType.SCHEDULED,
                data_interval=dag.infer_automated_data_interval(DEFAULT_DATE),
                session=session,
            )
            ti = TaskInstance(task, run_id=dagrun.run_id, state=State.RUNNING)
            ti.hostname = "test_hostname"
            session.add(ti)

        requests = [
            TaskCallbackRequest(
                full_filepath="A", simple_task_instance=SimpleTaskInstance.from_ti(ti), msg="Message"
            )
        ]
        dag_file_processor.execute_callbacks(dagbag, requests)

        with create_session() as session:
            tis = session.query(TaskInstance)
            assert tis[0].hostname == "test_hostname"

    def test_process_file_should_failure_callback(self, monkeypatch, tmp_path, get_test_dag):
        callback_file = tmp_path.joinpath("callback.txt")
        callback_file.touch()
        monkeypatch.setenv("AIRFLOW_CALLBACK_FILE", str(callback_file))
        dag_file_processor = DagFileProcessor(
            dag_ids=[], dag_directory=TEST_DAGS_FOLDER, log=mock.MagicMock()
        )

        dag = get_test_dag("test_on_failure_callback")
        task = dag.get_task(task_id="test_on_failure_callback_task")
        with create_session() as session:
            dagrun = dag.create_dagrun(
                state=State.RUNNING,
                execution_date=DEFAULT_DATE,
                run_type=DagRunType.SCHEDULED,
                data_interval=dag.infer_automated_data_interval(DEFAULT_DATE),
                session=session,
            )
            ti = dagrun.get_task_instance(task.task_id)
            ti.refresh_from_task(task)

            requests = [
                TaskCallbackRequest(
                    full_filepath=dag.fileloc,
                    simple_task_instance=SimpleTaskInstance.from_ti(ti),
                    msg="Message",
                )
            ]
            dag_file_processor.process_file(dag.fileloc, requests, session=session)

        ti.refresh_from_db()
        msg = " ".join([str(k) for k in ti.key.primary]) + " fired callback"
        assert msg in callback_file.read_text()

    @conf_vars({("core", "dagbag_import_error_tracebacks"): "False"})
    def test_add_unparseable_file_before_sched_start_creates_import_error(self, tmp_path):
        unparseable_filename = tmp_path.joinpath(TEMP_DAG_FILENAME).as_posix()
        with open(unparseable_filename, "w") as unparseable_file:
            unparseable_file.writelines(UNPARSEABLE_DAG_FILE_CONTENTS)

        with create_session() as session:
            self._process_file(unparseable_filename, dag_directory=tmp_path, session=session)
<<<<<<< HEAD
            import_errors = session.query(errors.ImportError).all()
=======
            import_errors = session.query(ParseImportError).all()
>>>>>>> 17b792d8

            assert len(import_errors) == 1
            import_error = import_errors[0]
            assert import_error.filename == unparseable_filename
            assert import_error.stacktrace == f"invalid syntax ({TEMP_DAG_FILENAME}, line 1)"
            session.rollback()

    @conf_vars({("core", "dagbag_import_error_tracebacks"): "False"})
    def test_add_unparseable_zip_file_creates_import_error(self, tmp_path):
        zip_filename = (tmp_path / "test_zip.zip").as_posix()
        invalid_dag_filename = os.path.join(zip_filename, TEMP_DAG_FILENAME)
        with ZipFile(zip_filename, "w") as zip_file:
            zip_file.writestr(TEMP_DAG_FILENAME, UNPARSEABLE_DAG_FILE_CONTENTS)

        with create_session() as session:
            self._process_file(zip_filename, dag_directory=tmp_path, session=session)
<<<<<<< HEAD
            import_errors = session.query(errors.ImportError).all()
=======
            import_errors = session.query(ParseImportError).all()
>>>>>>> 17b792d8

            assert len(import_errors) == 1
            import_error = import_errors[0]
            assert import_error.filename == invalid_dag_filename
            assert import_error.stacktrace == f"invalid syntax ({TEMP_DAG_FILENAME}, line 1)"
            session.rollback()

    @conf_vars({("core", "dagbag_import_error_tracebacks"): "False"})
    def test_dag_model_has_import_error_is_true_when_import_error_exists(self, tmp_path, session):
        dag_file = os.path.join(TEST_DAGS_FOLDER, "test_example_bash_operator.py")
        temp_dagfile = tmp_path.joinpath(TEMP_DAG_FILENAME).as_posix()
        with open(dag_file) as main_dag, open(temp_dagfile, "w") as next_dag:
            for line in main_dag:
                next_dag.write(line)
        # first we parse the dag
        self._process_file(temp_dagfile, dag_directory=tmp_path, session=session)
        # assert DagModel.has_import_errors is false
        dm = session.query(DagModel).filter(DagModel.fileloc == temp_dagfile).first()
        assert not dm.has_import_errors
        # corrupt the file
        with open(temp_dagfile, "a") as file:
            file.writelines(UNPARSEABLE_DAG_FILE_CONTENTS)

        self._process_file(temp_dagfile, dag_directory=tmp_path, session=session)
<<<<<<< HEAD
        import_errors = session.query(errors.ImportError).all()
=======
        import_errors = session.query(ParseImportError).all()
>>>>>>> 17b792d8

        assert len(import_errors) == 1
        import_error = import_errors[0]
        assert import_error.filename == temp_dagfile
        assert import_error.stacktrace
        dm = session.query(DagModel).filter(DagModel.fileloc == temp_dagfile).first()
        assert dm.has_import_errors

    def test_no_import_errors_with_parseable_dag(self, tmp_path):
        parseable_filename = tmp_path / TEMP_DAG_FILENAME
        parseable_filename.write_text(PARSEABLE_DAG_FILE_CONTENTS)

        with create_session() as session:
            self._process_file(parseable_filename.as_posix(), dag_directory=tmp_path, session=session)
<<<<<<< HEAD
            import_errors = session.query(errors.ImportError).all()
=======
            import_errors = session.query(ParseImportError).all()
>>>>>>> 17b792d8

            assert len(import_errors) == 0

            session.rollback()

    def test_no_import_errors_with_parseable_dag_in_zip(self, tmp_path):
        zip_filename = (tmp_path / "test_zip.zip").as_posix()
        with ZipFile(zip_filename, "w") as zip_file:
            zip_file.writestr(TEMP_DAG_FILENAME, PARSEABLE_DAG_FILE_CONTENTS)

        with create_session() as session:
            self._process_file(zip_filename, dag_directory=tmp_path, session=session)
<<<<<<< HEAD
            import_errors = session.query(errors.ImportError).all()
=======
            import_errors = session.query(ParseImportError).all()
>>>>>>> 17b792d8

            assert len(import_errors) == 0

            session.rollback()

    @conf_vars({("core", "dagbag_import_error_tracebacks"): "False"})
    def test_new_import_error_replaces_old(self, tmp_path):
        unparseable_filename = tmp_path / TEMP_DAG_FILENAME
        # Generate original import error
        unparseable_filename.write_text(UNPARSEABLE_DAG_FILE_CONTENTS)

        session = settings.Session()
        self._process_file(unparseable_filename.as_posix(), dag_directory=tmp_path, session=session)

        # Generate replacement import error (the error will be on the second line now)
        unparseable_filename.write_text(
            PARSEABLE_DAG_FILE_CONTENTS + os.linesep + UNPARSEABLE_DAG_FILE_CONTENTS
        )
        self._process_file(unparseable_filename.as_posix(), dag_directory=tmp_path, session=session)

        import_errors = session.query(ParseImportError).all()

        assert len(import_errors) == 1
        import_error = import_errors[0]
        assert import_error.filename == unparseable_filename.as_posix()
        assert import_error.stacktrace == f"invalid syntax ({TEMP_DAG_FILENAME}, line 2)"

        session.rollback()

    def test_import_error_record_is_updated_not_deleted_and_recreated(self, tmp_path):
        """
        Test that existing import error is updated and new record not created
        for a dag with the same filename
        """
        filename_to_parse = tmp_path.joinpath(TEMP_DAG_FILENAME).as_posix()
        # Generate original import error
        with open(filename_to_parse, "w") as file_to_parse:
            file_to_parse.writelines(UNPARSEABLE_DAG_FILE_CONTENTS)
        session = settings.Session()
        self._process_file(filename_to_parse, dag_directory=tmp_path, session=session)

        import_error_1 = (
            session.query(ParseImportError).filter(ParseImportError.filename == filename_to_parse).one()
        )

        # process the file multiple times
        for _ in range(10):
            self._process_file(filename_to_parse, dag_directory=tmp_path, session=session)

        import_error_2 = (
            session.query(ParseImportError).filter(ParseImportError.filename == filename_to_parse).one()
        )

        # assert that the ID of the import error did not change
        assert import_error_1.id == import_error_2.id

    def test_remove_error_clears_import_error(self, tmp_path):
        filename_to_parse = tmp_path.joinpath(TEMP_DAG_FILENAME).as_posix()

        # Generate original import error
        with open(filename_to_parse, "w") as file_to_parse:
            file_to_parse.writelines(UNPARSEABLE_DAG_FILE_CONTENTS)
        session = settings.Session()
        self._process_file(filename_to_parse, dag_directory=tmp_path, session=session)

        # Remove the import error from the file
        with open(filename_to_parse, "w") as file_to_parse:
            file_to_parse.writelines(PARSEABLE_DAG_FILE_CONTENTS)
        self._process_file(filename_to_parse, dag_directory=tmp_path, session=session)

        import_errors = session.query(ParseImportError).all()

        assert len(import_errors) == 0

        session.rollback()

    def test_remove_error_clears_import_error_zip(self, tmp_path):
        session = settings.Session()

        # Generate original import error
        zip_filename = (tmp_path / "test_zip.zip").as_posix()
        with ZipFile(zip_filename, "w") as zip_file:
            zip_file.writestr(TEMP_DAG_FILENAME, UNPARSEABLE_DAG_FILE_CONTENTS)
        self._process_file(zip_filename, dag_directory=tmp_path, session=session)

        import_errors = session.query(ParseImportError).all()
        assert len(import_errors) == 1

        # Remove the import error from the file
        with ZipFile(zip_filename, "w") as zip_file:
            zip_file.writestr(TEMP_DAG_FILENAME, "import os # airflow DAG")
        self._process_file(zip_filename, dag_directory=tmp_path, session=session)

        import_errors = session.query(ParseImportError).all()
        assert len(import_errors) == 0

        session.rollback()

    def test_import_error_tracebacks(self, tmp_path):
        unparseable_filename = (tmp_path / TEMP_DAG_FILENAME).as_posix()
        with open(unparseable_filename, "w") as unparseable_file:
            unparseable_file.writelines(INVALID_DAG_WITH_DEPTH_FILE_CONTENTS)

        with create_session() as session:
            self._process_file(unparseable_filename, dag_directory=tmp_path, session=session)
<<<<<<< HEAD
            import_errors = session.query(errors.ImportError).all()
=======
            import_errors = session.query(ParseImportError).all()
>>>>>>> 17b792d8

            assert len(import_errors) == 1
            import_error = import_errors[0]
            assert import_error.filename == unparseable_filename
            if PY311:
                expected_stacktrace = (
                    "Traceback (most recent call last):\n"
                    '  File "{}", line 3, in <module>\n'
                    "    something()\n"
                    '  File "{}", line 2, in something\n'
                    "    return airflow_DAG\n"
                    "           ^^^^^^^^^^^\n"
                    "NameError: name 'airflow_DAG' is not defined\n"
                )
            else:
                expected_stacktrace = (
                    "Traceback (most recent call last):\n"
                    '  File "{}", line 3, in <module>\n'
                    "    something()\n"
                    '  File "{}", line 2, in something\n'
                    "    return airflow_DAG\n"
                    "NameError: name 'airflow_DAG' is not defined\n"
                )
            assert import_error.stacktrace == expected_stacktrace.format(
                unparseable_filename, unparseable_filename
            )
            session.rollback()

    @conf_vars({("core", "dagbag_import_error_traceback_depth"): "1"})
    def test_import_error_traceback_depth(self, tmp_path):
        unparseable_filename = tmp_path.joinpath(TEMP_DAG_FILENAME).as_posix()
        with open(unparseable_filename, "w") as unparseable_file:
            unparseable_file.writelines(INVALID_DAG_WITH_DEPTH_FILE_CONTENTS)

        with create_session() as session:
            self._process_file(unparseable_filename, dag_directory=tmp_path, session=session)
<<<<<<< HEAD
            import_errors = session.query(errors.ImportError).all()
=======
            import_errors = session.query(ParseImportError).all()
>>>>>>> 17b792d8

            assert len(import_errors) == 1
            import_error = import_errors[0]
            assert import_error.filename == unparseable_filename
            if PY311:
                expected_stacktrace = (
                    "Traceback (most recent call last):\n"
                    '  File "{}", line 2, in something\n'
                    "    return airflow_DAG\n"
                    "           ^^^^^^^^^^^\n"
                    "NameError: name 'airflow_DAG' is not defined\n"
                )
            else:
                expected_stacktrace = (
                    "Traceback (most recent call last):\n"
                    '  File "{}", line 2, in something\n'
                    "    return airflow_DAG\n"
                    "NameError: name 'airflow_DAG' is not defined\n"
                )
            assert import_error.stacktrace == expected_stacktrace.format(unparseable_filename)

            session.rollback()

    def test_import_error_tracebacks_zip(self, tmp_path):
        invalid_zip_filename = (tmp_path / "test_zip_invalid.zip").as_posix()
        invalid_dag_filename = os.path.join(invalid_zip_filename, TEMP_DAG_FILENAME)
        with ZipFile(invalid_zip_filename, "w") as invalid_zip_file:
            invalid_zip_file.writestr(TEMP_DAG_FILENAME, INVALID_DAG_WITH_DEPTH_FILE_CONTENTS)

        with create_session() as session:
            self._process_file(invalid_zip_filename, dag_directory=tmp_path, session=session)
<<<<<<< HEAD
            import_errors = session.query(errors.ImportError).all()
=======
            import_errors = session.query(ParseImportError).all()
>>>>>>> 17b792d8

            assert len(import_errors) == 1
            import_error = import_errors[0]
            assert import_error.filename == invalid_dag_filename
            if PY311:
                expected_stacktrace = (
                    "Traceback (most recent call last):\n"
                    '  File "{}", line 3, in <module>\n'
                    "    something()\n"
                    '  File "{}", line 2, in something\n'
                    "    return airflow_DAG\n"
                    "           ^^^^^^^^^^^\n"
                    "NameError: name 'airflow_DAG' is not defined\n"
                )
            else:
                expected_stacktrace = (
                    "Traceback (most recent call last):\n"
                    '  File "{}", line 3, in <module>\n'
                    "    something()\n"
                    '  File "{}", line 2, in something\n'
                    "    return airflow_DAG\n"
                    "NameError: name 'airflow_DAG' is not defined\n"
                )
            assert import_error.stacktrace == expected_stacktrace.format(
                invalid_dag_filename, invalid_dag_filename
            )
            session.rollback()

    @conf_vars({("core", "dagbag_import_error_traceback_depth"): "1"})
    def test_import_error_tracebacks_zip_depth(self, tmp_path):
        invalid_zip_filename = (tmp_path / "test_zip_invalid.zip").as_posix()
        invalid_dag_filename = os.path.join(invalid_zip_filename, TEMP_DAG_FILENAME)
        with ZipFile(invalid_zip_filename, "w") as invalid_zip_file:
            invalid_zip_file.writestr(TEMP_DAG_FILENAME, INVALID_DAG_WITH_DEPTH_FILE_CONTENTS)

        with create_session() as session:
            self._process_file(invalid_zip_filename, dag_directory=tmp_path, session=session)
<<<<<<< HEAD
            import_errors = session.query(errors.ImportError).all()
=======
            import_errors = session.query(ParseImportError).all()
>>>>>>> 17b792d8

            assert len(import_errors) == 1
            import_error = import_errors[0]
            assert import_error.filename == invalid_dag_filename
            if PY311:
                expected_stacktrace = (
                    "Traceback (most recent call last):\n"
                    '  File "{}", line 2, in something\n'
                    "    return airflow_DAG\n"
                    "           ^^^^^^^^^^^\n"
                    "NameError: name 'airflow_DAG' is not defined\n"
                )
            else:
                expected_stacktrace = (
                    "Traceback (most recent call last):\n"
                    '  File "{}", line 2, in something\n'
                    "    return airflow_DAG\n"
                    "NameError: name 'airflow_DAG' is not defined\n"
                )
            assert import_error.stacktrace == expected_stacktrace.format(invalid_dag_filename)
            session.rollback()

    @conf_vars({("logging", "dag_processor_log_target"): "stdout"})
    @mock.patch("airflow.dag_processing.processor.settings.dispose_orm", MagicMock)
    @mock.patch("airflow.dag_processing.processor.redirect_stdout")
    def test_dag_parser_output_when_logging_to_stdout(self, mock_redirect_stdout_for_file):
        processor = DagFileProcessorProcess(
            file_path="abc.txt",
            pickle_dags=False,
            dag_ids=[],
            dag_directory=[],
            callback_requests=[],
        )
        processor._run_file_processor(
            result_channel=MagicMock(),
            parent_channel=MagicMock(),
            file_path="fake_file_path",
            pickle_dags=False,
            dag_ids=[],
            thread_name="fake_thread_name",
            callback_requests=[],
            dag_directory=[],
        )
        mock_redirect_stdout_for_file.assert_not_called()

    @conf_vars({("logging", "dag_processor_log_target"): "file"})
    @mock.patch("airflow.dag_processing.processor.settings.dispose_orm", MagicMock)
    @mock.patch("airflow.dag_processing.processor.redirect_stdout")
    def test_dag_parser_output_when_logging_to_file(self, mock_redirect_stdout_for_file):
        processor = DagFileProcessorProcess(
            file_path="abc.txt",
            pickle_dags=False,
            dag_ids=[],
            dag_directory=[],
            callback_requests=[],
        )
        processor._run_file_processor(
            result_channel=MagicMock(),
            parent_channel=MagicMock(),
            file_path="fake_file_path",
            pickle_dags=False,
            dag_ids=[],
            thread_name="fake_thread_name",
            callback_requests=[],
            dag_directory=[],
        )
        mock_redirect_stdout_for_file.assert_called_once()

    @mock.patch("airflow.dag_processing.processor.settings.dispose_orm", MagicMock)
    @mock.patch.object(DagFileProcessorProcess, "_get_multiprocessing_context")
    def test_no_valueerror_with_parseable_dag_in_zip(self, mock_context, tmp_path):
        mock_context.return_value.Pipe.return_value = (MagicMock(), MagicMock())
        zip_filename = (tmp_path / "test_zip.zip").as_posix()
        with ZipFile(zip_filename, "w") as zip_file:
            zip_file.writestr(TEMP_DAG_FILENAME, PARSEABLE_DAG_FILE_CONTENTS)

        processor = DagFileProcessorProcess(
            file_path=zip_filename,
            pickle_dags=False,
            dag_ids=[],
            dag_directory=[],
            callback_requests=[],
        )
        processor.start()

    @mock.patch("airflow.dag_processing.processor.settings.dispose_orm", MagicMock)
    @mock.patch.object(DagFileProcessorProcess, "_get_multiprocessing_context")
    def test_nullbyte_exception_handling_when_preimporting_airflow(self, mock_context, tmp_path):
        mock_context.return_value.Pipe.return_value = (MagicMock(), MagicMock())
        dag_filename = (tmp_path / "test_dag.py").as_posix()
        with open(dag_filename, "wb") as file:
            file.write(b"hello\x00world")

        processor = DagFileProcessorProcess(
            file_path=dag_filename,
            pickle_dags=False,
            dag_ids=[],
            dag_directory=[],
            callback_requests=[],
        )
        processor.start()

    def test_counter_for_last_num_of_db_queries(self):
        dag_filepath = TEST_DAG_FOLDER / "test_dag_for_db_queries_counter.py"

        with create_session() as session:
            with assert_queries_count(
                expected_count=94,
                margin=10,
                session=session,
            ):
                self._process_file(dag_filepath, TEST_DAG_FOLDER, session)


class TestProcessorAgent:
    @pytest.fixture(autouse=True)
    def per_test(self):
        self.processor_agent = None
        yield
        if self.processor_agent:
            self.processor_agent.end()

    def test_error_when_waiting_in_async_mode(self, tmp_path):
        self.processor_agent = DagFileProcessorAgent(
            dag_directory=tmp_path,
            max_runs=1,
            processor_timeout=datetime.timedelta(1),
            dag_ids=[],
            pickle_dags=False,
            async_mode=True,
        )
        self.processor_agent.start()
        with pytest.raises(RuntimeError, match="wait_until_finished should only be called in sync_mode"):
            self.processor_agent.wait_until_finished()

    def test_default_multiprocessing_behaviour(self, tmp_path):
        self.processor_agent = DagFileProcessorAgent(
            dag_directory=tmp_path,
            max_runs=1,
            processor_timeout=datetime.timedelta(1),
            dag_ids=[],
            pickle_dags=False,
            async_mode=False,
        )
        self.processor_agent.start()
        self.processor_agent.run_single_parsing_loop()
        self.processor_agent.wait_until_finished()

    @conf_vars({("core", "mp_start_method"): "spawn"})
    def test_spawn_multiprocessing_behaviour(self, tmp_path):
        self.processor_agent = DagFileProcessorAgent(
            dag_directory=tmp_path,
            max_runs=1,
            processor_timeout=datetime.timedelta(1),
            dag_ids=[],
            pickle_dags=False,
            async_mode=False,
        )
        self.processor_agent.start()
        self.processor_agent.run_single_parsing_loop()
        self.processor_agent.wait_until_finished()<|MERGE_RESOLUTION|>--- conflicted
+++ resolved
@@ -625,11 +625,7 @@
 
         with create_session() as session:
             self._process_file(unparseable_filename, dag_directory=tmp_path, session=session)
-<<<<<<< HEAD
-            import_errors = session.query(errors.ImportError).all()
-=======
             import_errors = session.query(ParseImportError).all()
->>>>>>> 17b792d8
 
             assert len(import_errors) == 1
             import_error = import_errors[0]
@@ -646,11 +642,7 @@
 
         with create_session() as session:
             self._process_file(zip_filename, dag_directory=tmp_path, session=session)
-<<<<<<< HEAD
-            import_errors = session.query(errors.ImportError).all()
-=======
             import_errors = session.query(ParseImportError).all()
->>>>>>> 17b792d8
 
             assert len(import_errors) == 1
             import_error = import_errors[0]
@@ -675,11 +667,7 @@
             file.writelines(UNPARSEABLE_DAG_FILE_CONTENTS)
 
         self._process_file(temp_dagfile, dag_directory=tmp_path, session=session)
-<<<<<<< HEAD
-        import_errors = session.query(errors.ImportError).all()
-=======
         import_errors = session.query(ParseImportError).all()
->>>>>>> 17b792d8
 
         assert len(import_errors) == 1
         import_error = import_errors[0]
@@ -694,11 +682,7 @@
 
         with create_session() as session:
             self._process_file(parseable_filename.as_posix(), dag_directory=tmp_path, session=session)
-<<<<<<< HEAD
-            import_errors = session.query(errors.ImportError).all()
-=======
             import_errors = session.query(ParseImportError).all()
->>>>>>> 17b792d8
 
             assert len(import_errors) == 0
 
@@ -711,11 +695,7 @@
 
         with create_session() as session:
             self._process_file(zip_filename, dag_directory=tmp_path, session=session)
-<<<<<<< HEAD
-            import_errors = session.query(errors.ImportError).all()
-=======
             import_errors = session.query(ParseImportError).all()
->>>>>>> 17b792d8
 
             assert len(import_errors) == 0
 
@@ -821,11 +801,7 @@
 
         with create_session() as session:
             self._process_file(unparseable_filename, dag_directory=tmp_path, session=session)
-<<<<<<< HEAD
-            import_errors = session.query(errors.ImportError).all()
-=======
             import_errors = session.query(ParseImportError).all()
->>>>>>> 17b792d8
 
             assert len(import_errors) == 1
             import_error = import_errors[0]
@@ -862,11 +838,7 @@
 
         with create_session() as session:
             self._process_file(unparseable_filename, dag_directory=tmp_path, session=session)
-<<<<<<< HEAD
-            import_errors = session.query(errors.ImportError).all()
-=======
             import_errors = session.query(ParseImportError).all()
->>>>>>> 17b792d8
 
             assert len(import_errors) == 1
             import_error = import_errors[0]
@@ -898,11 +870,7 @@
 
         with create_session() as session:
             self._process_file(invalid_zip_filename, dag_directory=tmp_path, session=session)
-<<<<<<< HEAD
-            import_errors = session.query(errors.ImportError).all()
-=======
             import_errors = session.query(ParseImportError).all()
->>>>>>> 17b792d8
 
             assert len(import_errors) == 1
             import_error = import_errors[0]
@@ -940,11 +908,7 @@
 
         with create_session() as session:
             self._process_file(invalid_zip_filename, dag_directory=tmp_path, session=session)
-<<<<<<< HEAD
-            import_errors = session.query(errors.ImportError).all()
-=======
             import_errors = session.query(ParseImportError).all()
->>>>>>> 17b792d8
 
             assert len(import_errors) == 1
             import_error = import_errors[0]
