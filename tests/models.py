# -*- coding: utf-8 -*-
#
# Licensed under the Apache License, Version 2.0 (the "License");
# you may not use this file except in compliance with the License.
# You may obtain a copy of the License at
#
# http://www.apache.org/licenses/LICENSE-2.0
#
# Unless required by applicable law or agreed to in writing, software
# distributed under the License is distributed on an "AS IS" BASIS,
# WITHOUT WARRANTIES OR CONDITIONS OF ANY KIND, either express or implied.
# See the License for the specific language governing permissions and
# limitations under the License.

from __future__ import absolute_import
from __future__ import division
from __future__ import print_function
from __future__ import unicode_literals

import datetime
import os
import unittest
import time

from airflow import models, AirflowException
from airflow.exceptions import AirflowSkipException
from airflow.models import DAG, TaskInstance as TI
from airflow.models import State as ST
from airflow.models import DagModel
from airflow.operators import DummyOperator, BashOperator, PythonOperator
from airflow.utils.state import State
from mock import patch
from nose_parameterized import parameterized

DEFAULT_DATE = datetime.datetime(2016, 1, 1)
TEST_DAGS_FOLDER = os.path.join(
    os.path.dirname(os.path.realpath(__file__)), 'dags')


class DagTest(unittest.TestCase):

    def test_parms_not_passed_is_empty_dict(self):
        """
        Test that when 'params' is _not_ passed to a new Dag, that the params
        attribute is set to an empty dictionary.
        """
        dag = models.DAG('test-dag')

        assert type(dag.params) == dict
        assert len(dag.params) == 0

    def test_params_passed_and_params_in_default_args_no_override(self):
        """
        Test that when 'params' exists as a key passed to the default_args dict
        in addition to params being passed explicitly as an argument to the
        dag, that the 'params' key of the default_args dict is merged with the
        dict of the params argument.
        """
        params1 = {'parameter1': 1}
        params2 = {'parameter2': 2}

        dag = models.DAG('test-dag',
                         default_args={'params': params1},
                         params=params2)

        params_combined = params1.copy()
        params_combined.update(params2)
        assert dag.params == params_combined

    def test_dag_as_context_manager(self):
        """
        Test DAG as a context manager.

        When used as a context manager, Operators are automatically added to
        the DAG (unless they specifiy a different DAG)
        """
        dag = DAG(
            'dag',
            start_date=DEFAULT_DATE,
            default_args={'owner': 'owner1'})
        dag2 = DAG(
            'dag2',
            start_date=DEFAULT_DATE,
            default_args={'owner': 'owner2'})

        with dag:
            op1 = DummyOperator(task_id='op1')
            op2 = DummyOperator(task_id='op2', dag=dag2)

        self.assertIs(op1.dag, dag)
        self.assertEqual(op1.owner, 'owner1')
        self.assertIs(op2.dag, dag2)
        self.assertEqual(op2.owner, 'owner2')

        with dag2:
            op3 = DummyOperator(task_id='op3')

        self.assertIs(op3.dag, dag2)
        self.assertEqual(op3.owner, 'owner2')

        with dag:
            with dag2:
                op4 = DummyOperator(task_id='op4')
            op5 = DummyOperator(task_id='op5')

        self.assertIs(op4.dag, dag2)
        self.assertIs(op5.dag, dag)
        self.assertEqual(op4.owner, 'owner2')
        self.assertEqual(op5.owner, 'owner1')

        with DAG('creating_dag_in_cm', start_date=DEFAULT_DATE) as dag:
            DummyOperator(task_id='op6')

        self.assertEqual(dag.dag_id, 'creating_dag_in_cm')
        self.assertEqual(dag.tasks[0].task_id, 'op6')

class DagRunTest(unittest.TestCase):
    def test_id_for_date(self):
        run_id = models.DagRun.id_for_date(
            datetime.datetime(2015, 1, 2, 3, 4, 5, 6, None))
        assert run_id == 'scheduled__2015-01-02T03:04:05', (
            'Generated run_id did not match expectations: {0}'.format(run_id))


class DagBagTest(unittest.TestCase):

    def test_get_existing_dag(self):
        """
        test that were're able to parse some example DAGs and retrieve them
        """
        dagbag = models.DagBag(include_examples=True)

        some_expected_dag_ids = ["example_bash_operator",
                                 "example_branch_operator"]

        for dag_id in some_expected_dag_ids:
            dag = dagbag.get_dag(dag_id)

            assert dag is not None
            assert dag.dag_id == dag_id

        assert dagbag.size() >= 7

    def test_get_non_existing_dag(self):
        """
        test that retrieving a non existing dag id returns None without crashing
        """
        dagbag = models.DagBag(include_examples=True)

        non_existing_dag_id = "non_existing_dag_id"
        assert dagbag.get_dag(non_existing_dag_id) is None

    def test_process_file_that_contains_multi_bytes_char(self):
        """
        test that we're able to parse file that contains multi-byte char
        """
        from tempfile import NamedTemporaryFile
        f = NamedTemporaryFile()
        f.write('\u3042'.encode('utf8'))  # write multi-byte char (hiragana)
        f.flush()

        dagbag = models.DagBag(include_examples=True)
        assert dagbag.process_file(f.name) == []

<<<<<<< HEAD
    def test_zip(self):
        """
        test the loading of a DAG within a zip file that includes dependencies
        """
        dagbag = models.DagBag()
        dagbag.process_file(os.path.join(TEST_DAGS_FOLDER, "test_zip.zip"))
        assert dagbag.get_dag("test_zip_dag")

=======
    @patch.object(DagModel,'get_current')
    def test_get_dag_without_refresh(self, mock_dagmodel):
        """
        Test that, once a DAG is loaded, it doesn't get refreshed again if it
        hasn't been expired.
        """
        dag_id = 'example_bash_operator'

        mock_dagmodel.return_value = DagModel()
        mock_dagmodel.return_value.last_expired = None
        mock_dagmodel.return_value.fileloc = 'foo'

        class TestDagBag(models.DagBag):
            process_file_calls = 0
            def process_file(self, filepath, only_if_updated=True, safe_mode=True):
                if 'example_bash_operator.py' in filepath:
                    TestDagBag.process_file_calls += 1
                super(TestDagBag, self).process_file(filepath, only_if_updated, safe_mode)

        dagbag = TestDagBag(include_examples=True)
        processed_files = dagbag.process_file_calls

        # Should not call process_file agani, since it's already loaded during init.
        assert dagbag.process_file_calls == 1
        assert dagbag.get_dag(dag_id) != None
        assert dagbag.process_file_calls == 1
>>>>>>> a8b533f1

class TaskInstanceTest(unittest.TestCase):

    def test_set_dag(self):
        """
        Test assigning Operators to Dags, including deferred assignment
        """
        dag = DAG('dag', start_date=DEFAULT_DATE)
        dag2 = DAG('dag2', start_date=DEFAULT_DATE)
        op = DummyOperator(task_id='op_1', owner='test')

        # no dag assigned
        self.assertFalse(op.has_dag())
        self.assertRaises(AirflowException, getattr, op, 'dag')

        # no improper assignment
        with self.assertRaises(TypeError):
            op.dag = 1

        op.dag = dag

        # no reassignment
        with self.assertRaises(AirflowException):
            op.dag = dag2

        # but assigning the same dag is ok
        op.dag = dag

        self.assertIs(op.dag, dag)
        self.assertIn(op, dag.tasks)

    def test_infer_dag(self):
        dag = DAG('dag', start_date=DEFAULT_DATE)
        dag2 = DAG('dag2', start_date=DEFAULT_DATE)

        op1 = DummyOperator(task_id='test_op_1', owner='test')
        op2 = DummyOperator(task_id='test_op_2', owner='test')
        op3 = DummyOperator(task_id='test_op_3', owner='test', dag=dag)
        op4 = DummyOperator(task_id='test_op_4', owner='test', dag=dag2)

        # double check dags
        self.assertEqual(
            [i.has_dag() for i in [op1, op2, op3, op4]],
            [False, False, True, True])

        # can't combine operators with no dags
        self.assertRaises(AirflowException, op1.set_downstream, op2)

        # op2 should infer dag from op1
        op1.dag = dag
        op1.set_downstream(op2)
        self.assertIs(op2.dag, dag)

        # can't assign across multiple DAGs
        self.assertRaises(AirflowException, op1.set_downstream, op4)
        self.assertRaises(AirflowException, op1.set_downstream, [op3, op4])

    def test_bitshift_compose_operators(self):
        dag = DAG('dag', start_date=DEFAULT_DATE)
        op1 = DummyOperator(task_id='test_op_1', owner='test')
        op2 = DummyOperator(task_id='test_op_2', owner='test')
        op3 = DummyOperator(task_id='test_op_3', owner='test')
        op4 = DummyOperator(task_id='test_op_4', owner='test')
        op5 = DummyOperator(task_id='test_op_5', owner='test')

        # can't compose operators without dags
        with self.assertRaises(AirflowException):
            op1 >> op2

        dag >> op1 >> op2 << op3

        # make sure dag assignment carries through
        # using __rrshift__
        self.assertIs(op1.dag, dag)
        self.assertIs(op2.dag, dag)
        self.assertIs(op3.dag, dag)

        # op2 should be downstream of both
        self.assertIn(op2, op1.downstream_list)
        self.assertIn(op2, op3.downstream_list)

        # test dag assignment with __rlshift__
        dag << op4
        self.assertIs(op4.dag, dag)

        # dag assignment with __rrshift__
        dag >> op5
        self.assertIs(op5.dag, dag)

    def test_run_pooling_task(self):
        """
        test that running task with mark_success param update task state as
        SUCCESS without running task.
        """
        dag = models.DAG(dag_id='test_run_pooling_task')
        task = DummyOperator(task_id='test_run_pooling_task_op', dag=dag,
                             pool='test_run_pooling_task_pool', owner='airflow',
                             start_date=datetime.datetime(2016, 2, 1, 0, 0, 0))
        ti = TI(
            task=task, execution_date=datetime.datetime.now())
        ti.run()
        self.assertEqual(ti.state, models.State.QUEUED)

    def test_run_pooling_task_with_mark_success(self):
        """
        test that running task with mark_success param update task state as SUCCESS
        without running task.
        """
        dag = models.DAG(dag_id='test_run_pooling_task_with_mark_success')
        task = DummyOperator(
            task_id='test_run_pooling_task_with_mark_success_op',
            dag=dag,
            pool='test_run_pooling_task_with_mark_success_pool',
            owner='airflow',
            start_date=datetime.datetime(2016, 2, 1, 0, 0, 0))
        ti = TI(
            task=task, execution_date=datetime.datetime.now())
        ti.run(mark_success=True)
        self.assertEqual(ti.state, models.State.SUCCESS)

    def test_run_pooling_task_with_skip(self):
        """
        test that running task which returns AirflowSkipOperator will end
        up in a SKIPPED state.
        """

        def raise_skip_exception():
            raise AirflowSkipException

        dag = models.DAG(dag_id='test_run_pooling_task_with_skip')
        task = PythonOperator(
            task_id='test_run_pooling_task_with_skip',
            dag=dag,
            python_callable=raise_skip_exception,
            owner='airflow',
            start_date=datetime.datetime(2016, 2, 1, 0, 0, 0))
        ti = TI(
            task=task, execution_date=datetime.datetime.now())
        ti.run()
        self.assertTrue(ti.state == models.State.SKIPPED)


    def test_retry_delay(self):
        """
        Test that retry delays are respected
        """
        dag = models.DAG(dag_id='test_retry_handling')
        task = BashOperator(
            task_id='test_retry_handling_op',
            bash_command='exit 1',
            retries=1,
            retry_delay=datetime.timedelta(seconds=3),
            dag=dag,
            owner='airflow',
            start_date=datetime.datetime(2016, 2, 1, 0, 0, 0))

        def run_with_error(ti):
            try:
                ti.run()
            except AirflowException:
                pass

        ti = TI(
            task=task, execution_date=datetime.datetime.now())

        # first run -- up for retry
        run_with_error(ti)
        self.assertEqual(ti.state, State.UP_FOR_RETRY)
        self.assertEqual(ti.try_number, 1)

        # second run -- still up for retry because retry_delay hasn't expired
        run_with_error(ti)
        self.assertEqual(ti.state, State.UP_FOR_RETRY)

        # third run -- failed
        time.sleep(3)
        run_with_error(ti)
        self.assertEqual(ti.state, State.FAILED)

    def test_retry_handling(self):
        """
        Test that task retries are handled properly
        """
        dag = models.DAG(dag_id='test_retry_handling')
        task = BashOperator(
            task_id='test_retry_handling_op',
            bash_command='exit 1',
            retries=1,
            retry_delay=datetime.timedelta(seconds=0),
            dag=dag,
            owner='airflow',
            start_date=datetime.datetime(2016, 2, 1, 0, 0, 0))

        def run_with_error(ti):
            try:
                ti.run()
            except AirflowException:
                pass

        ti = TI(
            task=task, execution_date=datetime.datetime.now())

        # first run -- up for retry
        run_with_error(ti)
        self.assertEqual(ti.state, State.UP_FOR_RETRY)
        self.assertEqual(ti.try_number, 1)

        # second run -- fail
        run_with_error(ti)
        self.assertEqual(ti.state, State.FAILED)
        self.assertEqual(ti.try_number, 2)

        # third run -- up for retry
        run_with_error(ti)
        self.assertEqual(ti.state, State.UP_FOR_RETRY)
        self.assertEqual(ti.try_number, 3)

        # fourth run -- fail
        run_with_error(ti)
        self.assertEqual(ti.state, State.FAILED)
        self.assertEqual(ti.try_number, 4)

    def test_depends_on_past(self):
        dagbag = models.DagBag()
        dag = dagbag.get_dag('test_depends_on_past')
        dag.clear()
        task = dag.tasks[0]
        run_date = task.start_date + datetime.timedelta(days=5)
        ti = TI(task, run_date)

        # depends_on_past prevents the run
        task.run(start_date=run_date, end_date=run_date)
        ti.refresh_from_db()
        self.assertIs(ti.state, None)

        # ignore first depends_on_past to allow the run
        task.run(
            start_date=run_date,
            end_date=run_date,
            ignore_first_depends_on_past=True)
        ti.refresh_from_db()
        self.assertEqual(ti.state, State.SUCCESS)

    # Parameterized tests to check for the correct firing
    # of the trigger_rule under various circumstances
    # Numeric fields are in order:
    #   successes, skipped, failed, upstream_failed, done
    @parameterized.expand([

        #
        # Tests for all_success
        #
        ['all_success', 5, 0, 0, 0, 0, True, None, True],
        ['all_success', 2, 0, 0, 0, 0, True, None, False],
        ['all_success', 2, 0, 1, 0, 0, True, ST.UPSTREAM_FAILED, False],
        ['all_success', 2, 1, 0, 0, 0, True, ST.SKIPPED, False],
        #
        # Tests for one_success
        #
        ['one_success', 5, 0, 0, 0, 5, True, None, True],
        ['one_success', 2, 0, 0, 0, 2, True, None, True],
        ['one_success', 2, 0, 1, 0, 3, True, None, True],
        ['one_success', 2, 1, 0, 0, 3, True, None, True],
        #
        # Tests for all_failed
        #
        ['all_failed', 5, 0, 0, 0, 5, True, ST.SKIPPED, False],
        ['all_failed', 0, 0, 5, 0, 5, True, None, True],
        ['all_failed', 2, 0, 0, 0, 2, True, ST.SKIPPED, False],
        ['all_failed', 2, 0, 1, 0, 3, True, ST.SKIPPED, False],
        ['all_failed', 2, 1, 0, 0, 3, True, ST.SKIPPED, False],
        #
        # Tests for one_failed
        #
        ['one_failed', 5, 0, 0, 0, 0, True, None, False],
        ['one_failed', 2, 0, 0, 0, 0, True, None, False],
        ['one_failed', 2, 0, 1, 0, 0, True, None, True],
        ['one_failed', 2, 1, 0, 0, 3, True, None, False],
        ['one_failed', 2, 3, 0, 0, 5, True, ST.SKIPPED, False],
        #
        # Tests for done
        #
        ['all_done', 5, 0, 0, 0, 5, True, None, True],
        ['all_done', 2, 0, 0, 0, 2, True, None, False],
        ['all_done', 2, 0, 1, 0, 3, True, None, False],
        ['all_done', 2, 1, 0, 0, 3, True, None, False]
    ])
    def test_check_task_dependencies(self, trigger_rule, successes, skipped,
                                     failed, upstream_failed, done,
                                     flag_upstream_failed,
                                     expect_state, expect_completed):
        start_date = datetime.datetime(2016, 2, 1, 0, 0, 0)
        dag = models.DAG('test-dag', start_date=start_date)
        downstream = DummyOperator(task_id='downstream',
                                   dag=dag, owner='airflow',
                                   trigger_rule=trigger_rule)
        for i in range(5):
            task = DummyOperator(task_id='runme_{}'.format(i),
                                 dag=dag, owner='airflow')
            task.set_downstream(downstream)
        run_date = task.start_date + datetime.timedelta(days=5)

        ti = TI(downstream, run_date)
        completed = ti.evaluate_trigger_rule(
            successes=successes, skipped=skipped, failed=failed,
            upstream_failed=upstream_failed, done=done,
            flag_upstream_failed=flag_upstream_failed)

        self.assertEqual(completed, expect_completed)
        self.assertEqual(ti.state, expect_state)<|MERGE_RESOLUTION|>--- conflicted
+++ resolved
@@ -162,7 +162,6 @@
         dagbag = models.DagBag(include_examples=True)
         assert dagbag.process_file(f.name) == []
 
-<<<<<<< HEAD
     def test_zip(self):
         """
         test the loading of a DAG within a zip file that includes dependencies
@@ -171,7 +170,6 @@
         dagbag.process_file(os.path.join(TEST_DAGS_FOLDER, "test_zip.zip"))
         assert dagbag.get_dag("test_zip_dag")
 
-=======
     @patch.object(DagModel,'get_current')
     def test_get_dag_without_refresh(self, mock_dagmodel):
         """
@@ -198,7 +196,7 @@
         assert dagbag.process_file_calls == 1
         assert dagbag.get_dag(dag_id) != None
         assert dagbag.process_file_calls == 1
->>>>>>> a8b533f1
+
 
 class TaskInstanceTest(unittest.TestCase):
 
