--- conflicted
+++ resolved
@@ -560,8 +560,7 @@
         start_sql.job = TEST_SQL_JOB
         start_sql.on_kill()
         mock_hook.return_value.cancel_job.assert_called_once_with(
-<<<<<<< HEAD
-            job_id='test-job-id', project_id=None, location=None
+            job_id="test-job-id", project_id=None, location=None
         )
 
 
@@ -615,7 +614,4 @@
             project_id=TEST_PROJECT,
             location=TEST_LOCATION,
             job_id=None,
-=======
-            job_id="test-job-id", project_id=None, location=None
->>>>>>> 9e2eac3b
         )