--- conflicted
+++ resolved
@@ -295,7 +295,31 @@
 
         fetch_cluster_info_mock.assert_called_once()
 
-<<<<<<< HEAD
+    @pytest.mark.parametrize("use_internal_ip", [True, False])
+    @mock.patch(f"{GKE_HOOK_PATH}.get_cluster")
+    def test_cluster_info(self, get_cluster_mock, use_internal_ip):
+        get_cluster_mock.return_value = mock.MagicMock(
+            **{
+                "endpoint": "test-host",
+                "private_cluster_config.private_endpoint": "test-private-host",
+                "master_auth.cluster_ca_certificate": SSL_CA_CERT,
+            }
+        )
+        gke_op = GKEStartPodOperator(
+            project_id=TEST_GCP_PROJECT_ID,
+            location=PROJECT_LOCATION,
+            cluster_name=CLUSTER_NAME,
+            task_id=PROJECT_TASK_ID,
+            name=TASK_NAME,
+            namespace=NAMESPACE,
+            image=IMAGE,
+            use_internal_ip=use_internal_ip,
+        )
+        cluster_url, ssl_ca_cert = gke_op.fetch_cluster_info()
+
+        assert cluster_url == CLUSTER_PRIVATE_URL if use_internal_ip else CLUSTER_URL
+        assert ssl_ca_cert == SSL_CA_CERT
+
     @pytest.mark.parametrize(
         "compatible_kpo, kwargs, expected_attributes, compatibility_exception",
         [
@@ -380,32 +404,6 @@
                 )
                 for expected_attr in expected_attributes:
                     assert op.__getattribute__(expected_attr) == expected_attributes[expected_attr]
-=======
-    @pytest.mark.parametrize("use_internal_ip", [True, False])
-    @mock.patch(f"{GKE_HOOK_PATH}.get_cluster")
-    def test_cluster_info(self, get_cluster_mock, use_internal_ip):
-        get_cluster_mock.return_value = mock.MagicMock(
-            **{
-                "endpoint": "test-host",
-                "private_cluster_config.private_endpoint": "test-private-host",
-                "master_auth.cluster_ca_certificate": SSL_CA_CERT,
-            }
-        )
-        gke_op = GKEStartPodOperator(
-            project_id=TEST_GCP_PROJECT_ID,
-            location=PROJECT_LOCATION,
-            cluster_name=CLUSTER_NAME,
-            task_id=PROJECT_TASK_ID,
-            name=TASK_NAME,
-            namespace=NAMESPACE,
-            image=IMAGE,
-            use_internal_ip=use_internal_ip,
-        )
-        cluster_url, ssl_ca_cert = gke_op.fetch_cluster_info()
-
-        assert cluster_url == CLUSTER_PRIVATE_URL if use_internal_ip else CLUSTER_URL
-        assert ssl_ca_cert == SSL_CA_CERT
->>>>>>> 5ae9728d
 
 
 class TestGKEPodOperatorAsync:
