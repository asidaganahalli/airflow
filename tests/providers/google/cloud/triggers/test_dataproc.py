# Licensed to the Apache Software Foundation (ASF) under one
# or more contributor license agreements.  See the NOTICE file
# distributed with this work for additional information
# regarding copyright ownership.  The ASF licenses this file
# to you under the Apache License, Version 2.0 (the
# "License"); you may not use this file except in compliance
# with the License.  You may obtain a copy of the License at
#
#   http://www.apache.org/licenses/LICENSE-2.0
#
# Unless required by applicable law or agreed to in writing,
# software distributed under the License is distributed on an
# "AS IS" BASIS, WITHOUT WARRANTIES OR CONDITIONS OF ANY
# KIND, either express or implied.  See the License for the
# specific language governing permissions and limitations
# under the License.
from __future__ import annotations

import asyncio
import logging
from asyncio import Future
from unittest import mock

import pytest
<<<<<<< HEAD
from google.cloud.dataproc_v1 import Batch, ClusterStatus, JobStatus
=======
from google.cloud.dataproc_v1 import Batch, Cluster, ClusterStatus
>>>>>>> 7683344c
from google.protobuf.any_pb2 import Any
from google.rpc.status_pb2 import Status

from airflow.providers.google.cloud.triggers.dataproc import (
    DataprocBatchTrigger,
    DataprocClusterTrigger,
    DataprocOperationTrigger,
    DataprocSubmitTrigger,
)
from airflow.providers.google.cloud.utils.dataproc import DataprocOperationType
from airflow.triggers.base import TriggerEvent

TEST_PROJECT_ID = "project-id"
TEST_REGION = "region"
TEST_BATCH_ID = "batch-id"
BATCH_CONFIG = {
    "spark_batch": {
        "jar_file_uris": ["file:///usr/lib/spark/examples/jars/spark-examples.jar"],
        "main_class": "org.apache.spark.examples.SparkPi",
    },
}
TEST_CLUSTER_NAME = "cluster_name"
TEST_POLL_INTERVAL = 5
TEST_GCP_CONN_ID = "google_cloud_default"
TEST_OPERATION_NAME = "name"
TEST_JOB_ID = "test-job-id"


@pytest.fixture
def cluster_trigger():
    return DataprocClusterTrigger(
        cluster_name=TEST_CLUSTER_NAME,
        project_id=TEST_PROJECT_ID,
        region=TEST_REGION,
        gcp_conn_id=TEST_GCP_CONN_ID,
        impersonation_chain=None,
        polling_interval_seconds=TEST_POLL_INTERVAL,
    )


@pytest.fixture
def batch_trigger():
    trigger = DataprocBatchTrigger(
        batch_id=TEST_BATCH_ID,
        project_id=TEST_PROJECT_ID,
        region=TEST_REGION,
        gcp_conn_id=TEST_GCP_CONN_ID,
        impersonation_chain=None,
        polling_interval_seconds=TEST_POLL_INTERVAL,
        delete_on_error=True,
    )
    return trigger


@pytest.fixture
def operation_trigger():
    return DataprocOperationTrigger(
        name=TEST_OPERATION_NAME,
        project_id=TEST_PROJECT_ID,
        region=TEST_REGION,
        gcp_conn_id=TEST_GCP_CONN_ID,
        impersonation_chain=None,
        polling_interval_seconds=TEST_POLL_INTERVAL,
    )


@pytest.fixture
def diagnose_operation_trigger():
    return DataprocOperationTrigger(
        name=TEST_OPERATION_NAME,
        operation_type=DataprocOperationType.DIAGNOSE.value,
        project_id=TEST_PROJECT_ID,
        region=TEST_REGION,
        gcp_conn_id=TEST_GCP_CONN_ID,
        impersonation_chain=None,
        polling_interval_seconds=TEST_POLL_INTERVAL,
        delete_on_error=True,
    )


@pytest.fixture
def async_get_cluster():
    def func(**kwargs):
        m = mock.MagicMock()
        m.configure_mock(**kwargs)
        f = asyncio.Future()
        f.set_result(m)
        return f

    return func


@pytest.fixture
def submit_trigger():
    return DataprocSubmitTrigger(
        job_id=TEST_JOB_ID,
        project_id=TEST_PROJECT_ID,
        region=TEST_REGION,
        gcp_conn_id=TEST_GCP_CONN_ID,
        polling_interval_seconds=TEST_POLL_INTERVAL,
    )


@pytest.fixture
def async_get_batch():
    def func(**kwargs):
        m = mock.MagicMock()
        m.configure_mock(**kwargs)
        f = Future()
        f.set_result(m)
        return f

    return func


@pytest.fixture
def async_get_operation():
    def func(**kwargs):
        m = mock.MagicMock()
        m.configure_mock(**kwargs)
        f = Future()
        f.set_result(m)
        return f

    return func


@pytest.mark.db_test
class TestDataprocClusterTrigger:
    def test_async_cluster_trigger_serialization_should_execute_successfully(self, cluster_trigger):
        classpath, kwargs = cluster_trigger.serialize()
        assert classpath == "airflow.providers.google.cloud.triggers.dataproc.DataprocClusterTrigger"
        assert kwargs == {
            "cluster_name": TEST_CLUSTER_NAME,
            "project_id": TEST_PROJECT_ID,
            "region": TEST_REGION,
            "gcp_conn_id": TEST_GCP_CONN_ID,
            "impersonation_chain": None,
            "polling_interval_seconds": TEST_POLL_INTERVAL,
            "delete_on_error": True,
        }

    @pytest.mark.asyncio
    @mock.patch("airflow.providers.google.cloud.hooks.dataproc.DataprocAsyncHook.get_cluster")
    async def test_async_cluster_triggers_on_success_should_execute_successfully(
        self, mock_hook, cluster_trigger, async_get_cluster
    ):
        mock_hook.return_value = async_get_cluster(
            project_id=TEST_PROJECT_ID,
            region=TEST_REGION,
            cluster_name=TEST_CLUSTER_NAME,
            status=ClusterStatus(state=ClusterStatus.State.RUNNING),
        )

        generator = cluster_trigger.run()
        actual_event = await generator.asend(None)

        expected_event = TriggerEvent(
            {
                "cluster_name": TEST_CLUSTER_NAME,
                "cluster_state": ClusterStatus.State.RUNNING,
                "cluster": actual_event.payload["cluster"],
            }
        )
        assert expected_event == actual_event

    @pytest.mark.asyncio
    @mock.patch("airflow.providers.google.cloud.hooks.dataproc.DataprocAsyncHook.get_cluster")
    @mock.patch(
        "airflow.providers.google.cloud.hooks.dataproc.DataprocAsyncHook.delete_cluster",
        return_value=asyncio.Future(),
    )
    @mock.patch("google.auth.default")
    async def test_async_cluster_trigger_run_returns_error_event(
        self, mock_auth, mock_delete_cluster, mock_get_cluster, cluster_trigger, async_get_cluster, caplog
    ):
        mock_credentials = mock.MagicMock()
        mock_credentials.universe_domain = "googleapis.com"

        mock_auth.return_value = (mock_credentials, "project-id")

        mock_delete_cluster.return_value = asyncio.Future()
        mock_delete_cluster.return_value.set_result(None)

        mock_get_cluster.return_value = async_get_cluster(
            project_id=TEST_PROJECT_ID,
            region=TEST_REGION,
            cluster_name=TEST_CLUSTER_NAME,
            status=ClusterStatus(state=ClusterStatus.State.ERROR),
        )

        caplog.set_level(logging.INFO)

        trigger_event = None
        async for event in cluster_trigger.run():
            trigger_event = event

        assert trigger_event.payload["cluster_name"] == TEST_CLUSTER_NAME
        assert trigger_event.payload["cluster_state"] == ClusterStatus.State.DELETING

    @pytest.mark.asyncio
    @mock.patch("airflow.providers.google.cloud.hooks.dataproc.DataprocAsyncHook.get_cluster")
    async def test_cluster_run_loop_is_still_running(
        self, mock_hook, cluster_trigger, caplog, async_get_cluster
    ):
        mock_hook.return_value = async_get_cluster(
            project_id=TEST_PROJECT_ID,
            region=TEST_REGION,
            cluster_name=TEST_CLUSTER_NAME,
            status=ClusterStatus(state=ClusterStatus.State.CREATING),
        )

        caplog.set_level(logging.INFO)

        task = asyncio.create_task(cluster_trigger.run().__anext__())
        await asyncio.sleep(0.5)

        assert not task.done()
        assert f"Current state is: {ClusterStatus.State.CREATING}."
        assert f"Sleeping for {TEST_POLL_INTERVAL} seconds."

    @pytest.mark.asyncio
    @mock.patch("airflow.providers.google.cloud.triggers.dataproc.DataprocClusterTrigger.get_async_hook")
    @mock.patch("airflow.providers.google.cloud.triggers.dataproc.DataprocClusterTrigger.get_sync_hook")
    async def test_cluster_trigger_cancellation_handling(
        self, mock_get_sync_hook, mock_get_async_hook, caplog
    ):
        cluster = Cluster(status=ClusterStatus(state=ClusterStatus.State.RUNNING))
        mock_get_async_hook.return_value.get_cluster.return_value = asyncio.Future()
        mock_get_async_hook.return_value.get_cluster.return_value.set_result(cluster)

        mock_delete_cluster = mock.MagicMock()
        mock_get_sync_hook.return_value.delete_cluster = mock_delete_cluster

        cluster_trigger = DataprocClusterTrigger(
            cluster_name="cluster_name",
            project_id="project-id",
            region="region",
            gcp_conn_id="google_cloud_default",
            impersonation_chain=None,
            polling_interval_seconds=5,
            delete_on_error=True,
        )

        cluster_trigger_gen = cluster_trigger.run()

        try:
            await cluster_trigger_gen.__anext__()
            await cluster_trigger_gen.aclose()

        except asyncio.CancelledError:
            # Verify that cancellation was handled as expected
            if cluster_trigger.delete_on_error:
                mock_get_sync_hook.assert_called_once()
                mock_delete_cluster.assert_called_once_with(
                    region=cluster_trigger.region,
                    cluster_name=cluster_trigger.cluster_name,
                    project_id=cluster_trigger.project_id,
                )
                assert "Deleting cluster" in caplog.text
                assert "Deleted cluster" in caplog.text
            else:
                mock_delete_cluster.assert_not_called()
        except Exception as e:
            pytest.fail(f"Unexpected exception raised: {e}")

    @pytest.mark.asyncio
    @mock.patch("airflow.providers.google.cloud.hooks.dataproc.DataprocAsyncHook.get_cluster")
    async def test_fetch_cluster_status(self, mock_get_cluster, cluster_trigger, async_get_cluster):
        mock_get_cluster.return_value = async_get_cluster(
            status=ClusterStatus(state=ClusterStatus.State.RUNNING)
        )
        cluster = await cluster_trigger.fetch_cluster()

        assert cluster.status.state == ClusterStatus.State.RUNNING, "The cluster state should be RUNNING"

    @pytest.mark.asyncio
    @mock.patch("airflow.providers.google.cloud.hooks.dataproc.DataprocAsyncHook.delete_cluster")
    async def test_delete_when_error_occurred(self, mock_delete_cluster, cluster_trigger):
        mock_cluster = mock.MagicMock(spec=Cluster)
        type(mock_cluster).status = mock.PropertyMock(
            return_value=mock.MagicMock(state=ClusterStatus.State.ERROR)
        )

        mock_delete_future = asyncio.Future()
        mock_delete_future.set_result(None)
        mock_delete_cluster.return_value = mock_delete_future

        cluster_trigger.delete_on_error = True

        await cluster_trigger.delete_when_error_occurred(mock_cluster)

        mock_delete_cluster.assert_called_once_with(
            region=cluster_trigger.region,
            cluster_name=cluster_trigger.cluster_name,
            project_id=cluster_trigger.project_id,
        )

        mock_delete_cluster.reset_mock()
        cluster_trigger.delete_on_error = False

        await cluster_trigger.delete_when_error_occurred(mock_cluster)

        mock_delete_cluster.assert_not_called()


@pytest.mark.db_test
class TestDataprocBatchTrigger:
    def test_async_create_batch_trigger_serialization_should_execute_successfully(self, batch_trigger):
        """
        Asserts that the DataprocBatchTrigger correctly serializes its arguments
        and classpath.
        """

        classpath, kwargs = batch_trigger.serialize()
        assert classpath == "airflow.providers.google.cloud.triggers.dataproc.DataprocBatchTrigger"
        assert kwargs == {
            "batch_id": TEST_BATCH_ID,
            "project_id": TEST_PROJECT_ID,
            "region": TEST_REGION,
            "gcp_conn_id": TEST_GCP_CONN_ID,
            "impersonation_chain": None,
            "polling_interval_seconds": TEST_POLL_INTERVAL,
        }

    @pytest.mark.asyncio
    @mock.patch("airflow.providers.google.cloud.hooks.dataproc.DataprocAsyncHook.get_batch")
    async def test_async_create_batch_trigger_triggers_on_success_should_execute_successfully(
        self, mock_hook, batch_trigger, async_get_batch
    ):
        """
        Tests the DataprocBatchTrigger only fires once the batch execution reaches a successful state.
        """

        mock_hook.return_value = async_get_batch(state=Batch.State.SUCCEEDED, batch_id=TEST_BATCH_ID)

        expected_event = TriggerEvent(
            {
                "batch_id": TEST_BATCH_ID,
                "batch_state": Batch.State.SUCCEEDED,
            }
        )

        actual_event = await batch_trigger.run().asend(None)
        await asyncio.sleep(0.5)
        assert expected_event == actual_event

    @pytest.mark.asyncio
    @mock.patch("airflow.providers.google.cloud.hooks.dataproc.DataprocAsyncHook.get_batch")
    async def test_async_create_batch_trigger_run_returns_failed_event(
        self, mock_hook, batch_trigger, async_get_batch
    ):
        mock_hook.return_value = async_get_batch(state=Batch.State.FAILED, batch_id=TEST_BATCH_ID)

        expected_event = TriggerEvent({"batch_id": TEST_BATCH_ID, "batch_state": Batch.State.FAILED})

        actual_event = await batch_trigger.run().asend(None)
        await asyncio.sleep(0.5)
        assert expected_event == actual_event

    @pytest.mark.asyncio
    @mock.patch("airflow.providers.google.cloud.hooks.dataproc.DataprocAsyncHook.get_batch")
    async def test_create_batch_run_returns_cancelled_event(self, mock_hook, batch_trigger, async_get_batch):
        mock_hook.return_value = async_get_batch(state=Batch.State.CANCELLED, batch_id=TEST_BATCH_ID)

        expected_event = TriggerEvent({"batch_id": TEST_BATCH_ID, "batch_state": Batch.State.CANCELLED})

        actual_event = await batch_trigger.run().asend(None)
        await asyncio.sleep(0.5)
        assert expected_event == actual_event

    @pytest.mark.asyncio
    @mock.patch("airflow.providers.google.cloud.hooks.dataproc.DataprocAsyncHook.get_batch")
    async def test_create_batch_run_loop_is_still_running(
        self, mock_hook, batch_trigger, caplog, async_get_batch
    ):
        mock_hook.return_value = async_get_batch(state=Batch.State.RUNNING)

        caplog.set_level(logging.INFO)

        task = asyncio.create_task(batch_trigger.run().__anext__())
        await asyncio.sleep(0.5)

        assert not task.done()
        assert f"Current state is: {Batch.State.RUNNING}"
        assert f"Sleeping for {TEST_POLL_INTERVAL} seconds."


class TestDataprocOperationTrigger:
    def test_async_cluster_trigger_serialization_should_execute_successfully(self, operation_trigger):
        classpath, kwargs = operation_trigger.serialize()
        assert classpath == "airflow.providers.google.cloud.triggers.dataproc.DataprocOperationTrigger"
        assert kwargs == {
            "name": TEST_OPERATION_NAME,
            "project_id": TEST_PROJECT_ID,
            "operation_type": None,
            "region": TEST_REGION,
            "gcp_conn_id": TEST_GCP_CONN_ID,
            "impersonation_chain": None,
            "polling_interval_seconds": TEST_POLL_INTERVAL,
        }

    @pytest.mark.asyncio
    @mock.patch("airflow.providers.google.cloud.triggers.dataproc.DataprocBaseTrigger.get_async_hook")
    async def test_async_operation_triggers_on_success_should_execute_successfully(
        self, mock_hook, operation_trigger, async_get_operation
    ):
        mock_hook.return_value.get_operation.return_value = async_get_operation(
            name=TEST_OPERATION_NAME, done=True, response={}, error=Status(message="")
        )

        expected_event = TriggerEvent(
            {
                "operation_name": TEST_OPERATION_NAME,
                "operation_done": True,
                "status": "success",
                "message": "Operation is successfully ended.",
            }
        )
        actual_event = await operation_trigger.run().asend(None)
        assert expected_event == actual_event

    @pytest.mark.asyncio
    @mock.patch("airflow.providers.google.cloud.triggers.dataproc.DataprocBaseTrigger.get_async_hook")
    async def test_async_diagnose_operation_triggers_on_success_should_execute_successfully(
        self, mock_hook, diagnose_operation_trigger, async_get_operation
    ):
        gcs_uri = "gs://test-tarball-gcs-dir-bucket"
        mock_hook.return_value.get_operation.return_value = async_get_operation(
            name=TEST_OPERATION_NAME,
            done=True,
            response=Any(value=gcs_uri.encode("utf-8")),
            error=Status(message=""),
        )

        expected_event = TriggerEvent(
            {
                "output_uri": gcs_uri,
                "status": "success",
                "message": "Operation is successfully ended.",
            }
        )
        actual_event = await diagnose_operation_trigger.run().asend(None)
        assert expected_event == actual_event

    @pytest.mark.asyncio
    @mock.patch("airflow.providers.google.cloud.triggers.dataproc.DataprocBaseTrigger.get_async_hook")
    async def test_async_operation_triggers_on_error(self, mock_hook, operation_trigger, async_get_operation):
        mock_hook.return_value.get_operation.return_value = async_get_operation(
            name=TEST_OPERATION_NAME, done=True, response={}, error=Status(message="test_error")
        )

        expected_event = TriggerEvent(
            {
                "operation_name": TEST_OPERATION_NAME,
                "operation_done": True,
                "status": "error",
                "message": "test_error",
            }
        )
        actual_event = await operation_trigger.run().asend(None)
        assert expected_event == actual_event


@pytest.mark.db_test
class TestDataprocSubmitTrigger:
    def test_submit_trigger_serialization(self, submit_trigger):
        """Test that the trigger serializes its configuration correctly."""
        classpath, kwargs = submit_trigger.serialize()
        assert classpath == "airflow.providers.google.cloud.triggers.dataproc.DataprocSubmitTrigger"
        assert kwargs == {
            "job_id": TEST_JOB_ID,
            "project_id": TEST_PROJECT_ID,
            "region": TEST_REGION,
            "gcp_conn_id": TEST_GCP_CONN_ID,
            "polling_interval_seconds": TEST_POLL_INTERVAL,
            "cancel_on_kill": True,
            "impersonation_chain": None,
        }

    @pytest.mark.asyncio
    @mock.patch("airflow.providers.google.cloud.triggers.dataproc.DataprocSubmitTrigger.get_async_hook")
    async def test_submit_trigger_run_success(self, mock_get_async_hook, submit_trigger):
        """Test the trigger correctly handles a job completion."""
        mock_hook = mock_get_async_hook.return_value
        mock_hook.get_job = mock.AsyncMock(
            return_value=mock.AsyncMock(status=mock.AsyncMock(state=JobStatus.State.DONE))
        )

        async_gen = submit_trigger.run()
        event = await async_gen.asend(None)
        expected_event = TriggerEvent(
            {"job_id": TEST_JOB_ID, "job_state": JobStatus.State.DONE, "job": mock_hook.get_job.return_value}
        )
        assert event.payload == expected_event.payload

    @pytest.mark.asyncio
    @mock.patch("airflow.providers.google.cloud.triggers.dataproc.DataprocSubmitTrigger.get_async_hook")
    async def test_submit_trigger_run_error(self, mock_get_async_hook, submit_trigger):
        """Test the trigger correctly handles a job error."""
        mock_hook = mock_get_async_hook.return_value
        mock_hook.get_job = mock.AsyncMock(
            return_value=mock.AsyncMock(status=mock.AsyncMock(state=JobStatus.State.ERROR))
        )

        async_gen = submit_trigger.run()
        event = await async_gen.asend(None)
        expected_event = TriggerEvent(
            {"job_id": TEST_JOB_ID, "job_state": JobStatus.State.ERROR, "job": mock_hook.get_job.return_value}
        )
        assert event.payload == expected_event.payload

    @pytest.mark.asyncio
    @mock.patch("airflow.providers.google.cloud.triggers.dataproc.DataprocSubmitTrigger.get_async_hook")
    @mock.patch("airflow.providers.google.cloud.triggers.dataproc.DataprocSubmitTrigger.get_sync_hook")
    async def test_submit_trigger_run_cancelled(
        self, mock_get_sync_hook, mock_get_async_hook, submit_trigger
    ):
        """Test the trigger correctly handles an asyncio.CancelledError."""
        mock_async_hook = mock_get_async_hook.return_value
        mock_async_hook.get_job.side_effect = asyncio.CancelledError

        mock_sync_hook = mock_get_sync_hook.return_value
        mock_sync_hook.cancel_job = mock.MagicMock()

        async_gen = submit_trigger.run()

        try:
            await async_gen.asend(None)
            # Should raise StopAsyncIteration if no more items to yield
            await async_gen.asend(None)
        except asyncio.CancelledError:
            # Handle the cancellation as expected
            pass
        except StopAsyncIteration:
            # The generator should be properly closed after handling the cancellation
            pass
        except Exception as e:
            # Catch any other exceptions that should not occur
            pytest.fail(f"Unexpected exception raised: {e}")

        # Check if cancel_job was correctly called
        if submit_trigger.cancel_on_kill:
            mock_sync_hook.cancel_job.assert_called_once_with(
                job_id=submit_trigger.job_id,
                project_id=submit_trigger.project_id,
                region=submit_trigger.region,
            )
        else:
            mock_sync_hook.cancel_job.assert_not_called()

        # Clean up the generator
        await async_gen.aclose()<|MERGE_RESOLUTION|>--- conflicted
+++ resolved
@@ -22,11 +22,7 @@
 from unittest import mock
 
 import pytest
-<<<<<<< HEAD
-from google.cloud.dataproc_v1 import Batch, ClusterStatus, JobStatus
-=======
-from google.cloud.dataproc_v1 import Batch, Cluster, ClusterStatus
->>>>>>> 7683344c
+from google.cloud.dataproc_v1 import Batch, Cluster, ClusterStatus, JobStatus
 from google.protobuf.any_pb2 import Any
 from google.rpc.status_pb2 import Status
 
