# Licensed to the Apache Software Foundation (ASF) under one
# or more contributor license agreements.  See the NOTICE file
# distributed with this work for additional information
# regarding copyright ownership.  The ASF licenses this file
# to you under the Apache License, Version 2.0 (the
# "License"); you may not use this file except in compliance
# with the License.  You may obtain a copy of the License at
#
#   http://www.apache.org/licenses/LICENSE-2.0
#
# Unless required by applicable law or agreed to in writing,
# software distributed under the License is distributed on an
# "AS IS" BASIS, WITHOUT WARRANTIES OR CONDITIONS OF ANY
# KIND, either express or implied.  See the License for the
# specific language governing permissions and limitations
# under the License.
from __future__ import annotations

import logging
from contextlib import nullcontext
from unittest import mock
from urllib.parse import parse_qs, urlsplit

import pytest
from google.cloud.logging import Resource
from google.cloud.logging_v2.types import ListLogEntriesRequest, ListLogEntriesResponse, LogEntry

from airflow.exceptions import RemovedInAirflow3Warning
from airflow.providers.google.cloud.log.stackdriver_task_handler import StackdriverTaskHandler
from airflow.utils import timezone
from airflow.utils.state import TaskInstanceState
from tests.test_utils.compat import AIRFLOW_V_2_9_PLUS
from tests.test_utils.config import conf_vars
from tests.test_utils.db import clear_db_dags, clear_db_runs


def _create_list_log_entries_response_mock(messages, token):
    return ListLogEntriesResponse(
        entries=[LogEntry(json_payload={"message": message}) for message in messages], next_page_token=token
    )


@pytest.fixture
def clean_stackdriver_handlers():
    yield
    for handler_ref in reversed(logging._handlerList[:]):
        handler = handler_ref()
        if isinstance(handler, StackdriverTaskHandler):
            logging._removeHandlerRef(handler_ref)
            del handler


@pytest.mark.usefixtures("clean_stackdriver_handlers")
@mock.patch("airflow.providers.google.cloud.log.stackdriver_task_handler.get_credentials_and_project_id")
@mock.patch("airflow.providers.google.cloud.log.stackdriver_task_handler.gcp_logging.Client")
def test_should_pass_message_to_client(mock_client, mock_get_creds_and_project_id):
    mock_get_creds_and_project_id.return_value = ("creds", "project_id")

    transport_type = mock.MagicMock()
    stackdriver_task_handler = StackdriverTaskHandler(transport=transport_type, labels={"key": "value"})
    logger = logging.getLogger("logger")
    logger.addHandler(stackdriver_task_handler)

    logger.info("test-message")
    stackdriver_task_handler.flush()

    transport_type.assert_called_once_with(mock_client.return_value, "airflow")
    transport_type.return_value.send.assert_called_once_with(
        mock.ANY, "test-message", labels={"key": "value"}, resource=Resource(type="global", labels={})
    )
    mock_client.assert_called_once_with(credentials="creds", client_info=mock.ANY, project="project_id")


@pytest.mark.usefixtures("clean_stackdriver_handlers")
@mock.patch("airflow.providers.google.cloud.log.stackdriver_task_handler.get_credentials_and_project_id")
@mock.patch("airflow.providers.google.cloud.log.stackdriver_task_handler.gcp_logging.Client")
def test_should_use_configured_log_name(mock_client, mock_get_creds_and_project_id):
<<<<<<< HEAD
    mock_get_creds_and_project_id.return_value = ("creds", "project_id")

    with mock.patch.dict(
        "os.environ",
        AIRFLOW__LOGGING__REMOTE_LOGGING="true",
        AIRFLOW__LOGGING__REMOTE_BASE_LOG_FOLDER="stackdriver://host/path",
    ):
        import importlib
        import logging

        from airflow import settings
        from airflow.config_templates import airflow_local_settings

        importlib.reload(airflow_local_settings)
        settings.configure_logging()

        logger = logging.getLogger("airflow.task")
        handler = logger.handlers[0]
        assert isinstance(handler, StackdriverTaskHandler)
        with mock.patch.object(handler, "transport_type") as transport_type_mock:
            logger.error("foo")
            transport_type_mock.assert_called_once_with(mock_client.return_value, "path")

=======
    import importlib
    import logging

    from airflow import settings
    from airflow.config_templates import airflow_local_settings

    mock_get_creds_and_project_id.return_value = ("creds", "project_id")

    try:
        # this is needed for Airflow 2.8 and below where default settings are triggering warning on
        # extra "name" in the configuration of stackdriver handler. As of Airflow 2.9 this warning is not
        # emitted.
        context_manager = nullcontext() if AIRFLOW_V_2_9_PLUS else pytest.warns(RemovedInAirflow3Warning)
        with context_manager:
            with conf_vars(
                {
                    ("logging", "remote_logging"): "True",
                    ("logging", "remote_base_log_folder"): "stackdriver://host/path",
                }
            ):
                importlib.reload(airflow_local_settings)
                settings.configure_logging()

                logger = logging.getLogger("airflow.task")
                handler = logger.handlers[0]
                assert isinstance(handler, StackdriverTaskHandler)
                with mock.patch.object(handler, "transport_type") as transport_type_mock:
                    logger.error("foo")
                    transport_type_mock.assert_called_once_with(mock_client.return_value, "path")
    finally:
        importlib.reload(airflow_local_settings)
        settings.configure_logging()

>>>>>>> 17b792d8

@pytest.mark.db_test
class TestStackdriverLoggingHandlerTask:
    DAG_ID = "dag_for_testing_stackdriver_file_task_handler"
    TASK_ID = "task_for_testing_stackdriver_task_handler"

    @pytest.fixture(autouse=True)
    def task_instance(self, create_task_instance, clean_stackdriver_handlers):
        self.ti = create_task_instance(
            dag_id=self.DAG_ID,
            task_id=self.TASK_ID,
            execution_date=timezone.datetime(2016, 1, 1),
            state=TaskInstanceState.RUNNING,
        )
        self.ti.try_number = 1
        self.ti.raw = False
        yield
        clear_db_runs()
        clear_db_dags()

    def _setup_handler(self, **handler_kwargs):
        self.transport_mock = mock.MagicMock()
        handler_kwargs = {"transport": self.transport_mock, **handler_kwargs}
        stackdriver_task_handler = StackdriverTaskHandler(**handler_kwargs)
        self.logger = logging.getLogger("logger")
        self.logger.addHandler(stackdriver_task_handler)
        return stackdriver_task_handler

    @mock.patch("airflow.providers.google.cloud.log.stackdriver_task_handler.get_credentials_and_project_id")
    @mock.patch("airflow.providers.google.cloud.log.stackdriver_task_handler.gcp_logging.Client")
    def test_should_set_labels(self, mock_client, mock_get_creds_and_project_id):
        mock_get_creds_and_project_id.return_value = ("creds", "project_id")

        stackdriver_task_handler = self._setup_handler()
        stackdriver_task_handler.set_context(self.ti)

        self.logger.info("test-message")
        stackdriver_task_handler.flush()

        labels = {
            "task_id": self.TASK_ID,
            "dag_id": self.DAG_ID,
            "execution_date": "2016-01-01T00:00:00+00:00",
            "try_number": "1",
        }
        resource = Resource(type="global", labels={})
        self.transport_mock.return_value.send.assert_called_once_with(
            mock.ANY, "test-message", labels=labels, resource=resource
        )

    @mock.patch("airflow.providers.google.cloud.log.stackdriver_task_handler.get_credentials_and_project_id")
    @mock.patch("airflow.providers.google.cloud.log.stackdriver_task_handler.gcp_logging.Client")
    def test_should_append_labels(self, mock_client, mock_get_creds_and_project_id):
        mock_get_creds_and_project_id.return_value = ("creds", "project_id")

        stackdriver_task_handler = self._setup_handler(
            labels={"product.googleapis.com/task_id": "test-value"},
        )
        stackdriver_task_handler.set_context(self.ti)

        self.logger.info("test-message")
        stackdriver_task_handler.flush()

        labels = {
            "task_id": self.TASK_ID,
            "dag_id": self.DAG_ID,
            "execution_date": "2016-01-01T00:00:00+00:00",
            "try_number": "1",
            "product.googleapis.com/task_id": "test-value",
        }
        resource = Resource(type="global", labels={})
        self.transport_mock.return_value.send.assert_called_once_with(
            mock.ANY, "test-message", labels=labels, resource=resource
        )

    @mock.patch("airflow.providers.google.cloud.log.stackdriver_task_handler.get_credentials_and_project_id")
    @mock.patch("airflow.providers.google.cloud.log.stackdriver_task_handler.LoggingServiceV2Client")
    def test_should_read_logs_for_all_try(self, mock_client, mock_get_creds_and_project_id):
        mock_client.return_value.list_log_entries.return_value.pages = iter(
            [_create_list_log_entries_response_mock(["MSG1", "MSG2"], None)]
        )
        mock_get_creds_and_project_id.return_value = ("creds", "project_id")

        stackdriver_task_handler = self._setup_handler()
        logs, metadata = stackdriver_task_handler.read(self.ti)
        mock_client.return_value.list_log_entries.assert_called_once_with(
            request=ListLogEntriesRequest(
                resource_names=["projects/project_id"],
                filter=(
                    'resource.type="global"\n'
                    'logName="projects/project_id/logs/airflow"\n'
                    'labels.task_id="task_for_testing_stackdriver_task_handler"\n'
                    'labels.dag_id="dag_for_testing_stackdriver_file_task_handler"\n'
                    'labels.execution_date="2016-01-01T00:00:00+00:00"'
                ),
                order_by="timestamp asc",
                page_size=1000,
                page_token=None,
            )
        )
        assert [(("default-hostname", "MSG1\nMSG2"),)] == logs
        assert [{"end_of_log": True}] == metadata

    @mock.patch("airflow.providers.google.cloud.log.stackdriver_task_handler.get_credentials_and_project_id")
    @mock.patch("airflow.providers.google.cloud.log.stackdriver_task_handler.LoggingServiceV2Client")
    def test_should_read_logs_for_task_with_quote(self, mock_client, mock_get_creds_and_project_id):
        mock_client.return_value.list_log_entries.return_value.pages = iter(
            [_create_list_log_entries_response_mock(["MSG1", "MSG2"], None)]
        )
        mock_get_creds_and_project_id.return_value = ("creds", "project_id")

        self.ti.task_id = 'K"OT'
        stackdriver_task_handler = self._setup_handler()

        logs, metadata = stackdriver_task_handler.read(self.ti)
        mock_client.return_value.list_log_entries.assert_called_once_with(
            request=ListLogEntriesRequest(
                resource_names=["projects/project_id"],
                filter=(
                    'resource.type="global"\n'
                    'logName="projects/project_id/logs/airflow"\n'
                    'labels.task_id="K\\"OT"\n'
                    'labels.dag_id="dag_for_testing_stackdriver_file_task_handler"\n'
                    'labels.execution_date="2016-01-01T00:00:00+00:00"'
                ),
                order_by="timestamp asc",
                page_size=1000,
                page_token=None,
            )
        )
        assert [(("default-hostname", "MSG1\nMSG2"),)] == logs
        assert [{"end_of_log": True}] == metadata

    @mock.patch("airflow.providers.google.cloud.log.stackdriver_task_handler.get_credentials_and_project_id")
    @mock.patch("airflow.providers.google.cloud.log.stackdriver_task_handler.LoggingServiceV2Client")
    def test_should_read_logs_for_single_try(self, mock_client, mock_get_creds_and_project_id):
        mock_client.return_value.list_log_entries.return_value.pages = iter(
            [_create_list_log_entries_response_mock(["MSG1", "MSG2"], None)]
        )
        mock_get_creds_and_project_id.return_value = ("creds", "project_id")
        stackdriver_task_handler = self._setup_handler()

        logs, metadata = stackdriver_task_handler.read(self.ti, 3)
        mock_client.return_value.list_log_entries.assert_called_once_with(
            request=ListLogEntriesRequest(
                resource_names=["projects/project_id"],
                filter=(
                    'resource.type="global"\n'
                    'logName="projects/project_id/logs/airflow"\n'
                    'labels.task_id="task_for_testing_stackdriver_task_handler"\n'
                    'labels.dag_id="dag_for_testing_stackdriver_file_task_handler"\n'
                    'labels.execution_date="2016-01-01T00:00:00+00:00"\n'
                    'labels.try_number="3"'
                ),
                order_by="timestamp asc",
                page_size=1000,
                page_token=None,
            )
        )
        assert [(("default-hostname", "MSG1\nMSG2"),)] == logs
        assert [{"end_of_log": True}] == metadata

    @mock.patch("airflow.providers.google.cloud.log.stackdriver_task_handler.get_credentials_and_project_id")
    @mock.patch("airflow.providers.google.cloud.log.stackdriver_task_handler.LoggingServiceV2Client")
    def test_should_read_logs_with_pagination(self, mock_client, mock_get_creds_and_project_id):
        mock_client.return_value.list_log_entries.side_effect = [
            mock.MagicMock(pages=iter([_create_list_log_entries_response_mock(["MSG1", "MSG2"], "TOKEN1")])),
            mock.MagicMock(pages=iter([_create_list_log_entries_response_mock(["MSG3", "MSG4"], None)])),
        ]
        mock_get_creds_and_project_id.return_value = ("creds", "project_id")
        stackdriver_task_handler = self._setup_handler()

        logs, metadata1 = stackdriver_task_handler.read(self.ti, 3)
        mock_client.return_value.list_log_entries.assert_called_once_with(
            request=ListLogEntriesRequest(
                resource_names=["projects/project_id"],
                filter=(
                    '''resource.type="global"
logName="projects/project_id/logs/airflow"
labels.task_id="task_for_testing_stackdriver_task_handler"
labels.dag_id="dag_for_testing_stackdriver_file_task_handler"
labels.execution_date="2016-01-01T00:00:00+00:00"
labels.try_number="3"'''
                ),
                order_by="timestamp asc",
                page_size=1000,
                page_token=None,
            )
        )
        assert [(("default-hostname", "MSG1\nMSG2"),)] == logs
        assert [{"end_of_log": False, "next_page_token": "TOKEN1"}] == metadata1

        mock_client.return_value.list_log_entries.return_value.next_page_token = None
        logs, metadata2 = stackdriver_task_handler.read(self.ti, 3, metadata1[0])

        mock_client.return_value.list_log_entries.assert_called_with(
            request=ListLogEntriesRequest(
                resource_names=["projects/project_id"],
                filter=(
                    'resource.type="global"\n'
                    'logName="projects/project_id/logs/airflow"\n'
                    'labels.task_id="task_for_testing_stackdriver_task_handler"\n'
                    'labels.dag_id="dag_for_testing_stackdriver_file_task_handler"\n'
                    'labels.execution_date="2016-01-01T00:00:00+00:00"\n'
                    'labels.try_number="3"'
                ),
                order_by="timestamp asc",
                page_size=1000,
                page_token="TOKEN1",
            )
        )
        assert [(("default-hostname", "MSG3\nMSG4"),)] == logs
        assert [{"end_of_log": True}] == metadata2

    @mock.patch("airflow.providers.google.cloud.log.stackdriver_task_handler.get_credentials_and_project_id")
    @mock.patch("airflow.providers.google.cloud.log.stackdriver_task_handler.LoggingServiceV2Client")
    def test_should_read_logs_with_download(self, mock_client, mock_get_creds_and_project_id):
        mock_client.return_value.list_log_entries.side_effect = [
            mock.MagicMock(pages=iter([_create_list_log_entries_response_mock(["MSG1", "MSG2"], "TOKEN1")])),
            mock.MagicMock(pages=iter([_create_list_log_entries_response_mock(["MSG3", "MSG4"], None)])),
        ]
        mock_get_creds_and_project_id.return_value = ("creds", "project_id")

        stackdriver_task_handler = self._setup_handler()
        logs, metadata1 = stackdriver_task_handler.read(self.ti, 3, {"download_logs": True})

        assert [(("default-hostname", "MSG1\nMSG2\nMSG3\nMSG4"),)] == logs
        assert [{"end_of_log": True}] == metadata1

    @mock.patch("airflow.providers.google.cloud.log.stackdriver_task_handler.get_credentials_and_project_id")
    @mock.patch("airflow.providers.google.cloud.log.stackdriver_task_handler.LoggingServiceV2Client")
    def test_should_read_logs_with_custom_resources(self, mock_client, mock_get_creds_and_project_id):
        mock_get_creds_and_project_id.return_value = ("creds", "project_id")
        resource = Resource(
            type="cloud_composer_environment",
            labels={
                "environment.name": "test-instance",
                "location": "europe-west-3",
                "project_id": "project_id",
            },
        )
        stackdriver_task_handler = self._setup_handler(resource=resource)

        entry = mock.MagicMock(json_payload={"message": "TEXT"})
        page = mock.MagicMock(entries=[entry, entry], next_page_token=None)
        mock_client.return_value.list_log_entries.return_value.pages = iter([page])

        logs, metadata = stackdriver_task_handler.read(self.ti)
        mock_client.return_value.list_log_entries.assert_called_once_with(
            request=ListLogEntriesRequest(
                resource_names=["projects/project_id"],
                filter=(
                    'resource.type="cloud_composer_environment"\n'
                    'logName="projects/project_id/logs/airflow"\n'
                    'resource.labels."environment.name"="test-instance"\n'
                    'resource.labels.location="europe-west-3"\n'
                    'resource.labels.project_id="project_id"\n'
                    'labels.task_id="task_for_testing_stackdriver_task_handler"\n'
                    'labels.dag_id="dag_for_testing_stackdriver_file_task_handler"\n'
                    'labels.execution_date="2016-01-01T00:00:00+00:00"'
                ),
                order_by="timestamp asc",
                page_size=1000,
                page_token=None,
            )
        )
        assert [(("default-hostname", "TEXT\nTEXT"),)] == logs
        assert [{"end_of_log": True}] == metadata

    @mock.patch("airflow.providers.google.cloud.log.stackdriver_task_handler.get_credentials_and_project_id")
    @mock.patch("airflow.providers.google.cloud.log.stackdriver_task_handler.gcp_logging.Client")
    def test_should_use_credentials(self, mock_client, mock_get_creds_and_project_id):
        mock_get_creds_and_project_id.return_value = ("creds", "project_id")

        stackdriver_task_handler = StackdriverTaskHandler(gcp_key_path="KEY_PATH")
        client = stackdriver_task_handler._client

        mock_get_creds_and_project_id.assert_called_once_with(
            disable_logging=True,
            key_path="KEY_PATH",
            scopes=frozenset(
                {
                    "https://www.googleapis.com/auth/logging.write",
                    "https://www.googleapis.com/auth/logging.read",
                }
            ),
        )
        mock_client.assert_called_once_with(credentials="creds", client_info=mock.ANY, project="project_id")
        assert mock_client.return_value == client

    @mock.patch("airflow.providers.google.cloud.log.stackdriver_task_handler.get_credentials_and_project_id")
    @mock.patch("airflow.providers.google.cloud.log.stackdriver_task_handler.LoggingServiceV2Client")
    def test_should_return_valid_external_url(self, mock_client, mock_get_creds_and_project_id):
        mock_get_creds_and_project_id.return_value = ("creds", "project_id")

        stackdriver_task_handler = StackdriverTaskHandler(gcp_key_path="KEY_PATH")
        url = stackdriver_task_handler.get_external_log_url(self.ti, self.ti.try_number)

        parsed_url = urlsplit(url)
        parsed_qs = parse_qs(parsed_url.query)
        assert "https" == parsed_url.scheme
        assert "console.cloud.google.com" == parsed_url.netloc
        assert "/logs/viewer" == parsed_url.path
        assert {"project", "interval", "resource", "advancedFilter"} == set(parsed_qs.keys())
        assert "global" in parsed_qs["resource"]

        filter_params = parsed_qs["advancedFilter"][0].splitlines()
        expected_filter = [
            'resource.type="global"',
            'logName="projects/project_id/logs/airflow"',
            f'labels.task_id="{self.ti.task_id}"',
            f'labels.dag_id="{self.DAG_ID}"',
            f'labels.execution_date="{self.ti.execution_date.isoformat()}"',
            f'labels.try_number="{self.ti.try_number}"',
        ]
        assert set(expected_filter) == set(filter_params)<|MERGE_RESOLUTION|>--- conflicted
+++ resolved
@@ -75,31 +75,6 @@
 @mock.patch("airflow.providers.google.cloud.log.stackdriver_task_handler.get_credentials_and_project_id")
 @mock.patch("airflow.providers.google.cloud.log.stackdriver_task_handler.gcp_logging.Client")
 def test_should_use_configured_log_name(mock_client, mock_get_creds_and_project_id):
-<<<<<<< HEAD
-    mock_get_creds_and_project_id.return_value = ("creds", "project_id")
-
-    with mock.patch.dict(
-        "os.environ",
-        AIRFLOW__LOGGING__REMOTE_LOGGING="true",
-        AIRFLOW__LOGGING__REMOTE_BASE_LOG_FOLDER="stackdriver://host/path",
-    ):
-        import importlib
-        import logging
-
-        from airflow import settings
-        from airflow.config_templates import airflow_local_settings
-
-        importlib.reload(airflow_local_settings)
-        settings.configure_logging()
-
-        logger = logging.getLogger("airflow.task")
-        handler = logger.handlers[0]
-        assert isinstance(handler, StackdriverTaskHandler)
-        with mock.patch.object(handler, "transport_type") as transport_type_mock:
-            logger.error("foo")
-            transport_type_mock.assert_called_once_with(mock_client.return_value, "path")
-
-=======
     import importlib
     import logging
 
@@ -133,7 +108,6 @@
         importlib.reload(airflow_local_settings)
         settings.configure_logging()
 
->>>>>>> 17b792d8
 
 @pytest.mark.db_test
 class TestStackdriverLoggingHandlerTask:
