--- conflicted
+++ resolved
@@ -104,13 +104,8 @@
     @mock.patch("airflow.providers.microsoft.azure.hooks.wasb.WasbHook")
     def test_wasb_read(self, mock_hook, ti):
         mock_hook.return_value.read_file.return_value = 'Log line'
-<<<<<<< HEAD
         assert self.wasb_task_handler.remote_read(self.remote_log_location) == "Log line"
-        assert self.wasb_task_handler.read(self.ti) == (
-=======
-        assert self.wasb_task_handler.wasb_read(self.remote_log_location) == "Log line"
         assert self.wasb_task_handler.read(ti) == (
->>>>>>> b658a424
             [
                 [
                     (
