--- conflicted
+++ resolved
@@ -397,19 +397,7 @@
                 'State': 'FAILED',
                 'StateChangeReason': {},
                 'FailureDetails': {
-<<<<<<< HEAD
-<<<<<<< HEAD
-<<<<<<< HEAD
                     'LogFile': 's3://fake-log-files/emr-logs/j-8989898989/steps/s-VK57YR1Z9Z6N',
-=======
-                    'LogFile': 's3://fake-log-files/emr-logs/j-8989898989/steps/s-VK57YR1Z9Z5N',
->>>>>>> 6b2ae7054... AWS EmrStepSensor to auto detect steps (#11877)
-=======
-                    'LogFile': 's3://fake-log-files/emr-logs/j-8989898989/steps/s-VK57YR1Z9Z6N',
->>>>>>> 0fe082ca6... AWS EmrStepSensor to auto detect steps (#11877)
-=======
-                    'LogFile': 's3://fake-log-files/emr-logs/j-8989898989/steps/s-VK57YR1Z9Z6N',
->>>>>>> 230d0e6c
                     'Reason': 'Unknown Error.',
                 },
                 'Timeline': {
@@ -431,19 +419,7 @@
                 'State': 'FAILED',
                 'StateChangeReason': {},
                 'FailureDetails': {
-<<<<<<< HEAD
-<<<<<<< HEAD
-<<<<<<< HEAD
                     'LogFile': 's3://fake-log-files/emr-logs/j-8989898989/steps/s-VK57YR1Z9Z7N',
-=======
-                    'LogFile': 's3://fake-log-files/emr-logs/j-8989898989/steps/s-VK57YR1Z9Z5N',
->>>>>>> 6b2ae7054... AWS EmrStepSensor to auto detect steps (#11877)
-=======
-                    'LogFile': 's3://fake-log-files/emr-logs/j-8989898989/steps/s-VK57YR1Z9Z7N',
->>>>>>> 0fe082ca6... AWS EmrStepSensor to auto detect steps (#11877)
-=======
-                    'LogFile': 's3://fake-log-files/emr-logs/j-8989898989/steps/s-VK57YR1Z9Z7N',
->>>>>>> 230d0e6c
                     'Reason': 'Unknown Error.',
                 },
                 'Timeline': {
@@ -465,19 +441,7 @@
                 'State': 'FAILED',
                 'StateChangeReason': {},
                 'FailureDetails': {
-<<<<<<< HEAD
-<<<<<<< HEAD
-<<<<<<< HEAD
                     'LogFile': 's3://fake-log-files/emr-logs/j-8989898989/steps/s-VK57YR1Z9Z8N',
-=======
-                    'LogFile': 's3://fake-log-files/emr-logs/j-8989898989/steps/s-VK57YR1Z9Z5N',
->>>>>>> 6b2ae7054... AWS EmrStepSensor to auto detect steps (#11877)
-=======
-                    'LogFile': 's3://fake-log-files/emr-logs/j-8989898989/steps/s-VK57YR1Z9Z8N',
->>>>>>> 0fe082ca6... AWS EmrStepSensor to auto detect steps (#11877)
-=======
-                    'LogFile': 's3://fake-log-files/emr-logs/j-8989898989/steps/s-VK57YR1Z9Z8N',
->>>>>>> 230d0e6c
                     'Reason': 'Unknown Error.',
                 },
                 'Timeline': {
@@ -527,19 +491,7 @@
                 'State': 'INTERRUPTED',
                 'StateChangeReason': {},
                 'FailureDetails': {
-<<<<<<< HEAD
-<<<<<<< HEAD
-<<<<<<< HEAD
                     'LogFile': 's3://fake-log-files/emr-logs/j-8989898989/steps/s-VK57YR1Z9Z6N',
-=======
-                    'LogFile': 's3://fake-log-files/emr-logs/j-8989898989/steps/s-VK57YR1Z9Z5N',
->>>>>>> 6b2ae7054... AWS EmrStepSensor to auto detect steps (#11877)
-=======
-                    'LogFile': 's3://fake-log-files/emr-logs/j-8989898989/steps/s-VK57YR1Z9Z6N',
->>>>>>> 0fe082ca6... AWS EmrStepSensor to auto detect steps (#11877)
-=======
-                    'LogFile': 's3://fake-log-files/emr-logs/j-8989898989/steps/s-VK57YR1Z9Z6N',
->>>>>>> 230d0e6c
                     'Reason': 'Unknown Error.',
                 },
                 'Timeline': {
@@ -561,19 +513,7 @@
                 'State': 'INTERRUPTED',
                 'StateChangeReason': {},
                 'FailureDetails': {
-<<<<<<< HEAD
-<<<<<<< HEAD
-<<<<<<< HEAD
                     'LogFile': 's3://fake-log-files/emr-logs/j-8989898989/steps/s-VK57YR1Z9Z7N',
-=======
-                    'LogFile': 's3://fake-log-files/emr-logs/j-8989898989/steps/s-VK57YR1Z9Z5N',
->>>>>>> 6b2ae7054... AWS EmrStepSensor to auto detect steps (#11877)
-=======
-                    'LogFile': 's3://fake-log-files/emr-logs/j-8989898989/steps/s-VK57YR1Z9Z7N',
->>>>>>> 0fe082ca6... AWS EmrStepSensor to auto detect steps (#11877)
-=======
-                    'LogFile': 's3://fake-log-files/emr-logs/j-8989898989/steps/s-VK57YR1Z9Z7N',
->>>>>>> 230d0e6c
                     'Reason': 'Unknown Error.',
                 },
                 'Timeline': {
@@ -595,19 +535,7 @@
                 'State': 'INTERRUPTED',
                 'StateChangeReason': {},
                 'FailureDetails': {
-<<<<<<< HEAD
-<<<<<<< HEAD
-<<<<<<< HEAD
                     'LogFile': 's3://fake-log-files/emr-logs/j-8989898989/steps/s-VK57YR1Z9Z8N',
-=======
-                    'LogFile': 's3://fake-log-files/emr-logs/j-8989898989/steps/s-VK57YR1Z9Z5N',
->>>>>>> 6b2ae7054... AWS EmrStepSensor to auto detect steps (#11877)
-=======
-                    'LogFile': 's3://fake-log-files/emr-logs/j-8989898989/steps/s-VK57YR1Z9Z8N',
->>>>>>> 0fe082ca6... AWS EmrStepSensor to auto detect steps (#11877)
-=======
-                    'LogFile': 's3://fake-log-files/emr-logs/j-8989898989/steps/s-VK57YR1Z9Z8N',
->>>>>>> 230d0e6c
                     'Reason': 'Unknown Error.',
                 },
                 'Timeline': {
@@ -653,19 +581,7 @@
                 'State': 'FAILED',
                 'StateChangeReason': {},
                 'FailureDetails': {
-<<<<<<< HEAD
-<<<<<<< HEAD
-<<<<<<< HEAD
                     'LogFile': 's3://fake-log-files/emr-logs/j-8989898989/steps/s-VK57YR1Z9Z6N',
-=======
-                    'LogFile': 's3://fake-log-files/emr-logs/j-8989898989/steps/s-VK57YR1Z9Z5N',
->>>>>>> 6b2ae7054... AWS EmrStepSensor to auto detect steps (#11877)
-=======
-                    'LogFile': 's3://fake-log-files/emr-logs/j-8989898989/steps/s-VK57YR1Z9Z6N',
->>>>>>> 0fe082ca6... AWS EmrStepSensor to auto detect steps (#11877)
-=======
-                    'LogFile': 's3://fake-log-files/emr-logs/j-8989898989/steps/s-VK57YR1Z9Z6N',
->>>>>>> 230d0e6c
                     'Reason': 'Unknown Error.',
                 },
                 'Timeline': {
@@ -714,13 +630,6 @@
     'ResponseMetadata': {'HTTPStatusCode': 200, 'RequestId': 'omitted'},
 }
 
-<<<<<<< HEAD
-<<<<<<< HEAD
-<<<<<<< HEAD
-=======
->>>>>>> 0fe082ca6... AWS EmrStepSensor to auto detect steps (#11877)
-=======
->>>>>>> 230d0e6c
 LIST_STEPS_RUNNING_FAILED_RESPONSES = {
     'Steps': [
         {
@@ -877,8 +786,6 @@
     'ResponseMetadata': {'HTTPStatusCode': 200, 'RequestId': 'omitted'},
 }
 
-<<<<<<< HEAD
-<<<<<<< HEAD
 
 class TestGetListSteps(unittest.TestCase):
     def test_deferred_failure(self):
@@ -924,62 +831,6 @@
             self.emr_client_mock.list_steps.assert_has_calls(calls)
             self.assertIsNotNone(xcom_result)
 
-=======
-
-class TestGetListSteps(unittest.TestCase):
->>>>>>> 6b2ae7054... AWS EmrStepSensor to auto detect steps (#11877)
-=======
-=======
->>>>>>> 230d0e6c
-
-class TestGetListSteps(unittest.TestCase):
-    def test_deferred_failure(self):
-        args = {
-            "owner": "airflow",
-            "start_date": timezone.datetime(2018, 1, 1),
-        }
-
-        dag = DAG(
-            'test_dag',
-            default_args=args,
-            schedule_interval="@once",
-        )
-        self.emr_client_mock = MagicMock()
-        self.sensor = EmrStepSensor(
-            task_id='test_task',
-            poke_interval=0,
-            job_flow_id='j-8989898989',
-            step_id=None,
-            deferred_failure=False,
-            aws_conn_id='aws_default',
-            dag=dag,
-        )
-
-        mock_emr_session = MagicMock()
-        mock_emr_session.client.return_value = self.emr_client_mock
-
-        # Mock out the emr_client creator
-        self.boto3_session_mock = MagicMock(return_value=mock_emr_session)
-
-        self.emr_client_mock.list_steps.side_effect = [
-            LIST_STEPS_RUNNING_FAILED_RESPONSES,
-        ]
-
-        with patch('boto3.session.Session', self.boto3_session_mock):
-            ti = TaskInstance(task=self.sensor, execution_date=timezone.utcnow())
-            self.assertRaises(AirflowException, ti.run, None)
-            xcom_result = ti.xcom_pull(task_ids=self.sensor.task_id, key="return_value")
-            calls = [
-                unittest.mock.call(ClusterId='j-8989898989'),
-            ]
-            self.assertEqual(self.emr_client_mock.list_steps.call_count, 1)
-            self.emr_client_mock.list_steps.assert_has_calls(calls)
-            self.assertIsNotNone(xcom_result)
-
-<<<<<<< HEAD
->>>>>>> 0fe082ca6... AWS EmrStepSensor to auto detect steps (#11877)
-=======
->>>>>>> 230d0e6c
     def setUp(self):
         args = {
             "owner": "airflow",
