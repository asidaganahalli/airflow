# Licensed to the Apache Software Foundation (ASF) under one
# or more contributor license agreements.  See the NOTICE file
# distributed with this work for additional information
# regarding copyright ownership.  The ASF licenses this file
# to you under the Apache License, Version 2.0 (the
# "License"); you may not use this file except in compliance
# with the License.  You may obtain a copy of the License at
#
#   http://www.apache.org/licenses/LICENSE-2.0
#
# Unless required by applicable law or agreed to in writing,
# software distributed under the License is distributed on an
# "AS IS" BASIS, WITHOUT WARRANTIES OR CONDITIONS OF ANY
# KIND, either express or implied.  See the License for the
# specific language governing permissions and limitations
# under the License.
from __future__ import annotations

import sys

import pytest
from botocore.exceptions import WaiterError

from airflow.providers.amazon.aws.hooks.redshift_cluster import RedshiftHook
from airflow.providers.amazon.aws.triggers.redshift_cluster import (
<<<<<<< HEAD
    RedshiftCreateClusterTrigger,
    RedshiftResumeClusterTrigger,
=======
    RedshiftCreateClusterSnapshotTrigger,
    RedshiftCreateClusterTrigger,
    RedshiftPauseClusterTrigger,
>>>>>>> 911bd1cd
)
from airflow.triggers.base import TriggerEvent

if sys.version_info < (3, 8):
    from asynctest import CoroutineMock as AsyncMock, mock as async_mock
else:
    from unittest import mock as async_mock
    from unittest.mock import AsyncMock


TEST_CLUSTER_IDENTIFIER = "test-cluster"
TEST_POLL_INTERVAL = 10
TEST_MAX_ATTEMPT = 10
TEST_AWS_CONN_ID = "test-aws-id"


class TestRedshiftCreateClusterTrigger:
    def test_redshift_create_cluster_trigger_serialize(self):
        redshift_create_cluster_trigger = RedshiftCreateClusterTrigger(
            cluster_identifier=TEST_CLUSTER_IDENTIFIER,
            poll_interval=TEST_POLL_INTERVAL,
            max_attempt=TEST_MAX_ATTEMPT,
            aws_conn_id=TEST_AWS_CONN_ID,
        )
        class_path, args = redshift_create_cluster_trigger.serialize()
        assert (
            class_path
            == "airflow.providers.amazon.aws.triggers.redshift_cluster.RedshiftCreateClusterTrigger"
        )
        assert args["cluster_identifier"] == TEST_CLUSTER_IDENTIFIER
        assert args["poll_interval"] == str(TEST_POLL_INTERVAL)
        assert args["max_attempt"] == str(TEST_MAX_ATTEMPT)
        assert args["aws_conn_id"] == TEST_AWS_CONN_ID

    @pytest.mark.asyncio
    @async_mock.patch("airflow.providers.amazon.aws.hooks.redshift_cluster.RedshiftHook.async_conn")
    async def test_redshift_create_cluster_trigger_run(self, mock_async_conn):
        mock = async_mock.MagicMock()
        mock_async_conn.__aenter__.return_value = mock
        mock.get_waiter().wait = AsyncMock()

        redshift_create_cluster_trigger = RedshiftCreateClusterTrigger(
            cluster_identifier=TEST_CLUSTER_IDENTIFIER,
            poll_interval=TEST_POLL_INTERVAL,
            max_attempt=TEST_MAX_ATTEMPT,
            aws_conn_id=TEST_AWS_CONN_ID,
        )

        generator = redshift_create_cluster_trigger.run()
        response = await generator.asend(None)

        assert response == TriggerEvent({"status": "success", "message": "Cluster Created"})


<<<<<<< HEAD
class TestRedshiftResumeClusterTrigger:
    def test_redshift_resume_cluster_trigger_serialize(self):
        redshift_resume_cluster_trigger = RedshiftResumeClusterTrigger(
=======
class TestRedshiftPauseClusterTrigger:
    def test_redshift_pause_cluster_trigger_serialize(self):
        redshift_pause_cluster_trigger = RedshiftPauseClusterTrigger(
>>>>>>> 911bd1cd
            cluster_identifier=TEST_CLUSTER_IDENTIFIER,
            poll_interval=TEST_POLL_INTERVAL,
            max_attempts=TEST_MAX_ATTEMPT,
            aws_conn_id=TEST_AWS_CONN_ID,
        )
<<<<<<< HEAD
        class_path, args = redshift_resume_cluster_trigger.serialize()
        assert (
            class_path
            == "airflow.providers.amazon.aws.triggers.redshift_cluster.RedshiftResumeClusterTrigger"
=======
        class_path, args = redshift_pause_cluster_trigger.serialize()
        assert (
            class_path == "airflow.providers.amazon.aws.triggers.redshift_cluster.RedshiftPauseClusterTrigger"
>>>>>>> 911bd1cd
        )
        assert args["cluster_identifier"] == TEST_CLUSTER_IDENTIFIER
        assert args["poll_interval"] == str(TEST_POLL_INTERVAL)
        assert args["max_attempts"] == str(TEST_MAX_ATTEMPT)
        assert args["aws_conn_id"] == TEST_AWS_CONN_ID

    @pytest.mark.asyncio
    @async_mock.patch.object(RedshiftHook, "get_waiter")
    @async_mock.patch.object(RedshiftHook, "async_conn")
<<<<<<< HEAD
    async def test_redshift_resume_cluster_trigger_run(self, mock_async_conn, mock_get_waiter):
=======
    async def test_redshift_pause_cluster_trigger_run(self, mock_async_conn, mock_get_waiter):
>>>>>>> 911bd1cd
        mock = async_mock.MagicMock()
        mock_async_conn.__aenter__.return_value = mock

        mock_get_waiter().wait = AsyncMock()

<<<<<<< HEAD
        redshift_resume_cluster_trigger = RedshiftResumeClusterTrigger(
=======
        redshift_pause_cluster_trigger = RedshiftPauseClusterTrigger(
>>>>>>> 911bd1cd
            cluster_identifier=TEST_CLUSTER_IDENTIFIER,
            poll_interval=TEST_POLL_INTERVAL,
            max_attempts=TEST_MAX_ATTEMPT,
            aws_conn_id=TEST_AWS_CONN_ID,
        )

<<<<<<< HEAD
        generator = redshift_resume_cluster_trigger.run()
        response = await generator.asend(None)

        assert response == TriggerEvent({"status": "success", "message": "Cluster resumed"})
=======
        generator = redshift_pause_cluster_trigger.run()
        response = await generator.asend(None)

        assert response == TriggerEvent({"status": "success", "message": "Cluster paused"})
>>>>>>> 911bd1cd

    @pytest.mark.asyncio
    @async_mock.patch("asyncio.sleep")
    @async_mock.patch.object(RedshiftHook, "get_waiter")
    @async_mock.patch.object(RedshiftHook, "async_conn")
<<<<<<< HEAD
    async def test_redshift_resume_cluster_trigger_run_multiple_attempts(
=======
    async def test_redshift_pause_cluster_trigger_run_multiple_attempts(
>>>>>>> 911bd1cd
        self, mock_async_conn, mock_get_waiter, mock_sleep
    ):
        mock = async_mock.MagicMock()
        mock_async_conn.__aenter__.return_value = mock
        error = WaiterError(
            name="test_name",
            reason="test_reason",
            last_response={"Clusters": [{"ClusterStatus": "available"}]},
        )
        mock_get_waiter().wait.side_effect = AsyncMock(side_effect=[error, error, True])
        mock_sleep.return_value = True

<<<<<<< HEAD
        redshift_resume_cluster_trigger = RedshiftResumeClusterTrigger(
=======
        redshift_pause_cluster_trigger = RedshiftPauseClusterTrigger(
>>>>>>> 911bd1cd
            cluster_identifier=TEST_CLUSTER_IDENTIFIER,
            poll_interval=TEST_POLL_INTERVAL,
            max_attempts=TEST_MAX_ATTEMPT,
            aws_conn_id=TEST_AWS_CONN_ID,
        )

<<<<<<< HEAD
        generator = redshift_resume_cluster_trigger.run()
        response = await generator.asend(None)

        assert mock_get_waiter().wait.call_count == 3
        assert response == TriggerEvent({"status": "success", "message": "Cluster resumed"})
=======
        generator = redshift_pause_cluster_trigger.run()
        response = await generator.asend(None)

        assert mock_get_waiter().wait.call_count == 3
        assert response == TriggerEvent({"status": "success", "message": "Cluster paused"})
>>>>>>> 911bd1cd

    @pytest.mark.asyncio
    @async_mock.patch("asyncio.sleep")
    @async_mock.patch.object(RedshiftHook, "get_waiter")
    @async_mock.patch.object(RedshiftHook, "async_conn")
<<<<<<< HEAD
    async def test_redshift_resume_cluster_trigger_run_attempts_exceeded(
=======
    async def test_redshift_pause_cluster_trigger_run_attempts_exceeded(
>>>>>>> 911bd1cd
        self, mock_async_conn, mock_get_waiter, mock_sleep
    ):
        mock = async_mock.MagicMock()
        mock_async_conn.__aenter__.return_value = mock
        error = WaiterError(
            name="test_name",
            reason="test_reason",
            last_response={"Clusters": [{"ClusterStatus": "available"}]},
        )
        mock_get_waiter().wait.side_effect = AsyncMock(side_effect=[error, error, True])
        mock_sleep.return_value = True

<<<<<<< HEAD
        redshift_resume_cluster_trigger = RedshiftResumeClusterTrigger(
=======
        redshift_pause_cluster_trigger = RedshiftPauseClusterTrigger(
>>>>>>> 911bd1cd
            cluster_identifier=TEST_CLUSTER_IDENTIFIER,
            poll_interval=TEST_POLL_INTERVAL,
            max_attempts=2,
            aws_conn_id=TEST_AWS_CONN_ID,
        )

<<<<<<< HEAD
        generator = redshift_resume_cluster_trigger.run()
=======
        generator = redshift_pause_cluster_trigger.run()
>>>>>>> 911bd1cd
        response = await generator.asend(None)

        assert mock_get_waiter().wait.call_count == 2
        assert response == TriggerEvent(
<<<<<<< HEAD
            {"status": "failure", "message": "Resume Cluster Failed - max attempts reached."}
=======
            {"status": "failure", "message": "Pause Cluster Failed - max attempts reached."}
>>>>>>> 911bd1cd
        )

    @pytest.mark.asyncio
    @async_mock.patch("asyncio.sleep")
    @async_mock.patch.object(RedshiftHook, "get_waiter")
    @async_mock.patch.object(RedshiftHook, "async_conn")
<<<<<<< HEAD
    async def test_redshift_resume_cluster_trigger_run_attempts_failed(
=======
    async def test_redshift_pause_cluster_trigger_run_attempts_failed(
>>>>>>> 911bd1cd
        self, mock_async_conn, mock_get_waiter, mock_sleep
    ):
        mock = async_mock.MagicMock()
        mock_async_conn.__aenter__.return_value = mock
        error_available = WaiterError(
            name="test_name",
            reason="Max attempts exceeded",
            last_response={"Clusters": [{"ClusterStatus": "available"}]},
        )
        error_failed = WaiterError(
            name="test_name",
            reason="Waiter encountered a terminal failure state:",
            last_response={"Clusters": [{"ClusterStatus": "available"}]},
        )
        mock_get_waiter().wait.side_effect = AsyncMock(
            side_effect=[error_available, error_available, error_failed]
        )
        mock_sleep.return_value = True

<<<<<<< HEAD
        redshift_resume_cluster_trigger = RedshiftResumeClusterTrigger(
=======
        redshift_pause_cluster_trigger = RedshiftPauseClusterTrigger(
>>>>>>> 911bd1cd
            cluster_identifier=TEST_CLUSTER_IDENTIFIER,
            poll_interval=TEST_POLL_INTERVAL,
            max_attempts=TEST_MAX_ATTEMPT,
            aws_conn_id=TEST_AWS_CONN_ID,
        )

<<<<<<< HEAD
        generator = redshift_resume_cluster_trigger.run()
=======
        generator = redshift_pause_cluster_trigger.run()
>>>>>>> 911bd1cd
        response = await generator.asend(None)

        assert mock_get_waiter().wait.call_count == 3
        assert response == TriggerEvent(
<<<<<<< HEAD
            {"status": "failure", "message": f"Resume Cluster Failed: {error_failed}"}
=======
            {"status": "failure", "message": f"Pause Cluster Failed: {error_failed}"}
        )


class TestRedshiftCreateClusterSnapshotTrigger:
    def test_redshift_create_cluster_snapshot_trigger_serialize(self):
        redshift_create_cluster_trigger = RedshiftCreateClusterSnapshotTrigger(
            cluster_identifier=TEST_CLUSTER_IDENTIFIER,
            poll_interval=TEST_POLL_INTERVAL,
            max_attempts=TEST_MAX_ATTEMPT,
            aws_conn_id=TEST_AWS_CONN_ID,
        )
        class_path, args = redshift_create_cluster_trigger.serialize()
        assert (
            class_path
            == "airflow.providers.amazon.aws.triggers.redshift_cluster.RedshiftCreateClusterSnapshotTrigger"
        )
        assert args["cluster_identifier"] == TEST_CLUSTER_IDENTIFIER
        assert args["poll_interval"] == str(TEST_POLL_INTERVAL)
        assert args["max_attempts"] == str(TEST_MAX_ATTEMPT)
        assert args["aws_conn_id"] == TEST_AWS_CONN_ID

    @pytest.mark.asyncio
    @async_mock.patch.object(RedshiftHook, "async_conn")
    async def test_redshift_create_cluster_snapshot_trigger_run(self, mock_async_conn):
        mock = async_mock.MagicMock()
        mock_async_conn.__aenter__.return_value = mock
        mock.get_waiter().wait = AsyncMock()

        redshift_create_cluster_trigger = RedshiftCreateClusterSnapshotTrigger(
            cluster_identifier=TEST_CLUSTER_IDENTIFIER,
            poll_interval=TEST_POLL_INTERVAL,
            max_attempts=TEST_MAX_ATTEMPT,
            aws_conn_id=TEST_AWS_CONN_ID,
        )

        generator = redshift_create_cluster_trigger.run()
        response = await generator.asend(None)

        assert response == TriggerEvent({"status": "success", "message": "Cluster Snapshot Created"})

    @pytest.mark.asyncio
    @async_mock.patch("asyncio.sleep")
    @async_mock.patch.object(RedshiftHook, "async_conn")
    async def test_redshift_create_cluster_snapshot_trigger_run_multiple_attempts(
        self, mock_async_conn, mock_sleep
    ):
        mock = async_mock.MagicMock()
        mock_async_conn.__aenter__.return_value = mock

        mock = async_mock.MagicMock()
        mock_async_conn.__aenter__.return_value = mock
        error = WaiterError(
            name="test_name",
            reason="test_reason",
            last_response={"Snapshots": [{"Status": "available"}]},
        )
        mock.get_waiter().wait.side_effect = AsyncMock(side_effect=[error, error, True])
        mock_sleep.return_value = True

        redshift_create_cluster_snapshot_trigger = RedshiftCreateClusterSnapshotTrigger(
            cluster_identifier=TEST_CLUSTER_IDENTIFIER,
            poll_interval=TEST_POLL_INTERVAL,
            max_attempts=TEST_MAX_ATTEMPT,
            aws_conn_id=TEST_AWS_CONN_ID,
        )

        generator = redshift_create_cluster_snapshot_trigger.run()
        response = await generator.asend(None)

        assert mock.get_waiter().wait.call_count == 3
        assert response == TriggerEvent({"status": "success", "message": "Cluster Snapshot Created"})

    @pytest.mark.asyncio
    @async_mock.patch("asyncio.sleep")
    @async_mock.patch.object(RedshiftHook, "async_conn")
    async def test_redshift_create_cluster_snapshot_trigger_run_attempts_exceeded(
        self, mock_async_conn, mock_sleep
    ):
        mock = async_mock.MagicMock()
        mock_async_conn.__aenter__.return_value = mock

        mock = async_mock.MagicMock()
        mock_async_conn.__aenter__.return_value = mock
        error = WaiterError(
            name="test_name",
            reason="test_reason",
            last_response={"Snapshots": [{"Status": "available"}]},
        )
        mock.get_waiter().wait.side_effect = AsyncMock(side_effect=[error, error, True])
        mock_sleep.return_value = True

        redshift_create_cluster_snapshot_trigger = RedshiftCreateClusterSnapshotTrigger(
            cluster_identifier=TEST_CLUSTER_IDENTIFIER,
            poll_interval=TEST_POLL_INTERVAL,
            max_attempts=2,
            aws_conn_id=TEST_AWS_CONN_ID,
        )

        generator = redshift_create_cluster_snapshot_trigger.run()
        response = await generator.asend(None)

        assert mock.get_waiter().wait.call_count == 2
        assert response == TriggerEvent(
            {"status": "failure", "message": "Create Cluster Snapshot Cluster Failed - max attempts reached."}
        )

    @pytest.mark.asyncio
    @async_mock.patch("asyncio.sleep")
    @async_mock.patch.object(RedshiftHook, "async_conn")
    async def test_redshift_create_cluster_snapshot_trigger_run_attempts_failed(
        self, mock_async_conn, mock_sleep
    ):
        mock = async_mock.MagicMock()
        mock_async_conn.__aenter__.return_value = mock

        mock = async_mock.MagicMock()
        mock_async_conn.__aenter__.return_value = mock
        error_available = WaiterError(
            name="test_name",
            reason="test_reason",
            last_response={"Snapshots": [{"Status": "available"}]},
        )

        error_failed = WaiterError(
            name="test_name",
            reason="Waiter encountered a terminal failure state:",
            last_response={"Snapshots": [{"Status": "available"}]},
        )
        mock.get_waiter().wait.side_effect = AsyncMock(
            side_effect=[error_available, error_available, error_failed]
        )
        mock_sleep.return_value = True

        redshift_create_cluster_snapshot_trigger = RedshiftCreateClusterSnapshotTrigger(
            cluster_identifier=TEST_CLUSTER_IDENTIFIER,
            poll_interval=TEST_POLL_INTERVAL,
            max_attempts=TEST_MAX_ATTEMPT,
            aws_conn_id=TEST_AWS_CONN_ID,
        )

        generator = redshift_create_cluster_snapshot_trigger.run()
        response = await generator.asend(None)

        assert mock.get_waiter().wait.call_count == 3
        assert response == TriggerEvent(
            {"status": "failure", "message": f"Create Cluster Snapshot Failed: {error_failed}"}
>>>>>>> 911bd1cd
        )<|MERGE_RESOLUTION|>--- conflicted
+++ resolved
@@ -23,14 +23,10 @@
 
 from airflow.providers.amazon.aws.hooks.redshift_cluster import RedshiftHook
 from airflow.providers.amazon.aws.triggers.redshift_cluster import (
-<<<<<<< HEAD
-    RedshiftCreateClusterTrigger,
-    RedshiftResumeClusterTrigger,
-=======
     RedshiftCreateClusterSnapshotTrigger,
     RedshiftCreateClusterTrigger,
     RedshiftPauseClusterTrigger,
->>>>>>> 911bd1cd
+    RedshiftResumeClusterTrigger,
 )
 from airflow.triggers.base import TriggerEvent
 
@@ -85,30 +81,304 @@
         assert response == TriggerEvent({"status": "success", "message": "Cluster Created"})
 
 
-<<<<<<< HEAD
+class TestRedshiftPauseClusterTrigger:
+    def test_redshift_pause_cluster_trigger_serialize(self):
+        redshift_pause_cluster_trigger = RedshiftPauseClusterTrigger(
+            cluster_identifier=TEST_CLUSTER_IDENTIFIER,
+            poll_interval=TEST_POLL_INTERVAL,
+            max_attempts=TEST_MAX_ATTEMPT,
+            aws_conn_id=TEST_AWS_CONN_ID,
+        )
+        class_path, args = redshift_pause_cluster_trigger.serialize()
+        assert (
+            class_path == "airflow.providers.amazon.aws.triggers.redshift_cluster.RedshiftPauseClusterTrigger"
+        )
+        assert args["cluster_identifier"] == TEST_CLUSTER_IDENTIFIER
+        assert args["poll_interval"] == str(TEST_POLL_INTERVAL)
+        assert args["max_attempts"] == str(TEST_MAX_ATTEMPT)
+        assert args["aws_conn_id"] == TEST_AWS_CONN_ID
+
+    @pytest.mark.asyncio
+    @async_mock.patch.object(RedshiftHook, "get_waiter")
+    @async_mock.patch.object(RedshiftHook, "async_conn")
+    async def test_redshift_pause_cluster_trigger_run(self, mock_async_conn, mock_get_waiter):
+        mock = async_mock.MagicMock()
+        mock_async_conn.__aenter__.return_value = mock
+
+        mock_get_waiter().wait = AsyncMock()
+
+        redshift_pause_cluster_trigger = RedshiftPauseClusterTrigger(
+            cluster_identifier=TEST_CLUSTER_IDENTIFIER,
+            poll_interval=TEST_POLL_INTERVAL,
+            max_attempts=TEST_MAX_ATTEMPT,
+            aws_conn_id=TEST_AWS_CONN_ID,
+        )
+
+        generator = redshift_pause_cluster_trigger.run()
+        response = await generator.asend(None)
+
+        assert response == TriggerEvent({"status": "success", "message": "Cluster paused"})
+
+    @pytest.mark.asyncio
+    @async_mock.patch("asyncio.sleep")
+    @async_mock.patch.object(RedshiftHook, "get_waiter")
+    @async_mock.patch.object(RedshiftHook, "async_conn")
+    async def test_redshift_pause_cluster_trigger_run_multiple_attempts(
+        self, mock_async_conn, mock_get_waiter, mock_sleep
+    ):
+        mock = async_mock.MagicMock()
+        mock_async_conn.__aenter__.return_value = mock
+        error = WaiterError(
+            name="test_name",
+            reason="test_reason",
+            last_response={"Clusters": [{"ClusterStatus": "available"}]},
+        )
+        mock_get_waiter().wait.side_effect = AsyncMock(side_effect=[error, error, True])
+        mock_sleep.return_value = True
+
+        redshift_pause_cluster_trigger = RedshiftPauseClusterTrigger(
+            cluster_identifier=TEST_CLUSTER_IDENTIFIER,
+            poll_interval=TEST_POLL_INTERVAL,
+            max_attempts=TEST_MAX_ATTEMPT,
+            aws_conn_id=TEST_AWS_CONN_ID,
+        )
+
+        generator = redshift_pause_cluster_trigger.run()
+        response = await generator.asend(None)
+
+        assert mock_get_waiter().wait.call_count == 3
+        assert response == TriggerEvent({"status": "success", "message": "Cluster paused"})
+
+    @pytest.mark.asyncio
+    @async_mock.patch("asyncio.sleep")
+    @async_mock.patch.object(RedshiftHook, "get_waiter")
+    @async_mock.patch.object(RedshiftHook, "async_conn")
+    async def test_redshift_pause_cluster_trigger_run_attempts_exceeded(
+        self, mock_async_conn, mock_get_waiter, mock_sleep
+    ):
+        mock = async_mock.MagicMock()
+        mock_async_conn.__aenter__.return_value = mock
+        error = WaiterError(
+            name="test_name",
+            reason="test_reason",
+            last_response={"Clusters": [{"ClusterStatus": "available"}]},
+        )
+        mock_get_waiter().wait.side_effect = AsyncMock(side_effect=[error, error, True])
+        mock_sleep.return_value = True
+
+        redshift_pause_cluster_trigger = RedshiftPauseClusterTrigger(
+            cluster_identifier=TEST_CLUSTER_IDENTIFIER,
+            poll_interval=TEST_POLL_INTERVAL,
+            max_attempts=2,
+            aws_conn_id=TEST_AWS_CONN_ID,
+        )
+
+        generator = redshift_pause_cluster_trigger.run()
+        response = await generator.asend(None)
+
+        assert mock_get_waiter().wait.call_count == 2
+        assert response == TriggerEvent(
+            {"status": "failure", "message": "Pause Cluster Failed - max attempts reached."}
+        )
+
+    @pytest.mark.asyncio
+    @async_mock.patch("asyncio.sleep")
+    @async_mock.patch.object(RedshiftHook, "get_waiter")
+    @async_mock.patch.object(RedshiftHook, "async_conn")
+    async def test_redshift_pause_cluster_trigger_run_attempts_failed(
+        self, mock_async_conn, mock_get_waiter, mock_sleep
+    ):
+        mock = async_mock.MagicMock()
+        mock_async_conn.__aenter__.return_value = mock
+        error_available = WaiterError(
+            name="test_name",
+            reason="Max attempts exceeded",
+            last_response={"Clusters": [{"ClusterStatus": "available"}]},
+        )
+        error_failed = WaiterError(
+            name="test_name",
+            reason="Waiter encountered a terminal failure state:",
+            last_response={"Clusters": [{"ClusterStatus": "available"}]},
+        )
+        mock_get_waiter().wait.side_effect = AsyncMock(
+            side_effect=[error_available, error_available, error_failed]
+        )
+        mock_sleep.return_value = True
+
+        redshift_pause_cluster_trigger = RedshiftPauseClusterTrigger(
+            cluster_identifier=TEST_CLUSTER_IDENTIFIER,
+            poll_interval=TEST_POLL_INTERVAL,
+            max_attempts=TEST_MAX_ATTEMPT,
+            aws_conn_id=TEST_AWS_CONN_ID,
+        )
+
+        generator = redshift_pause_cluster_trigger.run()
+        response = await generator.asend(None)
+
+        assert mock_get_waiter().wait.call_count == 3
+        assert response == TriggerEvent(
+            {"status": "failure", "message": f"Pause Cluster Failed: {error_failed}"}
+        )
+
+
+class TestRedshiftCreateClusterSnapshotTrigger:
+    def test_redshift_create_cluster_snapshot_trigger_serialize(self):
+        redshift_create_cluster_trigger = RedshiftCreateClusterSnapshotTrigger(
+            cluster_identifier=TEST_CLUSTER_IDENTIFIER,
+            poll_interval=TEST_POLL_INTERVAL,
+            max_attempts=TEST_MAX_ATTEMPT,
+            aws_conn_id=TEST_AWS_CONN_ID,
+        )
+        class_path, args = redshift_create_cluster_trigger.serialize()
+        assert (
+            class_path
+            == "airflow.providers.amazon.aws.triggers.redshift_cluster.RedshiftCreateClusterSnapshotTrigger"
+        )
+        assert args["cluster_identifier"] == TEST_CLUSTER_IDENTIFIER
+        assert args["poll_interval"] == str(TEST_POLL_INTERVAL)
+        assert args["max_attempts"] == str(TEST_MAX_ATTEMPT)
+        assert args["aws_conn_id"] == TEST_AWS_CONN_ID
+
+    @pytest.mark.asyncio
+    @async_mock.patch.object(RedshiftHook, "async_conn")
+    async def test_redshift_create_cluster_snapshot_trigger_run(self, mock_async_conn):
+        mock = async_mock.MagicMock()
+        mock_async_conn.__aenter__.return_value = mock
+        mock.get_waiter().wait = AsyncMock()
+
+        redshift_create_cluster_trigger = RedshiftCreateClusterSnapshotTrigger(
+            cluster_identifier=TEST_CLUSTER_IDENTIFIER,
+            poll_interval=TEST_POLL_INTERVAL,
+            max_attempts=TEST_MAX_ATTEMPT,
+            aws_conn_id=TEST_AWS_CONN_ID,
+        )
+
+        generator = redshift_create_cluster_trigger.run()
+        response = await generator.asend(None)
+
+        assert response == TriggerEvent({"status": "success", "message": "Cluster Snapshot Created"})
+
+    @pytest.mark.asyncio
+    @async_mock.patch("asyncio.sleep")
+    @async_mock.patch.object(RedshiftHook, "async_conn")
+    async def test_redshift_create_cluster_snapshot_trigger_run_multiple_attempts(
+        self, mock_async_conn, mock_sleep
+    ):
+        mock = async_mock.MagicMock()
+        mock_async_conn.__aenter__.return_value = mock
+
+        mock = async_mock.MagicMock()
+        mock_async_conn.__aenter__.return_value = mock
+        error = WaiterError(
+            name="test_name",
+            reason="test_reason",
+            last_response={"Snapshots": [{"Status": "available"}]},
+        )
+        mock.get_waiter().wait.side_effect = AsyncMock(side_effect=[error, error, True])
+        mock_sleep.return_value = True
+
+        redshift_create_cluster_snapshot_trigger = RedshiftCreateClusterSnapshotTrigger(
+            cluster_identifier=TEST_CLUSTER_IDENTIFIER,
+            poll_interval=TEST_POLL_INTERVAL,
+            max_attempts=TEST_MAX_ATTEMPT,
+            aws_conn_id=TEST_AWS_CONN_ID,
+        )
+
+        generator = redshift_create_cluster_snapshot_trigger.run()
+        response = await generator.asend(None)
+
+        assert mock.get_waiter().wait.call_count == 3
+        assert response == TriggerEvent({"status": "success", "message": "Cluster Snapshot Created"})
+
+    @pytest.mark.asyncio
+    @async_mock.patch("asyncio.sleep")
+    @async_mock.patch.object(RedshiftHook, "async_conn")
+    async def test_redshift_create_cluster_snapshot_trigger_run_attempts_exceeded(
+        self, mock_async_conn, mock_sleep
+    ):
+        mock = async_mock.MagicMock()
+        mock_async_conn.__aenter__.return_value = mock
+
+        mock = async_mock.MagicMock()
+        mock_async_conn.__aenter__.return_value = mock
+        error = WaiterError(
+            name="test_name",
+            reason="test_reason",
+            last_response={"Snapshots": [{"Status": "available"}]},
+        )
+        mock.get_waiter().wait.side_effect = AsyncMock(side_effect=[error, error, True])
+        mock_sleep.return_value = True
+
+        redshift_create_cluster_snapshot_trigger = RedshiftCreateClusterSnapshotTrigger(
+            cluster_identifier=TEST_CLUSTER_IDENTIFIER,
+            poll_interval=TEST_POLL_INTERVAL,
+            max_attempts=2,
+            aws_conn_id=TEST_AWS_CONN_ID,
+        )
+
+        generator = redshift_create_cluster_snapshot_trigger.run()
+        response = await generator.asend(None)
+
+        assert mock.get_waiter().wait.call_count == 2
+        assert response == TriggerEvent(
+            {"status": "failure", "message": "Create Cluster Snapshot Cluster Failed - max attempts reached."}
+        )
+
+    @pytest.mark.asyncio
+    @async_mock.patch("asyncio.sleep")
+    @async_mock.patch.object(RedshiftHook, "async_conn")
+    async def test_redshift_create_cluster_snapshot_trigger_run_attempts_failed(
+        self, mock_async_conn, mock_sleep
+    ):
+        mock = async_mock.MagicMock()
+        mock_async_conn.__aenter__.return_value = mock
+
+        mock = async_mock.MagicMock()
+        mock_async_conn.__aenter__.return_value = mock
+        error_available = WaiterError(
+            name="test_name",
+            reason="test_reason",
+            last_response={"Snapshots": [{"Status": "available"}]},
+        )
+
+        error_failed = WaiterError(
+            name="test_name",
+            reason="Waiter encountered a terminal failure state:",
+            last_response={"Snapshots": [{"Status": "available"}]},
+        )
+        mock.get_waiter().wait.side_effect = AsyncMock(
+            side_effect=[error_available, error_available, error_failed]
+        )
+        mock_sleep.return_value = True
+
+        redshift_create_cluster_snapshot_trigger = RedshiftCreateClusterSnapshotTrigger(
+            cluster_identifier=TEST_CLUSTER_IDENTIFIER,
+            poll_interval=TEST_POLL_INTERVAL,
+            max_attempts=TEST_MAX_ATTEMPT,
+            aws_conn_id=TEST_AWS_CONN_ID,
+        )
+
+        generator = redshift_create_cluster_snapshot_trigger.run()
+        response = await generator.asend(None)
+
+        assert mock.get_waiter().wait.call_count == 3
+        assert response == TriggerEvent(
+            {"status": "failure", "message": f"Create Cluster Snapshot Failed: {error_failed}"}
+        )
+
+
 class TestRedshiftResumeClusterTrigger:
     def test_redshift_resume_cluster_trigger_serialize(self):
         redshift_resume_cluster_trigger = RedshiftResumeClusterTrigger(
-=======
-class TestRedshiftPauseClusterTrigger:
-    def test_redshift_pause_cluster_trigger_serialize(self):
-        redshift_pause_cluster_trigger = RedshiftPauseClusterTrigger(
->>>>>>> 911bd1cd
-            cluster_identifier=TEST_CLUSTER_IDENTIFIER,
-            poll_interval=TEST_POLL_INTERVAL,
-            max_attempts=TEST_MAX_ATTEMPT,
-            aws_conn_id=TEST_AWS_CONN_ID,
-        )
-<<<<<<< HEAD
+            cluster_identifier=TEST_CLUSTER_IDENTIFIER,
+            poll_interval=TEST_POLL_INTERVAL,
+            max_attempts=TEST_MAX_ATTEMPT,
+            aws_conn_id=TEST_AWS_CONN_ID,
+        )
         class_path, args = redshift_resume_cluster_trigger.serialize()
         assert (
             class_path
             == "airflow.providers.amazon.aws.triggers.redshift_cluster.RedshiftResumeClusterTrigger"
-=======
-        class_path, args = redshift_pause_cluster_trigger.serialize()
-        assert (
-            class_path == "airflow.providers.amazon.aws.triggers.redshift_cluster.RedshiftPauseClusterTrigger"
->>>>>>> 911bd1cd
         )
         assert args["cluster_identifier"] == TEST_CLUSTER_IDENTIFIER
         assert args["poll_interval"] == str(TEST_POLL_INTERVAL)
@@ -118,48 +388,29 @@
     @pytest.mark.asyncio
     @async_mock.patch.object(RedshiftHook, "get_waiter")
     @async_mock.patch.object(RedshiftHook, "async_conn")
-<<<<<<< HEAD
     async def test_redshift_resume_cluster_trigger_run(self, mock_async_conn, mock_get_waiter):
-=======
-    async def test_redshift_pause_cluster_trigger_run(self, mock_async_conn, mock_get_waiter):
->>>>>>> 911bd1cd
         mock = async_mock.MagicMock()
         mock_async_conn.__aenter__.return_value = mock
 
         mock_get_waiter().wait = AsyncMock()
 
-<<<<<<< HEAD
         redshift_resume_cluster_trigger = RedshiftResumeClusterTrigger(
-=======
-        redshift_pause_cluster_trigger = RedshiftPauseClusterTrigger(
->>>>>>> 911bd1cd
-            cluster_identifier=TEST_CLUSTER_IDENTIFIER,
-            poll_interval=TEST_POLL_INTERVAL,
-            max_attempts=TEST_MAX_ATTEMPT,
-            aws_conn_id=TEST_AWS_CONN_ID,
-        )
-
-<<<<<<< HEAD
+            cluster_identifier=TEST_CLUSTER_IDENTIFIER,
+            poll_interval=TEST_POLL_INTERVAL,
+            max_attempts=TEST_MAX_ATTEMPT,
+            aws_conn_id=TEST_AWS_CONN_ID,
+        )
+
         generator = redshift_resume_cluster_trigger.run()
         response = await generator.asend(None)
 
         assert response == TriggerEvent({"status": "success", "message": "Cluster resumed"})
-=======
-        generator = redshift_pause_cluster_trigger.run()
-        response = await generator.asend(None)
-
-        assert response == TriggerEvent({"status": "success", "message": "Cluster paused"})
->>>>>>> 911bd1cd
-
-    @pytest.mark.asyncio
-    @async_mock.patch("asyncio.sleep")
-    @async_mock.patch.object(RedshiftHook, "get_waiter")
-    @async_mock.patch.object(RedshiftHook, "async_conn")
-<<<<<<< HEAD
+
+    @pytest.mark.asyncio
+    @async_mock.patch("asyncio.sleep")
+    @async_mock.patch.object(RedshiftHook, "get_waiter")
+    @async_mock.patch.object(RedshiftHook, "async_conn")
     async def test_redshift_resume_cluster_trigger_run_multiple_attempts(
-=======
-    async def test_redshift_pause_cluster_trigger_run_multiple_attempts(
->>>>>>> 911bd1cd
         self, mock_async_conn, mock_get_waiter, mock_sleep
     ):
         mock = async_mock.MagicMock()
@@ -172,40 +423,24 @@
         mock_get_waiter().wait.side_effect = AsyncMock(side_effect=[error, error, True])
         mock_sleep.return_value = True
 
-<<<<<<< HEAD
         redshift_resume_cluster_trigger = RedshiftResumeClusterTrigger(
-=======
-        redshift_pause_cluster_trigger = RedshiftPauseClusterTrigger(
->>>>>>> 911bd1cd
-            cluster_identifier=TEST_CLUSTER_IDENTIFIER,
-            poll_interval=TEST_POLL_INTERVAL,
-            max_attempts=TEST_MAX_ATTEMPT,
-            aws_conn_id=TEST_AWS_CONN_ID,
-        )
-
-<<<<<<< HEAD
+            cluster_identifier=TEST_CLUSTER_IDENTIFIER,
+            poll_interval=TEST_POLL_INTERVAL,
+            max_attempts=TEST_MAX_ATTEMPT,
+            aws_conn_id=TEST_AWS_CONN_ID,
+        )
+
         generator = redshift_resume_cluster_trigger.run()
         response = await generator.asend(None)
 
         assert mock_get_waiter().wait.call_count == 3
         assert response == TriggerEvent({"status": "success", "message": "Cluster resumed"})
-=======
-        generator = redshift_pause_cluster_trigger.run()
-        response = await generator.asend(None)
-
-        assert mock_get_waiter().wait.call_count == 3
-        assert response == TriggerEvent({"status": "success", "message": "Cluster paused"})
->>>>>>> 911bd1cd
-
-    @pytest.mark.asyncio
-    @async_mock.patch("asyncio.sleep")
-    @async_mock.patch.object(RedshiftHook, "get_waiter")
-    @async_mock.patch.object(RedshiftHook, "async_conn")
-<<<<<<< HEAD
+
+    @pytest.mark.asyncio
+    @async_mock.patch("asyncio.sleep")
+    @async_mock.patch.object(RedshiftHook, "get_waiter")
+    @async_mock.patch.object(RedshiftHook, "async_conn")
     async def test_redshift_resume_cluster_trigger_run_attempts_exceeded(
-=======
-    async def test_redshift_pause_cluster_trigger_run_attempts_exceeded(
->>>>>>> 911bd1cd
         self, mock_async_conn, mock_get_waiter, mock_sleep
     ):
         mock = async_mock.MagicMock()
@@ -218,42 +453,26 @@
         mock_get_waiter().wait.side_effect = AsyncMock(side_effect=[error, error, True])
         mock_sleep.return_value = True
 
-<<<<<<< HEAD
         redshift_resume_cluster_trigger = RedshiftResumeClusterTrigger(
-=======
-        redshift_pause_cluster_trigger = RedshiftPauseClusterTrigger(
->>>>>>> 911bd1cd
             cluster_identifier=TEST_CLUSTER_IDENTIFIER,
             poll_interval=TEST_POLL_INTERVAL,
             max_attempts=2,
             aws_conn_id=TEST_AWS_CONN_ID,
         )
 
-<<<<<<< HEAD
         generator = redshift_resume_cluster_trigger.run()
-=======
-        generator = redshift_pause_cluster_trigger.run()
->>>>>>> 911bd1cd
         response = await generator.asend(None)
 
         assert mock_get_waiter().wait.call_count == 2
         assert response == TriggerEvent(
-<<<<<<< HEAD
             {"status": "failure", "message": "Resume Cluster Failed - max attempts reached."}
-=======
-            {"status": "failure", "message": "Pause Cluster Failed - max attempts reached."}
->>>>>>> 911bd1cd
-        )
-
-    @pytest.mark.asyncio
-    @async_mock.patch("asyncio.sleep")
-    @async_mock.patch.object(RedshiftHook, "get_waiter")
-    @async_mock.patch.object(RedshiftHook, "async_conn")
-<<<<<<< HEAD
+        )
+
+    @pytest.mark.asyncio
+    @async_mock.patch("asyncio.sleep")
+    @async_mock.patch.object(RedshiftHook, "get_waiter")
+    @async_mock.patch.object(RedshiftHook, "async_conn")
     async def test_redshift_resume_cluster_trigger_run_attempts_failed(
-=======
-    async def test_redshift_pause_cluster_trigger_run_attempts_failed(
->>>>>>> 911bd1cd
         self, mock_async_conn, mock_get_waiter, mock_sleep
     ):
         mock = async_mock.MagicMock()
@@ -273,175 +492,17 @@
         )
         mock_sleep.return_value = True
 
-<<<<<<< HEAD
         redshift_resume_cluster_trigger = RedshiftResumeClusterTrigger(
-=======
-        redshift_pause_cluster_trigger = RedshiftPauseClusterTrigger(
->>>>>>> 911bd1cd
-            cluster_identifier=TEST_CLUSTER_IDENTIFIER,
-            poll_interval=TEST_POLL_INTERVAL,
-            max_attempts=TEST_MAX_ATTEMPT,
-            aws_conn_id=TEST_AWS_CONN_ID,
-        )
-
-<<<<<<< HEAD
+            cluster_identifier=TEST_CLUSTER_IDENTIFIER,
+            poll_interval=TEST_POLL_INTERVAL,
+            max_attempts=TEST_MAX_ATTEMPT,
+            aws_conn_id=TEST_AWS_CONN_ID,
+        )
+
         generator = redshift_resume_cluster_trigger.run()
-=======
-        generator = redshift_pause_cluster_trigger.run()
->>>>>>> 911bd1cd
         response = await generator.asend(None)
 
         assert mock_get_waiter().wait.call_count == 3
         assert response == TriggerEvent(
-<<<<<<< HEAD
             {"status": "failure", "message": f"Resume Cluster Failed: {error_failed}"}
-=======
-            {"status": "failure", "message": f"Pause Cluster Failed: {error_failed}"}
-        )
-
-
-class TestRedshiftCreateClusterSnapshotTrigger:
-    def test_redshift_create_cluster_snapshot_trigger_serialize(self):
-        redshift_create_cluster_trigger = RedshiftCreateClusterSnapshotTrigger(
-            cluster_identifier=TEST_CLUSTER_IDENTIFIER,
-            poll_interval=TEST_POLL_INTERVAL,
-            max_attempts=TEST_MAX_ATTEMPT,
-            aws_conn_id=TEST_AWS_CONN_ID,
-        )
-        class_path, args = redshift_create_cluster_trigger.serialize()
-        assert (
-            class_path
-            == "airflow.providers.amazon.aws.triggers.redshift_cluster.RedshiftCreateClusterSnapshotTrigger"
-        )
-        assert args["cluster_identifier"] == TEST_CLUSTER_IDENTIFIER
-        assert args["poll_interval"] == str(TEST_POLL_INTERVAL)
-        assert args["max_attempts"] == str(TEST_MAX_ATTEMPT)
-        assert args["aws_conn_id"] == TEST_AWS_CONN_ID
-
-    @pytest.mark.asyncio
-    @async_mock.patch.object(RedshiftHook, "async_conn")
-    async def test_redshift_create_cluster_snapshot_trigger_run(self, mock_async_conn):
-        mock = async_mock.MagicMock()
-        mock_async_conn.__aenter__.return_value = mock
-        mock.get_waiter().wait = AsyncMock()
-
-        redshift_create_cluster_trigger = RedshiftCreateClusterSnapshotTrigger(
-            cluster_identifier=TEST_CLUSTER_IDENTIFIER,
-            poll_interval=TEST_POLL_INTERVAL,
-            max_attempts=TEST_MAX_ATTEMPT,
-            aws_conn_id=TEST_AWS_CONN_ID,
-        )
-
-        generator = redshift_create_cluster_trigger.run()
-        response = await generator.asend(None)
-
-        assert response == TriggerEvent({"status": "success", "message": "Cluster Snapshot Created"})
-
-    @pytest.mark.asyncio
-    @async_mock.patch("asyncio.sleep")
-    @async_mock.patch.object(RedshiftHook, "async_conn")
-    async def test_redshift_create_cluster_snapshot_trigger_run_multiple_attempts(
-        self, mock_async_conn, mock_sleep
-    ):
-        mock = async_mock.MagicMock()
-        mock_async_conn.__aenter__.return_value = mock
-
-        mock = async_mock.MagicMock()
-        mock_async_conn.__aenter__.return_value = mock
-        error = WaiterError(
-            name="test_name",
-            reason="test_reason",
-            last_response={"Snapshots": [{"Status": "available"}]},
-        )
-        mock.get_waiter().wait.side_effect = AsyncMock(side_effect=[error, error, True])
-        mock_sleep.return_value = True
-
-        redshift_create_cluster_snapshot_trigger = RedshiftCreateClusterSnapshotTrigger(
-            cluster_identifier=TEST_CLUSTER_IDENTIFIER,
-            poll_interval=TEST_POLL_INTERVAL,
-            max_attempts=TEST_MAX_ATTEMPT,
-            aws_conn_id=TEST_AWS_CONN_ID,
-        )
-
-        generator = redshift_create_cluster_snapshot_trigger.run()
-        response = await generator.asend(None)
-
-        assert mock.get_waiter().wait.call_count == 3
-        assert response == TriggerEvent({"status": "success", "message": "Cluster Snapshot Created"})
-
-    @pytest.mark.asyncio
-    @async_mock.patch("asyncio.sleep")
-    @async_mock.patch.object(RedshiftHook, "async_conn")
-    async def test_redshift_create_cluster_snapshot_trigger_run_attempts_exceeded(
-        self, mock_async_conn, mock_sleep
-    ):
-        mock = async_mock.MagicMock()
-        mock_async_conn.__aenter__.return_value = mock
-
-        mock = async_mock.MagicMock()
-        mock_async_conn.__aenter__.return_value = mock
-        error = WaiterError(
-            name="test_name",
-            reason="test_reason",
-            last_response={"Snapshots": [{"Status": "available"}]},
-        )
-        mock.get_waiter().wait.side_effect = AsyncMock(side_effect=[error, error, True])
-        mock_sleep.return_value = True
-
-        redshift_create_cluster_snapshot_trigger = RedshiftCreateClusterSnapshotTrigger(
-            cluster_identifier=TEST_CLUSTER_IDENTIFIER,
-            poll_interval=TEST_POLL_INTERVAL,
-            max_attempts=2,
-            aws_conn_id=TEST_AWS_CONN_ID,
-        )
-
-        generator = redshift_create_cluster_snapshot_trigger.run()
-        response = await generator.asend(None)
-
-        assert mock.get_waiter().wait.call_count == 2
-        assert response == TriggerEvent(
-            {"status": "failure", "message": "Create Cluster Snapshot Cluster Failed - max attempts reached."}
-        )
-
-    @pytest.mark.asyncio
-    @async_mock.patch("asyncio.sleep")
-    @async_mock.patch.object(RedshiftHook, "async_conn")
-    async def test_redshift_create_cluster_snapshot_trigger_run_attempts_failed(
-        self, mock_async_conn, mock_sleep
-    ):
-        mock = async_mock.MagicMock()
-        mock_async_conn.__aenter__.return_value = mock
-
-        mock = async_mock.MagicMock()
-        mock_async_conn.__aenter__.return_value = mock
-        error_available = WaiterError(
-            name="test_name",
-            reason="test_reason",
-            last_response={"Snapshots": [{"Status": "available"}]},
-        )
-
-        error_failed = WaiterError(
-            name="test_name",
-            reason="Waiter encountered a terminal failure state:",
-            last_response={"Snapshots": [{"Status": "available"}]},
-        )
-        mock.get_waiter().wait.side_effect = AsyncMock(
-            side_effect=[error_available, error_available, error_failed]
-        )
-        mock_sleep.return_value = True
-
-        redshift_create_cluster_snapshot_trigger = RedshiftCreateClusterSnapshotTrigger(
-            cluster_identifier=TEST_CLUSTER_IDENTIFIER,
-            poll_interval=TEST_POLL_INTERVAL,
-            max_attempts=TEST_MAX_ATTEMPT,
-            aws_conn_id=TEST_AWS_CONN_ID,
-        )
-
-        generator = redshift_create_cluster_snapshot_trigger.run()
-        response = await generator.asend(None)
-
-        assert mock.get_waiter().wait.call_count == 3
-        assert response == TriggerEvent(
-            {"status": "failure", "message": f"Create Cluster Snapshot Failed: {error_failed}"}
->>>>>>> 911bd1cd
         )