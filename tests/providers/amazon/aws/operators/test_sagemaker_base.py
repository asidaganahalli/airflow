--- conflicted
+++ resolved
@@ -20,19 +20,13 @@
 from unittest import mock
 from unittest.mock import patch
 
-<<<<<<< HEAD
-=======
 from airflow import DAG
 from airflow.models import DagRun, TaskInstance
->>>>>>> 3decb189
 from airflow.providers.amazon.aws.operators.sagemaker import (
     SageMakerBaseOperator,
     SageMakerCreateExperimentOperator,
 )
-<<<<<<< HEAD
-=======
 from airflow.utils import timezone
->>>>>>> 3decb189
 
 CONFIG: dict = {"key1": "1", "key2": {"key3": "3", "key4": "4"}, "key5": [{"key6": "6"}, {"key6": "7"}]}
 PARSED_CONFIG: dict = {"key1": 1, "key2": {"key3": 3, "key4": 4}, "key5": [{"key6": 6}, {"key6": 7}]}
@@ -61,11 +55,6 @@
     def test_create_experiment(self, conn_mock):
         conn_mock().create_experiment.return_value = {"ExperimentArn": "abcdef"}
 
-<<<<<<< HEAD
-        op = SageMakerCreateExperimentOperator(
-            name="the name", description="the desc", tags={"the": "tags"}, task_id="whatever"
-        )
-=======
         # putting a DAG around the operator so that jinja template gets rendered
         execution_date = timezone.datetime(2020, 1, 1)
         dag = DAG("test_experiment", start_date=execution_date)
@@ -82,14 +71,9 @@
         context = ti.get_template_context()
         ti.render_templates(context)
 
->>>>>>> 3decb189
         ret = op.execute(None)
 
         assert ret == "abcdef"
         conn_mock().create_experiment.assert_called_once_with(
-<<<<<<< HEAD
-            ExperimentName="the name", Description="the desc", Tags=[{"Key": "the", "Value": "tags"}]
-=======
             ExperimentName="the name", Description="the desc", Tags=[{"Key": "jinja", "Value": "tid"}]
->>>>>>> 3decb189
         )