--- conflicted
+++ resolved
@@ -674,7 +674,6 @@
         )
         assert {"foo": "bar"} == jmespath.search("spec.volumeClaimTemplates[0].metadata.annotations", docs[0])
 
-<<<<<<< HEAD
     @parameterized.expand(
         "executor",
         [
@@ -693,7 +692,7 @@
 
         assert 1 == len(docs)
         assert executor == docs[0]['metadata']['labels'].get('executor')
-=======
+
 
 class SchedulerNetworkPolicyTest(unittest.TestCase):
     def test_should_add_component_specific_labels(self):
@@ -740,5 +739,4 @@
         )
 
         assert "test_label" in jmespath.search("metadata.labels", docs[0])
-        assert jmespath.search("metadata.labels", docs[0])["test_label"] == "test_label_value"
->>>>>>> 6ddb6467
+        assert jmespath.search("metadata.labels", docs[0])["test_label"] == "test_label_value"