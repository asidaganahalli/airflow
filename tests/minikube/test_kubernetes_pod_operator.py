# Licensed to the Apache Software Foundation (ASF) under one
# or more contributor license agreements.  See the NOTICE file
# distributed with this work for additional information
# regarding copyright ownership.  The ASF licenses this file
# to you under the Apache License, Version 2.0 (the
# "License"); you may not use this file except in compliance
# with the License.  You may obtain a copy of the License at
#
#   http://www.apache.org/licenses/LICENSE-2.0
#
# Unless required by applicable law or agreed to in writing,
# software distributed under the License is distributed on an
# "AS IS" BASIS, WITHOUT WARRANTIES OR CONDITIONS OF ANY
# KIND, either express or implied.  See the License for the
# specific language governing permissions and limitations
# under the License.

import unittest
import os
import shutil
import json
from unittest.mock import ANY
from subprocess import check_call
from kubernetes.client.rest import ApiException
import kubernetes.client.models as k8s
from kubernetes.client.api_client import ApiClient
from airflow.contrib.operators.kubernetes_pod_operator import KubernetesPodOperator
from airflow.kubernetes.secret import Secret
from airflow import AirflowException
from airflow.kubernetes.pod_launcher import PodLauncher
from airflow.kubernetes.pod import Port
from airflow.kubernetes.pod_generator import PodDefaults
from airflow.kubernetes.volume_mount import VolumeMount
from airflow.kubernetes.volume import Volume
from tests.compat import mock

try:
    check_call(["/usr/local/bin/kubectl", "get", "pods"])
except Exception as e:
    if os.environ.get('KUBERNETES_VERSION'):
        raise e
    else:
        raise unittest.SkipTest(
            "Kubernetes integration tests require a minikube cluster;"
            "Skipping tests {}".format(e)
        )


class TestKubernetesPodOperator(unittest.TestCase):

    def setUp(self):
        self.maxDiff = None
        self.api_client = ApiClient()
        self.expected_pod = {
            'apiVersion': 'v1',
            'kind': 'Pod',
            'metadata': {
                'namespace': 'default',
                'name': ANY,
                'annotations': {},
                'labels': {'foo': 'bar'}
            },
            'spec': {
                'affinity': {},
                'containers': [{
                    'image': 'ubuntu:16.04',
                    'args': ["echo 10"],
                    'command': ["bash", "-cx"],
                    'env': [],
                    'imagePullPolicy': 'IfNotPresent',
                    'envFrom': [],
                    'name': 'base',
                    'ports': [],
                    'volumeMounts': [],
                }],
                'hostNetwork': False,
                'imagePullSecrets': [],
                'nodeSelector': {},
                'restartPolicy': 'Never',
                'securityContext': {},
                'serviceAccountName': 'default',
                'tolerations': [],
                'volumes': [],
            }
        }

    def test_config_path_move(self):
        new_config_path = '/tmp/kube_config'
        old_config_path = os.path.expanduser('~/.kube/config')
        shutil.copy(old_config_path, new_config_path)

        k = KubernetesPodOperator(
            namespace='default',
            image="ubuntu:16.04",
            cmds=["bash", "-cx"],
            arguments=["echo 10"],
            labels={"foo": "bar"},
            name="test",
            task_id="task",
            config_file=new_config_path
        )
        k.execute(None)
        actual_pod = self.api_client.sanitize_for_serialization(k.pod)
        self.assertEqual(self.expected_pod, actual_pod)

    @mock.patch("airflow.kubernetes.pod_launcher.PodLauncher.run_pod")
    @mock.patch("airflow.kubernetes.kube_client.get_kube_client")
    def test_config_path(self, client_mock, launcher_mock):
        from airflow.utils.state import State

        file_path = "/tmp/fake_file"
        k = KubernetesPodOperator(
            namespace='default',
            image="ubuntu:16.04",
            cmds=["bash", "-cx"],
            arguments=["echo 10"],
            labels={"foo": "bar"},
            name="test",
            task_id="task",
            config_file=file_path,
            in_cluster=False,
            cluster_context='default'
        )
        launcher_mock.return_value = (State.SUCCESS, None)
        k.execute(None)
        client_mock.assert_called_once_with(
            in_cluster=False,
            cluster_context='default',
            config_file=file_path
        )

    @mock.patch("airflow.kubernetes.pod_launcher.PodLauncher.run_pod")
    @mock.patch("airflow.kubernetes.kube_client.get_kube_client")
    def test_image_pull_secrets_correctly_set(self, mock_client, launcher_mock):
        from airflow.utils.state import State

        fake_pull_secrets = "fakeSecret"
        k = KubernetesPodOperator(
            namespace='default',
            image="ubuntu:16.04",
            cmds=["bash", "-cx"],
            arguments=["echo 10"],
            labels={"foo": "bar"},
            name="test",
            task_id="task",
            image_pull_secrets=fake_pull_secrets,
            in_cluster=False,
            cluster_context='default'
        )
        launcher_mock.return_value = (State.SUCCESS, None)
        k.execute(None)
        self.assertEqual(
            launcher_mock.call_args[0][0].spec.image_pull_secrets,
            [k8s.V1LocalObjectReference(name=fake_pull_secrets)]
        )

    @mock.patch("airflow.kubernetes.pod_launcher.PodLauncher.run_pod")
    @mock.patch("airflow.kubernetes.pod_launcher.PodLauncher.delete_pod")
    @mock.patch("airflow.kubernetes.kube_client.get_kube_client")
    def test_pod_delete_even_on_launcher_error(self, mock_client, delete_pod_mock, run_pod_mock):
        k = KubernetesPodOperator(
            namespace='default',
            image="ubuntu:16.04",
            cmds=["bash", "-cx"],
            arguments=["echo 10"],
            labels={"foo": "bar"},
            name="test",
            task_id="task",
            in_cluster=False,
            cluster_context='default',
            is_delete_operator_pod=True
        )
        run_pod_mock.side_effect = AirflowException('fake failure')
        with self.assertRaises(AirflowException):
            k.execute(None)
        assert delete_pod_mock.called

    def test_working_pod(self):
        k = KubernetesPodOperator(
            namespace='default',
            image="ubuntu:16.04",
            cmds=["bash", "-cx"],
            arguments=["echo 10"],
            labels={"foo": "bar"},
            name="test",
            task_id="task"
        )
        k.execute(None)
        actual_pod = self.api_client.sanitize_for_serialization(k.pod)
        self.assertEqual(self.expected_pod, actual_pod)

    def test_delete_operator_pod(self):
        k = KubernetesPodOperator(
            namespace='default',
            image="ubuntu:16.04",
            cmds=["bash", "-cx"],
            arguments=["echo 10"],
            labels={"foo": "bar"},
            name="test",
            task_id="task",
            is_delete_operator_pod=True
        )
        k.execute(None)
        actual_pod = self.api_client.sanitize_for_serialization(k.pod)
        self.assertEqual(self.expected_pod, actual_pod)

    def test_pod_hostnetwork(self):
        k = KubernetesPodOperator(
            namespace='default',
            image="ubuntu:16.04",
            cmds=["bash", "-cx"],
            arguments=["echo 10"],
            labels={"foo": "bar"},
            name="test",
            task_id="task",
            hostnetwork=True
        )
        k.execute(None)
        actual_pod = self.api_client.sanitize_for_serialization(k.pod)
        self.expected_pod['spec']['hostNetwork'] = True
        self.assertEqual(self.expected_pod, actual_pod)

    def test_pod_dnspolicy(self):
        dns_policy = "ClusterFirstWithHostNet"
        k = KubernetesPodOperator(
            namespace='default',
            image="ubuntu:16.04",
            cmds=["bash", "-cx"],
            arguments=["echo 10"],
            labels={"foo": "bar"},
            name="test",
            task_id="task",
            hostnetwork=True,
            dnspolicy=dns_policy
        )
        k.execute(None)
        actual_pod = self.api_client.sanitize_for_serialization(k.pod)
        self.expected_pod['spec']['hostNetwork'] = True
        self.expected_pod['spec']['dnsPolicy'] = dns_policy
        self.assertEqual(self.expected_pod, actual_pod)

<<<<<<< HEAD
    @staticmethod
    def test_pod_scheduler_name():
        k = KubernetesPodOperator(
            namespace='default',
            image="ubuntu:16.04",
            cmds=["bash", "-cx"],
            arguments=["echo 10"],
            labels={"foo": "bar"},
            name="test",
            task_id="task",
            hostnetwork=True,
            scheduler_name="default-scheduler"
        )
        k.execute(None)

    @staticmethod
    def test_pod_node_selectors():
=======
    def test_pod_node_selectors(self):
>>>>>>> 9278f794
        node_selectors = {
            'beta.kubernetes.io/os': 'linux'
        }
        k = KubernetesPodOperator(
            namespace='default',
            image="ubuntu:16.04",
            cmds=["bash", "-cx"],
            arguments=["echo 10"],
            labels={"foo": "bar"},
            name="test",
            task_id="task",
            node_selectors=node_selectors,
        )
        k.execute(None)
        actual_pod = self.api_client.sanitize_for_serialization(k.pod)
        self.expected_pod['spec']['nodeSelector'] = node_selectors
        self.assertEqual(self.expected_pod, actual_pod)

    def test_pod_resources(self):
        resources = {
            'limits': {
                'cpu': '250m',
                'memory': '64Mi',
            },
            'requests': {
                'cpu': '250m',
                'memory': '64Mi',
            }
        }
        k = KubernetesPodOperator(
            namespace='default',
            image="ubuntu:16.04",
            cmds=["bash", "-cx"],
            arguments=["echo 10"],
            labels={"foo": "bar"},
            name="test",
            task_id="task",
            resources=resources,
        )
        k.execute(None)
        actual_pod = self.api_client.sanitize_for_serialization(k.pod)
        self.expected_pod['spec']['containers'][0]['resources'] = resources
        self.assertEqual(self.expected_pod, actual_pod)

    def test_pod_affinity(self):
        affinity = {
            'nodeAffinity': {
                'requiredDuringSchedulingIgnoredDuringExecution': {
                    'nodeSelectorTerms': [
                        {
                            'matchExpressions': [
                                {
                                    'key': 'beta.kubernetes.io/os',
                                    'operator': 'In',
                                    'values': ['linux']
                                }
                            ]
                        }
                    ]
                }
            }
        }
        k = KubernetesPodOperator(
            namespace='default',
            image="ubuntu:16.04",
            cmds=["bash", "-cx"],
            arguments=["echo 10"],
            labels={"foo": "bar"},
            name="test",
            task_id="task",
            affinity=affinity,
        )
        k.execute(None)
        actual_pod = self.api_client.sanitize_for_serialization(k.pod)
        self.expected_pod['spec']['affinity'] = affinity
        self.assertEqual(self.expected_pod, actual_pod)

    def test_port(self):
        port = Port('http', 80)

        k = KubernetesPodOperator(
            namespace='default',
            image="ubuntu:16.04",
            cmds=["bash", "-cx"],
            arguments=["echo 10"],
            labels={"foo": "bar"},
            name="test",
            task_id="task",
            ports=[port]
        )
        k.execute(None)
        actual_pod = self.api_client.sanitize_for_serialization(k.pod)
        self.expected_pod['spec']['containers'][0]['ports'] = [{
            'name': 'http',
            'containerPort': 80
        }]
        self.assertEqual(self.expected_pod, actual_pod)

    def test_volume_mount(self):
        with mock.patch.object(PodLauncher, 'log') as mock_logger:
            volume_mount = VolumeMount('test-volume',
                                       mount_path='/root/mount_file',
                                       sub_path=None,
                                       read_only=True)

            volume_config = {
                'persistentVolumeClaim':
                    {
                        'claimName': 'test-volume'
                    }
            }
            volume = Volume(name='test-volume', configs=volume_config)
            args = ["cat /root/mount_file/test.txt"]
            k = KubernetesPodOperator(
                namespace='default',
                image="ubuntu:16.04",
                cmds=["bash", "-cx"],
                arguments=args,
                labels={"foo": "bar"},
                volume_mounts=[volume_mount],
                volumes=[volume],
                name="test",
                task_id="task"
            )
            k.execute(None)
            mock_logger.info.assert_any_call(b"retrieved from mount\n")
            actual_pod = self.api_client.sanitize_for_serialization(k.pod)
            self.expected_pod['spec']['containers'][0]['args'] = args
            self.expected_pod['spec']['containers'][0]['volumeMounts'] = [{
                'name': 'test-volume',
                'mountPath': '/root/mount_file',
                'readOnly': True
            }]
            self.expected_pod['spec']['volumes'] = [{
                'name': 'test-volume',
                'persistentVolumeClaim': {
                    'claimName': 'test-volume'
                }
            }]
            self.assertEqual(self.expected_pod, actual_pod)

    def test_run_as_user_root(self):
        security_context = {
            'securityContext': {
                'runAsUser': 0,
            }
        }
        k = KubernetesPodOperator(
            namespace='default',
            image="ubuntu:16.04",
            cmds=["bash", "-cx"],
            arguments=["echo 10"],
            labels={"foo": "bar"},
            name="test",
            task_id="task",
            security_context=security_context,
        )
        k.execute(None)
        actual_pod = self.api_client.sanitize_for_serialization(k.pod)
        self.expected_pod['spec']['securityContext'] = security_context
        self.assertEqual(self.expected_pod, actual_pod)

    def test_run_as_user_non_root(self):
        security_context = {
            'securityContext': {
                'runAsUser': 1000,
            }
        }

        k = KubernetesPodOperator(
            namespace='default',
            image="ubuntu:16.04",
            cmds=["bash", "-cx"],
            arguments=["echo 10"],
            labels={"foo": "bar"},
            name="test",
            task_id="task",
            security_context=security_context,
        )
        k.execute(None)
        actual_pod = self.api_client.sanitize_for_serialization(k.pod)
        self.expected_pod['spec']['securityContext'] = security_context
        self.assertEqual(self.expected_pod, actual_pod)

    def test_fs_group(self):
        security_context = {
            'securityContext': {
                'fsGroup': 1000,
            }
        }

        k = KubernetesPodOperator(
            namespace='default',
            image="ubuntu:16.04",
            cmds=["bash", "-cx"],
            arguments=["echo 10"],
            labels={"foo": "bar"},
            name="test",
            task_id="task",
            security_context=security_context,
        )
        k.execute(None)
        actual_pod = self.api_client.sanitize_for_serialization(k.pod)
        self.expected_pod['spec']['securityContext'] = security_context
        self.assertEqual(self.expected_pod, actual_pod)

    def test_faulty_image(self):
        bad_image_name = "foobar"
        k = KubernetesPodOperator(
            namespace='default',
            image=bad_image_name,
            cmds=["bash", "-cx"],
            arguments=["echo 10"],
            labels={"foo": "bar"},
            name="test",
            task_id="task",
            startup_timeout_seconds=5
        )
        with self.assertRaises(AirflowException):
            k.execute(None)
            actual_pod = self.api_client.sanitize_for_serialization(k.pod)
            self.expected_pod['spec']['containers'][0]['image'] = bad_image_name
            self.assertEqual(self.expected_pod, actual_pod)

    def test_faulty_service_account(self):
        bad_service_account_name = "foobar"
        k = KubernetesPodOperator(
            namespace='default',
            image="ubuntu:16.04",
            cmds=["bash", "-cx"],
            arguments=["echo 10"],
            labels={"foo": "bar"},
            name="test",
            task_id="task",
            startup_timeout_seconds=5,
            service_account_name=bad_service_account_name
        )
        with self.assertRaises(ApiException):
            k.execute(None)
            actual_pod = self.api_client.sanitize_for_serialization(k.pod)
            self.expected_pod['spec']['serviceAccountName'] = bad_service_account_name
            self.assertEqual(self.expected_pod, actual_pod)

    def test_pod_failure(self):
        """
            Tests that the task fails when a pod reports a failure
        """
        bad_internal_command = ["foobar 10 "]
        k = KubernetesPodOperator(
            namespace='default',
            image="ubuntu:16.04",
            cmds=["bash", "-cx"],
            arguments=bad_internal_command,
            labels={"foo": "bar"},
            name="test",
            task_id="task"
        )
        with self.assertRaises(AirflowException):
            k.execute(None)
            actual_pod = self.api_client.sanitize_for_serialization(k.pod)
            self.expected_pod['spec']['containers'][0]['args'] = bad_internal_command
            self.assertEqual(self.expected_pod, actual_pod)

    def test_xcom_push(self):
        return_value = '{"foo": "bar"\n, "buzz": 2}'
        args = ['echo \'{}\' > /airflow/xcom/return.json'.format(return_value)]
        k = KubernetesPodOperator(
            namespace='default',
            image="ubuntu:16.04",
            cmds=["bash", "-cx"],
            arguments=args,
            labels={"foo": "bar"},
            name="test",
            task_id="task",
            do_xcom_push=True
        )
        self.assertEqual(k.execute(None), json.loads(return_value))
        actual_pod = self.api_client.sanitize_for_serialization(k.pod)
        volume = self.api_client.sanitize_for_serialization(PodDefaults.VOLUME)
        volume_mount = self.api_client.sanitize_for_serialization(PodDefaults.VOLUME_MOUNT)
        container = self.api_client.sanitize_for_serialization(PodDefaults.SIDECAR_CONTAINER)
        self.expected_pod['spec']['containers'][0]['args'] = args
        self.expected_pod['spec']['containers'][0]['volumeMounts'].insert(0, volume_mount)
        self.expected_pod['spec']['volumes'].insert(0, volume)
        self.expected_pod['spec']['containers'].append(container)
        self.assertEqual(self.expected_pod, actual_pod)

    @mock.patch("airflow.kubernetes.pod_launcher.PodLauncher.run_pod")
    @mock.patch("airflow.kubernetes.kube_client.get_kube_client")
    def test_envs_from_configmaps(self, mock_client, mock_launcher):
        # GIVEN
        from airflow.utils.state import State

        configmap = 'test-configmap'
        # WHEN
        k = KubernetesPodOperator(
            namespace='default',
            image="ubuntu:16.04",
            cmds=["bash", "-cx"],
            arguments=["echo 10"],
            labels={"foo": "bar"},
            name="test",
            task_id="task",
            configmaps=[configmap]
        )
        # THEN
        mock_launcher.return_value = (State.SUCCESS, None)
        k.execute(None)
        self.assertEqual(
            mock_launcher.call_args[0][0].spec.containers[0].env_from,
            [k8s.V1EnvFromSource(config_map_ref=k8s.V1ConfigMapEnvSource(
                name=configmap
            ))]
        )

    @mock.patch("airflow.kubernetes.pod_launcher.PodLauncher.run_pod")
    @mock.patch("airflow.kubernetes.kube_client.get_kube_client")
    def test_envs_from_secrets(self, mock_client, launcher_mock):
        # GIVEN
        from airflow.utils.state import State
        secret_ref = 'secret_name'
        secrets = [Secret('env', None, secret_ref)]
        # WHEN
        k = KubernetesPodOperator(
            namespace='default',
            image="ubuntu:16.04",
            cmds=["bash", "-cx"],
            arguments=["echo 10"],
            secrets=secrets,
            labels={"foo": "bar"},
            name="test",
            task_id="task",
        )
        # THEN
        launcher_mock.return_value = (State.SUCCESS, None)
        k.execute(None)
        self.assertEqual(
            launcher_mock.call_args[0][0].spec.containers[0].env_from,
            [k8s.V1EnvFromSource(secret_ref=k8s.V1SecretEnvSource(
                name=secret_ref
            ))]
        )


if __name__ == '__main__':
    unittest.main()<|MERGE_RESOLUTION|>--- conflicted
+++ resolved
@@ -239,27 +239,24 @@
         self.expected_pod['spec']['dnsPolicy'] = dns_policy
         self.assertEqual(self.expected_pod, actual_pod)
 
-<<<<<<< HEAD
-    @staticmethod
-    def test_pod_scheduler_name():
-        k = KubernetesPodOperator(
-            namespace='default',
-            image="ubuntu:16.04",
-            cmds=["bash", "-cx"],
-            arguments=["echo 10"],
-            labels={"foo": "bar"},
-            name="test",
-            task_id="task",
-            hostnetwork=True,
-            scheduler_name="default-scheduler"
-        )
-        k.execute(None)
-
-    @staticmethod
-    def test_pod_node_selectors():
-=======
+    def test_pod_schedulername(self):
+        scheduler_name = "default-scheduler"
+        k = KubernetesPodOperator(
+            namespace='default',
+            image="ubuntu:16.04",
+            cmds=["bash", "-cx"],
+            arguments=["echo 10"],
+            labels={"foo": "bar"},
+            name="test",
+            task_id="task",
+            schedulername=scheduler_name
+        )
+        k.execute(None)
+        actual_pod = self.api_client.sanitize_for_serialization(k.pod)
+        self.expected_pod['spec']['schedulerName'] = scheduler_name
+        self.assertEqual(self.expected_pod, actual_pod)
+
     def test_pod_node_selectors(self):
->>>>>>> 9278f794
         node_selectors = {
             'beta.kubernetes.io/os': 'linux'
         }
