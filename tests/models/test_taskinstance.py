--- conflicted
+++ resolved
@@ -2859,15 +2859,9 @@
         mock_get_log.return_value = mock_log
         with pytest.raises(AirflowException):
             ti.run()
-<<<<<<< HEAD
         mock_log.error.assert_called_once()
-        assert mock_log.error.call_args[0] == ("Task failed with exception",)
-        exc_info = mock_log.error.call_args[1]["exc_info"]
-=======
-        log.error.assert_called_once()
-        assert log.error.call_args.args == ("Task failed with exception",)
-        exc_info = log.error.call_args.kwargs["exc_info"]
->>>>>>> e781aef1
+        assert mock_log.error.call_args.args == ("Task failed with exception",)
+        exc_info = mock_log.error.call_args.kwargs["exc_info"]
         filename = exc_info[2].tb_frame.f_code.co_filename
         formatted_exc = format_exception(*exc_info)
         assert sys.modules[PythonOperator.__module__].__file__ == filename, "".join(formatted_exc)
