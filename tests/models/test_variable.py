#
# Licensed to the Apache Software Foundation (ASF) under one
# or more contributor license agreements.  See the NOTICE file
# distributed with this work for additional information
# regarding copyright ownership.  The ASF licenses this file
# to you under the Apache License, Version 2.0 (the
# "License"); you may not use this file except in compliance
# with the License.  You may obtain a copy of the License at
#
#   http://www.apache.org/licenses/LICENSE-2.0
#
# Unless required by applicable law or agreed to in writing,
# software distributed under the License is distributed on an
# "AS IS" BASIS, WITHOUT WARRANTIES OR CONDITIONS OF ANY
# KIND, either express or implied.  See the License for the
# specific language governing permissions and limitations
# under the License.
from __future__ import annotations

import logging
import os
from unittest import mock

import pytest
from cryptography.fernet import Fernet

from airflow import settings
from airflow.models import Variable, crypto, variable
from airflow.secrets.cache import SecretCache
from airflow.secrets.metastore import MetastoreBackend
from tests.test_utils import db
from tests.test_utils.config import conf_vars


class TestVariable:
    @pytest.fixture(autouse=True)
    def setup_test_cases(self):
        crypto._fernet = None
        db.clear_db_variables()
        SecretCache.reset()
        with conf_vars({("secrets", "use_cache"): "true"}):
            SecretCache.init()
        with mock.patch("airflow.models.variable.mask_secret", autospec=True) as m:
            self.mask_secret = m
            yield
        db.clear_db_variables()
        crypto._fernet = None

    @conf_vars({("core", "fernet_key"): ""})
    def test_variable_no_encryption(self):
        """
        Test variables without encryption
        """
        Variable.set("key", "value")
        session = settings.Session()
        test_var = session.query(Variable).filter(Variable.key == "key").one()
        assert not test_var.is_encrypted
        assert test_var.val == "value"
        # We always call mask_secret for variables, and let the SecretsMasker decide based on the name if it
        # should mask anything. That logic is tested in test_secrets_masker.py
        self.mask_secret.assert_called_once_with("value", "key")

    @conf_vars({("core", "fernet_key"): Fernet.generate_key().decode()})
    def test_variable_with_encryption(self):
        """
        Test variables with encryption
        """
        Variable.set("key", "value")
        session = settings.Session()
        test_var = session.query(Variable).filter(Variable.key == "key").one()
        assert test_var.is_encrypted
        assert test_var.val == "value"

    @pytest.mark.parametrize("test_value", ["value", ""])
    def test_var_with_encryption_rotate_fernet_key(self, test_value):
        """
        Tests rotating encrypted variables.
        """
        key1 = Fernet.generate_key()
        key2 = Fernet.generate_key()

        with conf_vars({("core", "fernet_key"): key1.decode()}):
            Variable.set("key", test_value)
            session = settings.Session()
            test_var = session.query(Variable).filter(Variable.key == "key").one()
            assert test_var.is_encrypted
            assert test_var.val == test_value
            assert Fernet(key1).decrypt(test_var._val.encode()) == test_value.encode()

        # Test decrypt of old value with new key
        with conf_vars({("core", "fernet_key"): ",".join([key2.decode(), key1.decode()])}):
            crypto._fernet = None
            assert test_var.val == test_value

            # Test decrypt of new value with new key
            test_var.rotate_fernet_key()
            assert test_var.is_encrypted
            assert test_var.val == test_value
            assert Fernet(key2).decrypt(test_var._val.encode()) == test_value.encode()

    def test_variable_set_get_round_trip(self):
        Variable.set("tested_var_set_id", "Monday morning breakfast")
        assert "Monday morning breakfast" == Variable.get("tested_var_set_id")

    def test_variable_set_with_env_variable(self, caplog):
        caplog.set_level(logging.WARNING, logger=variable.log.name)
        Variable.set("key", "db-value")
        with mock.patch.dict("os.environ", AIRFLOW_VAR_KEY="env-value"):
            # setting value while shadowed by an env variable will generate a warning
            Variable.set("key", "new-db-value")
            # value set above is not returned because the env variable value takes priority
            assert "env-value" == Variable.get("key")
        # invalidate the cache to re-evaluate value
        SecretCache.invalidate_key("key")
        # now that env var is not here anymore, we see the value we set before.
        assert "new-db-value" == Variable.get("key")

        assert caplog.messages[0] == (
            "The variable key is defined in the EnvironmentVariablesBackend secrets backend, "
            "which takes precedence over reading from the database. The value in the database "
            "will be updated, but to read it you have to delete the conflicting variable from "
            "EnvironmentVariablesBackend"
        )

    @mock.patch("airflow.models.variable.ensure_secrets_loaded")
    def test_variable_set_with_extra_secret_backend(self, mock_ensure_secrets, caplog):
        caplog.set_level(logging.WARNING, logger=variable.log.name)
        mock_backend = mock.Mock()
        mock_backend.get_variable.return_value = "secret_val"
        mock_backend.__class__.__name__ = "MockSecretsBackend"
        mock_ensure_secrets.return_value = [mock_backend, MetastoreBackend]

        Variable.set("key", "new-db-value")
        assert Variable.get("key") == "secret_val"

        assert caplog.messages[0] == (
            "The variable key is defined in the MockSecretsBackend secrets backend, "
            "which takes precedence over reading from the database. The value in the database "
            "will be updated, but to read it you have to delete the conflicting variable from "
            "MockSecretsBackend"
        )

    def test_variable_set_get_round_trip_json(self):
        value = {"a": 17, "b": 47}
        Variable.set("tested_var_set_id", value, serialize_json=True)
        assert value == Variable.get("tested_var_set_id", deserialize_json=True)

    def test_variable_update(self):
        Variable.set("test_key", "value1")
        assert "value1" == Variable.get("test_key")
        Variable.update("test_key", "value2")
        assert "value2" == Variable.get("test_key")

    def test_variable_update_fails_on_non_metastore_variable(self):
        with mock.patch.dict("os.environ", AIRFLOW_VAR_KEY="env-value"):
            with pytest.raises(AttributeError):
                Variable.update("key", "new-value")

    def test_variable_update_preserves_description(self):
        Variable.set("key", "value", description="a test variable")
        assert Variable.get("key") == "value"
        Variable.update("key", "value2")
        session = settings.Session()
        test_var = session.query(Variable).filter(Variable.key == "key").one()
        assert test_var.val == "value2"
        assert test_var.description == "a test variable"

    def test_set_variable_sets_description(self):
        Variable.set("key", "value", description="a test variable")
        session = settings.Session()
        test_var = session.query(Variable).filter(Variable.key == "key").one()
        assert test_var.description == "a test variable"
        assert test_var.val == "value"

    def test_variable_set_existing_value_to_blank(self):
        test_value = "Some value"
        test_key = "test_key"
        Variable.set(test_key, test_value)
        Variable.set(test_key, "")
        assert "" == Variable.get("test_key")

    def test_get_non_existing_var_should_return_default(self):
        default_value = "some default val"
        assert default_value == Variable.get("thisIdDoesNotExist", default_var=default_value)

    def test_get_non_existing_var_should_raise_key_error(self):
        with pytest.raises(KeyError):
            Variable.get("thisIdDoesNotExist")

    def test_update_non_existing_var_should_raise_key_error(self):
        with pytest.raises(KeyError):
            Variable.update("thisIdDoesNotExist", "value")

    def test_get_non_existing_var_with_none_default_should_return_none(self):
        assert Variable.get("thisIdDoesNotExist", default_var=None) is None

    def test_get_non_existing_var_should_not_deserialize_json_default(self):
        default_value = "}{ this is a non JSON default }{"
        assert default_value == Variable.get(
            "thisIdDoesNotExist", default_var=default_value, deserialize_json=True
        )

    def test_variable_setdefault_round_trip(self):
        key = "tested_var_setdefault_1_id"
        value = "Monday morning breakfast in Paris"
        Variable.setdefault(key, value)
        assert value == Variable.get(key)

    def test_variable_setdefault_round_trip_json(self):
        key = "tested_var_setdefault_2_id"
        value = {"city": "Paris", "Happiness": True}
        Variable.setdefault(key, value, deserialize_json=True)
        assert value == Variable.get(key, deserialize_json=True)

    def test_variable_setdefault_existing_json(self):
        key = "tested_var_setdefault_2_id"
        value = {"city": "Paris", "Happiness": True}
        Variable.set(key, value, serialize_json=True)
        val = Variable.setdefault(key, value, deserialize_json=True)
        # Check the returned value, and the stored value are handled correctly.
        assert value == val
        assert value == Variable.get(key, deserialize_json=True)

    def test_variable_delete(self):
        key = "tested_var_delete"
        value = "to be deleted"

        # No-op if the variable doesn't exist
        Variable.delete(key)
        with pytest.raises(KeyError):
            Variable.get(key)

        # Set the variable
        Variable.set(key, value)
        assert value == Variable.get(key)

        # Delete the variable
        Variable.delete(key)
        with pytest.raises(KeyError):
            Variable.get(key)

    def test_masking_from_db(self):
        """Test secrets are masked when loaded directly from the DB"""

        # Normally people will use `Variable.get`, but just in case, catch direct DB access too

        session = settings.Session()

        try:
            var = Variable(
                key=f"password-{os.getpid()}",
                val="s3cr3t",
            )
            session.add(var)
            session.flush()

            # Make sure we re-load it, not just get the cached object back
            session.expunge(var)

            self.mask_secret.reset_mock()

            session.get(Variable, var.id)

            assert self.mask_secret.mock_calls == [
                # We should have called it _again_ when loading from the DB
                mock.call("s3cr3t", var.key),
            ]
        finally:
            session.rollback()

<<<<<<< HEAD
    @mock.patch("airflow.models.variable.ensure_secrets_loaded")
    def test_caching_caches(self, mock_ensure_secrets: mock.Mock):
        mock_backend = mock.Mock()
        mock_backend.get_variable.return_value = "secret_val"
        mock_backend.__class__.__name__ = "MockSecretsBackend"
        mock_ensure_secrets.return_value = [mock_backend, MetastoreBackend]

        key = "doesn't matter"
        first = Variable.get(key)
        second = Variable.get(key)

        mock_backend.get_variable.assert_called_once()
        assert first == second
        assert SecretCache._cache is not None  # doing this for mypy, otherwise it complains on the next line.
        assert key in SecretCache._cache

    def test_cache_invalidation_on_set(self):
        with mock.patch.dict("os.environ", AIRFLOW_VAR_KEY="from_env"):
            a = Variable.get("key")  # value is saved in cache
        with mock.patch.dict("os.environ", AIRFLOW_VAR_KEY="from_env_two"):
            b = Variable.get("key")  # value from cache is used
        assert a == b

        # setting a new value invalidates the cache
        Variable.set("key", "new_value")

        c = Variable.get("key")  # cache should not be used

        assert c != b
=======

@pytest.mark.parametrize(
    "variable_value, deserialize_json, expected_masked_values",
    [
        ("s3cr3t", False, ["s3cr3t"]),
        ('{"api_key": "s3cr3t"}', True, ["s3cr3t"]),
        ('{"api_key": "s3cr3t", "normal_key": "normal_value"}', True, ["s3cr3t"]),
        ('{"api_key": "s3cr3t", "another_secret": "123456"}', True, ["s3cr3t", "123456"]),
    ],
)
def test_masking_only_secret_values(variable_value, deserialize_json, expected_masked_values):
    from airflow.utils.log.secrets_masker import _secrets_masker

    session = settings.Session()

    try:
        var = Variable(
            key=f"password-{os.getpid()}",
            val=variable_value,
        )
        session.add(var)
        session.flush()

        # Make sure we re-load it, not just get the cached object back
        session.expunge(var)
        _secrets_masker().patterns = set()

        Variable.get(var.key, deserialize_json=deserialize_json)

        for expected_masked_value in expected_masked_values:
            assert expected_masked_value in _secrets_masker().patterns
    finally:
        session.rollback()
        db.clear_db_variables()
>>>>>>> 8e675466
<|MERGE_RESOLUTION|>--- conflicted
+++ resolved
@@ -268,7 +268,6 @@
         finally:
             session.rollback()
 
-<<<<<<< HEAD
     @mock.patch("airflow.models.variable.ensure_secrets_loaded")
     def test_caching_caches(self, mock_ensure_secrets: mock.Mock):
         mock_backend = mock.Mock()
@@ -298,7 +297,7 @@
         c = Variable.get("key")  # cache should not be used
 
         assert c != b
-=======
+
 
 @pytest.mark.parametrize(
     "variable_value, deserialize_json, expected_masked_values",
@@ -332,5 +331,4 @@
             assert expected_masked_value in _secrets_masker().patterns
     finally:
         session.rollback()
-        db.clear_db_variables()
->>>>>>> 8e675466
+        db.clear_db_variables()