# Licensed to the Apache Software Foundation (ASF) under one
# or more contributor license agreements.  See the NOTICE file
# distributed with this work for additional information
# regarding copyright ownership.  The ASF licenses this file
# to you under the Apache License, Version 2.0 (the
# "License"); you may not use this file except in compliance
# with the License.  You may obtain a copy of the License at
#
#   http://www.apache.org/licenses/LICENSE-2.0
#
# Unless required by applicable law or agreed to in writing,
# software distributed under the License is distributed on an
# "AS IS" BASIS, WITHOUT WARRANTIES OR CONDITIONS OF ANY
# KIND, either express or implied.  See the License for the
# specific language governing permissions and limitations
# under the License.
from __future__ import annotations

import json
import os
import platform
import re
import subprocess
import sys
from contextlib import ExitStack, suppress
from datetime import datetime, timedelta, timezone
from pathlib import Path
from typing import TYPE_CHECKING

import pytest
import time_machine
from itsdangerous import URLSafeSerializer

if TYPE_CHECKING:
    from tests._internals.capture_warnings import CaptureWarningsPlugin  # noqa: F401
    from tests._internals.forbidden_warnings import ForbiddenWarningsPlugin  # noqa: F401

# We should set these before loading _any_ of the rest of airflow so that the
# unit test mode config is set as early as possible.
assert "airflow" not in sys.modules, "No airflow module can be imported before these lines"

<<<<<<< HEAD
# Clear all Environment Variables that might have side effect,
# For example, defined in /files/airflow-breeze-config/variables.env
_AIRFLOW_CONFIG_PATTERN = re.compile(r"^AIRFLOW__(.+)__(.+)$")
_KEEP_CONFIGS_SETTINGS: dict[str, dict[str, set[str]]] = {
    # Keep always these configurations
    "always": {
        "database": {"sql_alchemy_conn"},
        "core": {"sql_alchemy_conn"},
        "celery": {"result_backend", "broker_url"},
    },
    # Keep per enabled integrations
    "celery": {"celery": {"*"}, "celery_broker_transport_options": {"*"}},
    "kerberos": {"kerberos": {"*"}},
}
_ENABLED_INTEGRATIONS = {e.split("_", 1)[-1].lower() for e in os.environ if e.startswith("INTEGRATION_")}
_KEEP_CONFIGS: dict[str, set[str]] = {}
for keep_settings_key in ("always", *_ENABLED_INTEGRATIONS):
    if keep_settings := _KEEP_CONFIGS_SETTINGS.get(keep_settings_key):
        for section, options in keep_settings.items():
            if section not in _KEEP_CONFIGS:
                _KEEP_CONFIGS[section] = options
            else:
                _KEEP_CONFIGS[section].update(options)
for env_key in os.environ.copy():
    if m := _AIRFLOW_CONFIG_PATTERN.match(env_key):
        section, option = m.group(1).lower(), m.group(2).lower()
        if not (ko := _KEEP_CONFIGS.get(section)) or not ("*" in ko or option in ko):
            del os.environ[env_key]

DEFAULT_WARNING_OUTPUT_PATH = Path("warnings.txt")
warning_output_path = DEFAULT_WARNING_OUTPUT_PATH
=======
keep_env_variables = "--keep-env-variables" in sys.argv

if not keep_env_variables:
    # Clear all Environment Variables that might have side effect,
    # For example, defined in /files/airflow-breeze-config/variables.env
    _AIRFLOW_CONFIG_PATTERN = re.compile(r"^AIRFLOW__(.+)__(.+)$")
    _KEEP_CONFIGS_SETTINGS: dict[str, dict[str, set[str]]] = {
        # Keep always these configurations
        "always": {
            "database": {"sql_alchemy_conn"},
            "core": {"sql_alchemy_conn"},
            "celery": {"result_backend", "broker_url"},
        },
        # Keep per enabled integrations
        "celery": {"celery": {"*"}, "celery_broker_transport_options": {"*"}},
        "kerberos": {"kerberos": {"*"}},
    }
    _ENABLED_INTEGRATIONS = {e.split("_", 1)[-1].lower() for e in os.environ if e.startswith("INTEGRATION_")}
    _KEEP_CONFIGS: dict[str, set[str]] = {}
    for keep_settings_key in ("always", *_ENABLED_INTEGRATIONS):
        if keep_settings := _KEEP_CONFIGS_SETTINGS.get(keep_settings_key):
            for section, options in keep_settings.items():
                if section not in _KEEP_CONFIGS:
                    _KEEP_CONFIGS[section] = options
                else:
                    _KEEP_CONFIGS[section].update(options)
    for env_key in os.environ.copy():
        if m := _AIRFLOW_CONFIG_PATTERN.match(env_key):
            section, option = m.group(1).lower(), m.group(2).lower()
            if not (ko := _KEEP_CONFIGS.get(section)) or not ("*" in ko or option in ko):
                del os.environ[env_key]

>>>>>>> 17b792d8
SUPPORTED_DB_BACKENDS = ("sqlite", "postgres", "mysql")

# A bit of a Hack - but we need to check args before they are parsed by pytest in order to
# configure the DB before Airflow gets initialized (which happens at airflow import time).
# Using env variables also handles the case, when python-xdist is used - python-xdist spawns separate
# processes and does not pass all args to them (it's done via env variables) so we are doing the
# same here and detect whether `--skip-db-tests` or `--run-db-tests-only` is passed to pytest
# and set env variables so the processes spawned by python-xdist can read the status from there
skip_db_tests = "--skip-db-tests" in sys.argv or os.environ.get("_AIRFLOW_SKIP_DB_TESTS") == "true"
run_db_tests_only = (
    "--run-db-tests-only" in sys.argv or os.environ.get("_AIRFLOW_RUN_DB_TESTS_ONLY") == "true"
)

if skip_db_tests:
    if run_db_tests_only:
        raise Exception("You cannot specify both --skip-db-tests and --run-db-tests-only together")
    # Make sure sqlalchemy will not be usable for pure unit tests even if initialized
    os.environ["AIRFLOW__CORE__SQL_ALCHEMY_CONN"] = "bad_schema:///"
    os.environ["AIRFLOW__DATABASE__SQL_ALCHEMY_CONN"] = "bad_schema:///"
    os.environ["_IN_UNIT_TESTS"] = "true"
    # Set it here to pass the flag to python-xdist spawned processes
    os.environ["_AIRFLOW_SKIP_DB_TESTS"] = "true"

if run_db_tests_only:
    # Set it here to pass the flag to python-xdist spawned processes
    os.environ["_AIRFLOW_RUN_DB_TESTS_ONLY"] = "true"

AIRFLOW_TESTS_DIR = Path(os.path.dirname(os.path.realpath(__file__))).resolve()
AIRFLOW_SOURCES_ROOT_DIR = AIRFLOW_TESTS_DIR.parent.parent

os.environ["AIRFLOW__CORE__PLUGINS_FOLDER"] = os.fspath(AIRFLOW_TESTS_DIR / "plugins")
os.environ["AIRFLOW__CORE__DAGS_FOLDER"] = os.fspath(AIRFLOW_TESTS_DIR / "dags")
os.environ["AIRFLOW__CORE__UNIT_TEST_MODE"] = "True"
os.environ["AWS_DEFAULT_REGION"] = os.environ.get("AWS_DEFAULT_REGION") or "us-east-1"
os.environ["CREDENTIALS_DIR"] = os.environ.get("CREDENTIALS_DIR") or "/files/airflow-breeze-config/keys"
os.environ["AIRFLOW_ENABLE_AIP_44"] = os.environ.get("AIRFLOW_ENABLE_AIP_44") or "true"

if platform.system() == "Darwin":
    # mocks from unittest.mock work correctly in subprocesses only if they are created by "fork" method
    # but macOS uses "spawn" by default
    os.environ["AIRFLOW__CORE__MP_START_METHOD"] = "fork"

# Ignore files that are really test dags to be ignored by pytest
collect_ignore = [
    "tests/dags/subdir1/test_ignore_this.py",
    "tests/dags/test_invalid_dup_task.py",
    "tests/dags_corrupted/test_impersonation_custom.py",
    "tests/test_utils/perf/dags/elastic_dag.py",
]

# https://docs.pytest.org/en/stable/reference/reference.html#stash
capture_warnings_key = pytest.StashKey["CaptureWarningsPlugin"]()
forbidden_warnings_key = pytest.StashKey["ForbiddenWarningsPlugin"]()


@pytest.fixture
def reset_environment():
    """Resets env variables."""
    init_env = os.environ.copy()
    yield
    changed_env = os.environ
    for key in changed_env:
        if key not in init_env:
            del os.environ[key]
        else:
            os.environ[key] = init_env[key]


@pytest.fixture
def secret_key() -> str:
    """Return secret key configured."""
    from airflow.configuration import conf

    the_key = conf.get("webserver", "SECRET_KEY")
    if the_key is None:
        raise RuntimeError(
            "The secret key SHOULD be configured as `[webserver] secret_key` in the "
            "configuration/environment at this stage! "
        )
    return the_key


@pytest.fixture
def url_safe_serializer(secret_key) -> URLSafeSerializer:
    return URLSafeSerializer(secret_key)


@pytest.fixture
def reset_db():
    """Resets Airflow db."""

    from airflow.utils import db

    db.resetdb()


ALLOWED_TRACE_SQL_COLUMNS = ["num", "time", "trace", "sql", "parameters", "count"]


@pytest.fixture(autouse=True)
def trace_sql(request):
    from tests.test_utils.perf.perf_kit.sqlalchemy import (  # isort: skip
        count_queries,
        trace_queries,
    )

    """Displays queries from the tests to console."""
    trace_sql_option = request.config.option.trace_sql
    if not trace_sql_option:
        yield
        return

    terminal_reporter = request.config.pluginmanager.getplugin("terminalreporter")
    # if no terminal reporter plugin is present, nothing we can do here;
    # this can happen when this function executes in a worker node
    # when using pytest-xdist, for example
    if terminal_reporter is None:
        yield
        return

    columns = [col.strip() for col in trace_sql_option.split(",")]

    def pytest_print(text):
        return terminal_reporter.write_line(text)

    with ExitStack() as exit_stack:
        if columns == ["num"]:
            # It is very unlikely that the user wants to display only numbers, but probably
            # the user just wants to count the queries.
            exit_stack.enter_context(count_queries(print_fn=pytest_print))
        elif any(c in columns for c in ["time", "trace", "sql", "parameters"]):
            exit_stack.enter_context(
                trace_queries(
                    display_num="num" in columns,
                    display_time="time" in columns,
                    display_trace="trace" in columns,
                    display_sql="sql" in columns,
                    display_parameters="parameters" in columns,
                    print_fn=pytest_print,
                )
            )

        yield


def pytest_addoption(parser: pytest.Parser):
    """Add options parser for custom plugins."""
    group = parser.getgroup("airflow")
    group.addoption(
        "--with-db-init",
        action="store_true",
        dest="db_init",
        help="Forces database initialization before tests",
    )
    group.addoption(
        "--integration",
        action="append",
        dest="integration",
        metavar="INTEGRATIONS",
        help="only run tests matching integration specified: "
        "[cassandra,kerberos,mongo,celery,statsd,trino]. ",
    )
    group.addoption(
        "--keep-env-variables",
        action="store_true",
        dest="keep_env_variables",
        help="do not clear environment variables that might have side effect while running tests",
    )
    group.addoption(
        "--skip-db-tests",
        action="store_true",
        dest="skip_db_tests",
        help="skip tests that require database",
    )
    group.addoption(
        "--run-db-tests-only",
        action="store_true",
        dest="run_db_tests_only",
        help="only run tests requiring database",
    )
    group.addoption(
        "--backend",
        action="store",
        dest="backend",
        metavar="BACKEND",
        help="only run tests matching the backend: [sqlite,postgres,mysql].",
    )
    group.addoption(
        "--system",
        action="append",
        dest="system",
        metavar="SYSTEMS",
        help="only run tests matching the system specified [google.cloud, google.marketing_platform]",
    )
    group.addoption(
        "--include-long-running",
        action="store_true",
        dest="include_long_running",
        help="Includes long running tests (marked with long_running marker). They are skipped by default.",
    )
    group.addoption(
        "--include-quarantined",
        action="store_true",
        dest="include_quarantined",
        help="Includes quarantined tests (marked with quarantined marker). They are skipped by default.",
    )
    group.addoption(
        "--exclude-virtualenv-operator",
        action="store_true",
        dest="exclude_virtualenv_operator",
        help="Excludes virtualenv operators tests (marked with virtualenv_test marker).",
    )
    group.addoption(
        "--exclude-external-python-operator",
        action="store_true",
        dest="exclude_external_python_operator",
        help="Excludes external python operator tests (marked with external_python_test marker).",
    )
    allowed_trace_sql_columns_list = ",".join(ALLOWED_TRACE_SQL_COLUMNS)
    group.addoption(
        "--trace-sql",
        action="store",
        dest="trace_sql",
        help=(
            "Trace SQL statements. As an argument, you must specify the columns to be "
            f"displayed as a comma-separated list. Supported values: [f{allowed_trace_sql_columns_list}]"
        ),
        metavar="COLUMNS",
    )
    group.addoption(
        "--no-db-cleanup",
        action="store_false",
        dest="db_cleanup",
        help="Disable DB clear before each test module.",
    )
    group.addoption(
        "--disable-forbidden-warnings",
        action="store_true",
        dest="disable_forbidden_warnings",
        help="Disable raising an error if forbidden warnings detected.",
    )
    group.addoption(
        "--disable-capture-warnings",
        action="store_true",
        dest="disable_capture_warnings",
        help="Disable internal capture warnings.",
    )
    group.addoption(
        "--warning-output-path",
        action="store",
        dest="warning_output_path",
        metavar="PATH",
        help=(
            "Path for resulting captured warnings. Absolute or relative to the `tests` directory. "
            "If not provided or environment variable `CAPTURE_WARNINGS_OUTPUT` not set "
            "then 'warnings.txt' will be used."
        ),
    )
    parser.addini(
        name="forbidden_warnings",
        type="linelist",
        help="List of internal Airflow warnings which are prohibited during tests execution.",
    )


def initial_db_init():
    from flask import Flask

    from airflow.configuration import conf
    from airflow.utils import db
    from airflow.www.extensions.init_appbuilder import init_appbuilder
    from airflow.www.extensions.init_auth_manager import get_auth_manager
    from tests.test_utils.compat import AIRFLOW_V_2_8_PLUS, AIRFLOW_V_2_10_PLUS

<<<<<<< HEAD
    db.resetdb(use_migration_files=True)
=======
    if AIRFLOW_V_2_10_PLUS:
        db.resetdb(use_migration_files=True)
    else:
        db.resetdb()
>>>>>>> 17b792d8
    db.bootstrap_dagbag()
    # minimal app to add roles
    flask_app = Flask(__name__)
    flask_app.config["SQLALCHEMY_DATABASE_URI"] = conf.get("database", "SQL_ALCHEMY_CONN")
    init_appbuilder(flask_app)
    if AIRFLOW_V_2_8_PLUS:
        get_auth_manager().init()


@pytest.fixture(autouse=True, scope="session")
def initialize_airflow_tests(request):
    """Helper that setups Airflow testing environment."""
    print(" AIRFLOW ".center(60, "="))

    # Setup test environment for breeze
    home = os.path.expanduser("~")
    airflow_home = os.environ.get("AIRFLOW_HOME") or os.path.join(home, "airflow")

    print(f"Home of the user: {home}\nAirflow home {airflow_home}")

    # Initialize Airflow db if required
    lock_file = os.path.join(airflow_home, ".airflow_db_initialised")
    if not skip_db_tests:
        if request.config.option.db_init:
            print("Initializing the DB - forced with --with-db-init switch.")
            initial_db_init()
        elif not os.path.exists(lock_file):
            print(
                "Initializing the DB - first time after entering the container.\n"
                "You can force re-initialization the database by adding --with-db-init switch to run-tests."
            )
            initial_db_init()
            # Create pid file
            with open(lock_file, "w+"):
                pass
        else:
            print(
                "Skipping initializing of the DB as it was initialized already.\n"
                "You can re-initialize the database by adding --with-db-init flag when running tests."
            )
    integration_kerberos = os.environ.get("INTEGRATION_KERBEROS")
    if integration_kerberos == "true":
        # Initialize kerberos
        kerberos = os.environ.get("KRB5_KTNAME")
        if kerberos:
            subprocess.check_call(["kinit", "-kt", kerberos, "bob@EXAMPLE.COM"])
        else:
            print("Kerberos enabled! Please setup KRB5_KTNAME environment variable")
            sys.exit(1)


def pytest_configure(config: pytest.Config) -> None:
    if (backend := config.getoption("backend", default=None)) and backend not in SUPPORTED_DB_BACKENDS:
        msg = (
            f"Provided DB backend {backend!r} not supported, "
            f"expected one of: {', '.join(map(repr, SUPPORTED_DB_BACKENDS))}"
        )
        pytest.exit(msg, returncode=6)

<<<<<<< HEAD
    config.addinivalue_line("filterwarnings", "error::airflow.utils.context.AirflowContextDeprecationWarning")
=======
>>>>>>> 17b792d8
    config.addinivalue_line("markers", "integration(name): mark test to run with named integration")
    config.addinivalue_line("markers", "backend(name): mark test to run with named backend")
    config.addinivalue_line("markers", "system(name): mark test to run with named system")
    config.addinivalue_line("markers", "platform(name): mark test to run with specific platform/environment")
    config.addinivalue_line("markers", "long_running: mark test that run for a long time (many minutes)")
    config.addinivalue_line(
        "markers", "quarantined: mark test that are in quarantine (i.e. flaky, need to be isolated and fixed)"
    )
    config.addinivalue_line(
        "markers", "credential_file(name): mark tests that require credential file in CREDENTIALS_DIR"
    )
    config.addinivalue_line(
        "markers", "need_serialized_dag: mark tests that require dags in serialized form to be present"
    )
    config.addinivalue_line(
        "markers",
        "db_test: mark tests that require database to be present",
    )
    config.addinivalue_line(
        "markers",
        "non_db_test_override: you can mark individual tests with this marker to override the db_test marker",
    )
    config.addinivalue_line(
        "markers",
        "virtualenv_operator: virtualenv operator tests are 'long', we should run them separately",
    )
    config.addinivalue_line(
        "markers",
        "external_python_operator: external python operator tests are 'long', we should run them separately",
    )
    config.addinivalue_line("markers", "enable_redact: do not mock redact secret masker")

    os.environ["_AIRFLOW__SKIP_DATABASE_EXECUTOR_COMPATIBILITY_CHECK"] = "1"

    # Setup internal warnings plugins
    if "ignore" in sys.warnoptions:
        config.option.disable_forbidden_warnings = True
        config.option.disable_capture_warnings = True
    if not config.pluginmanager.get_plugin("warnings"):
        # Internal forbidden warnings plugin depends on builtin pytest warnings plugin
        config.option.disable_forbidden_warnings = True

    forbidden_warnings: list[str] | None = config.getini("forbidden_warnings")
    if not config.option.disable_forbidden_warnings and forbidden_warnings:
        from tests._internals.forbidden_warnings import ForbiddenWarningsPlugin

        forbidden_warnings_plugin = ForbiddenWarningsPlugin(
            config=config,
            forbidden_warnings=tuple(map(str.strip, forbidden_warnings)),
        )
        config.pluginmanager.register(forbidden_warnings_plugin)
        config.stash[forbidden_warnings_key] = forbidden_warnings_plugin

    if not config.option.disable_capture_warnings:
        from tests._internals.capture_warnings import CaptureWarningsPlugin

        capture_warnings_plugin = CaptureWarningsPlugin(
            config=config, output_path=config.getoption("warning_output_path", default=None)
        )
        config.pluginmanager.register(capture_warnings_plugin)
        config.stash[capture_warnings_key] = capture_warnings_plugin

<<<<<<< HEAD
def pytest_unconfigure(config):
    os.environ.pop("_AIRFLOW__SKIP_DATABASE_EXECUTOR_COMPATIBILITY_CHECK", None)
=======

def pytest_unconfigure(config: pytest.Config) -> None:
    os.environ.pop("_AIRFLOW__SKIP_DATABASE_EXECUTOR_COMPATIBILITY_CHECK", None)
    if forbidden_warnings_plugin := config.stash.get(forbidden_warnings_key, None):
        del config.stash[forbidden_warnings_key]
        config.pluginmanager.unregister(forbidden_warnings_plugin)
    if capture_warnings_plugin := config.stash.get(capture_warnings_key, None):
        del config.stash[capture_warnings_key]
        config.pluginmanager.unregister(capture_warnings_plugin)
>>>>>>> 17b792d8


def skip_if_not_marked_with_integration(selected_integrations, item):
    for marker in item.iter_markers(name="integration"):
        integration_name = marker.args[0]
        if integration_name in selected_integrations or "all" in selected_integrations:
            return
    pytest.skip(
        f"The test is skipped because it does not have the right integration marker. "
        f"Only tests marked with pytest.mark.integration(INTEGRATION) are run with INTEGRATION "
        f"being one of {selected_integrations}. {item}"
    )


def skip_if_not_marked_with_backend(selected_backend, item):
    for marker in item.iter_markers(name="backend"):
        backend_names = marker.args
        if selected_backend in backend_names:
            return
    pytest.skip(
        f"The test is skipped because it does not have the right backend marker. "
        f"Only tests marked with pytest.mark.backend('{selected_backend}') are run: {item}"
    )


def skip_if_platform_doesnt_match(marker):
    allowed_platforms = ("linux", "breeze")
    if not (args := marker.args):
        pytest.fail(f"No platform specified, expected one of: {', '.join(map(repr, allowed_platforms))}")
    elif not all(a in allowed_platforms for a in args):
        pytest.fail(
            f"Allowed platforms {', '.join(map(repr, allowed_platforms))}; "
            f"but got: {', '.join(map(repr, args))}"
        )
    if "linux" in args:
        if not sys.platform.startswith("linux"):
            pytest.skip("Test expected to run on Linux platform.")
    if "breeze" in args:
        if not os.path.isfile("/.dockerenv") or os.environ.get("BREEZE", "").lower() != "true":
            raise pytest.skip(
                "Test expected to run into Airflow Breeze container. "
                "Maybe because it is to dangerous to run it outside."
            )


def skip_if_not_marked_with_system(selected_systems, item):
    for marker in item.iter_markers(name="system"):
        systems_name = marker.args[0]
        if systems_name in selected_systems or "all" in selected_systems:
            return
    pytest.skip(
        f"The test is skipped because it does not have the right system marker. "
        f"Only tests marked with pytest.mark.system(SYSTEM) are run with SYSTEM "
        f"being one of {selected_systems}. {item}"
    )


def skip_system_test(item):
    for marker in item.iter_markers(name="system"):
        pytest.skip(
            f"The test is skipped because it has system marker. System tests are only run when "
            f"--system flag with the right system ({marker.args[0]}) is passed to pytest. {item}"
        )


def skip_long_running_test(item):
    for _ in item.iter_markers(name="long_running"):
        pytest.skip(
            f"The test is skipped because it has long_running marker. "
            f"And --include-long-running flag is not passed to pytest. {item}"
        )


def skip_quarantined_test(item):
    for _ in item.iter_markers(name="quarantined"):
        pytest.skip(
            f"The test is skipped because it has quarantined marker. "
            f"And --include-quarantined flag is not passed to pytest. {item}"
        )


def skip_virtualenv_operator_test(item):
    for _ in item.iter_markers(name="virtualenv_operator"):
        pytest.skip(
            f"The test is skipped because it has virtualenv_operator marker. "
            f"And --exclude-virtualenv-operator flag is not passed to pytest. {item}"
        )


def skip_external_python_operator_test(item):
    for _ in item.iter_markers(name="external_python_operator"):
        pytest.skip(
            f"The test is skipped because it has external_python_operator marker. "
            f"And --exclude-external-python-operator flag is not passed to pytest. {item}"
        )


def skip_db_test(item):
    if next(item.iter_markers(name="db_test"), None):
        if next(item.iter_markers(name="non_db_test_override"), None):
            # non_db_test can override the db_test set for example on module or class level
            return
        else:
            pytest.skip(
                f"The test is skipped as it is DB test "
                f"and --skip-db-tests is flag is passed to pytest. {item}"
            )
    if next(item.iter_markers(name="backend"), None):
        # also automatically skip tests marked with `backend` marker as they are implicitly
        # db tests
        pytest.skip(
            f"The test is skipped as it is DB test "
            f"and --skip-db-tests is flag is passed to pytest. {item}"
        )


def only_run_db_test(item):
    if next(item.iter_markers(name="db_test"), None) and not next(
        item.iter_markers(name="non_db_test_override"), None
    ):
        # non_db_test at individual level can override the db_test set for example on module or class level
        return
    else:
        if next(item.iter_markers(name="backend"), None):
            # Also do not skip the tests marked with `backend` marker - as it is implicitly a db test
            return
        pytest.skip(
            f"The test is skipped as it is not a DB tests "
            f"and --run-db-tests-only flag is passed to pytest. {item}"
        )


def skip_if_integration_disabled(marker, item):
    integration_name = marker.args[0]
    environment_variable_name = "INTEGRATION_" + integration_name.upper()
    environment_variable_value = os.environ.get(environment_variable_name)
    if not environment_variable_value or environment_variable_value != "true":
        pytest.skip(
            f"The test requires {integration_name} integration started and "
            f"{environment_variable_name} environment variable to be set to true (it is '{environment_variable_value}')."
            f" It can be set by specifying '--integration {integration_name}' at breeze startup"
            f": {item}"
        )


def skip_if_wrong_backend(marker: pytest.Mark, item: pytest.Item) -> None:
    if not (backend_names := marker.args):
        reason = (
            "`pytest.mark.backend` expect to get at least one of the following backends: "
            f"{', '.join(map(repr, SUPPORTED_DB_BACKENDS))}."
<<<<<<< HEAD
        )
        pytest.fail(reason)
    elif unsupported_backends := list(filter(lambda b: b not in SUPPORTED_DB_BACKENDS, backend_names)):
        reason = (
            "Airflow Tests supports only the following backends in `pytest.mark.backend` marker: "
            f"{', '.join(map(repr, SUPPORTED_DB_BACKENDS))}, "
            f"but got {', '.join(map(repr, unsupported_backends))}."
        )
        pytest.fail(reason)

    env_name = "BACKEND"
    if not (backend := os.environ.get(env_name)) or backend not in backend_names:
        reason = (
            f"The test {item.nodeid!r} requires one of {', '.join(map(repr, backend_names))} backend started "
            f"and {env_name!r} environment variable to be set (currently it set to {backend!r}). "
            f"It can be set by specifying backend at breeze startup."
        )
=======
        )
        pytest.fail(reason)
    elif unsupported_backends := list(filter(lambda b: b not in SUPPORTED_DB_BACKENDS, backend_names)):
        reason = (
            "Airflow Tests supports only the following backends in `pytest.mark.backend` marker: "
            f"{', '.join(map(repr, SUPPORTED_DB_BACKENDS))}, "
            f"but got {', '.join(map(repr, unsupported_backends))}."
        )
        pytest.fail(reason)

    env_name = "BACKEND"
    if not (backend := os.environ.get(env_name)) or backend not in backend_names:
        reason = (
            f"The test {item.nodeid!r} requires one of {', '.join(map(repr, backend_names))} backend started "
            f"and {env_name!r} environment variable to be set (currently it set to {backend!r}). "
            f"It can be set by specifying backend at breeze startup."
        )
>>>>>>> 17b792d8
        pytest.skip(reason)


def skip_if_credential_file_missing(item):
    for marker in item.iter_markers(name="credential_file"):
        credential_file = marker.args[0]
        credential_path = os.path.join(os.environ.get("CREDENTIALS_DIR"), credential_file)
        if not os.path.exists(credential_path):
            pytest.skip(f"The test requires credential file {credential_path}: {item}")


def pytest_runtest_setup(item):
    selected_integrations_list = item.config.option.integration
    selected_systems_list = item.config.option.system

    include_long_running = item.config.option.include_long_running
    include_quarantined = item.config.option.include_quarantined
    exclude_virtualenv_operator = item.config.option.exclude_virtualenv_operator
    exclude_external_python_operator = item.config.option.exclude_external_python_operator

    for marker in item.iter_markers(name="integration"):
        skip_if_integration_disabled(marker, item)
    if selected_integrations_list:
        skip_if_not_marked_with_integration(selected_integrations_list, item)
    if selected_systems_list:
        skip_if_not_marked_with_system(selected_systems_list, item)
    else:
        skip_system_test(item)
    for marker in item.iter_markers(name="platform"):
        skip_if_platform_doesnt_match(marker)
    for marker in item.iter_markers(name="backend"):
        skip_if_wrong_backend(marker, item)
    selected_backend = item.config.option.backend
    if selected_backend:
        skip_if_not_marked_with_backend(selected_backend, item)
    if not include_long_running:
        skip_long_running_test(item)
    if not include_quarantined:
        skip_quarantined_test(item)
    if exclude_virtualenv_operator:
        skip_virtualenv_operator_test(item)
    if exclude_external_python_operator:
        skip_external_python_operator_test(item)
    if skip_db_tests:
        skip_db_test(item)
    if run_db_tests_only:
        only_run_db_test(item)
    skip_if_credential_file_missing(item)


@pytest.fixture
def frozen_sleep(monkeypatch):
    """Use time-machine to "stub" sleep.

    This means the ``sleep()`` takes no time, but ``datetime.now()`` appears to move forwards.

    If your module under test does ``import time`` and then ``time.sleep``:

    .. code-block:: python

        def test_something(frozen_sleep):
            my_mod.fn_under_test()

    If your module under test does ``from time import sleep`` then you will
    have to mock that sleep function directly:

    .. code-block:: python

        def test_something(frozen_sleep, monkeypatch):
            monkeypatch.setattr("my_mod.sleep", frozen_sleep)
            my_mod.fn_under_test()
    """
    traveller = None

    def fake_sleep(seconds):
        nonlocal traveller
        utcnow = datetime.now(tz=timezone.utc)
        if traveller is not None:
            traveller.stop()
        traveller = time_machine.travel(utcnow + timedelta(seconds=seconds))
        traveller.start()

    monkeypatch.setattr("time.sleep", fake_sleep)
    yield fake_sleep

    if traveller is not None:
        traveller.stop()


@pytest.fixture(scope="session")
def app():
    from tests.test_utils.config import conf_vars

    with conf_vars({("fab", "auth_rate_limited"): "False"}):
        from airflow.www import app

        yield app.create_app(testing=True)


@pytest.fixture
def dag_maker(request):
    """Fixture to help create DAG, DagModel, and SerializedDAG automatically.

    You have to use the dag_maker as a context manager and it takes
    the same argument as DAG::

        with dag_maker(dag_id="mydag") as dag:
            task1 = EmptyOperator(task_id="mytask")
            task2 = EmptyOperator(task_id="mytask2")

    If the DagModel you want to use needs different parameters than the one
    automatically created by the dag_maker, you have to update the DagModel as below::

        dag_maker.dag_model.is_active = False
        session.merge(dag_maker.dag_model)
        session.commit()

    For any test you use the dag_maker, make sure to create a DagRun::

        dag_maker.create_dagrun()

    The dag_maker.create_dagrun takes the same arguments as dag.create_dagrun

    If you want to operate on serialized DAGs, then either pass
    ``serialized=True`` to the ``dag_maker()`` call, or you can mark your
    test/class/file with ``@pytest.mark.need_serialized_dag(True)``. In both of
    these cases the ``dag`` returned by the context manager will be a
    lazily-evaluated proxy object to the SerializedDAG.
    """
    import lazy_object_proxy

    # IMPORTANT: Delay _all_ imports from `airflow.*` to _inside a method_.
    # This fixture is "called" early on in the pytest collection process, and
    # if we import airflow.* here the wrong (non-test) config will be loaded
    # and "baked" in to various constants

    want_serialized = False

    # Allow changing default serialized behaviour with `@pytest.mark.need_serialized_dag` or
    # `@pytest.mark.need_serialized_dag(False)`
    serialized_marker = request.node.get_closest_marker("need_serialized_dag")
    if serialized_marker:
        (want_serialized,) = serialized_marker.args or (True,)

    from airflow.utils.log.logging_mixin import LoggingMixin

    class DagFactory(LoggingMixin):
        _own_session = False

        def __init__(self):
            from airflow.models import DagBag

            # Keep all the serialized dags we've created in this test
            self.dagbag = DagBag(os.devnull, include_examples=False, read_dags_from_db=False)

        def __enter__(self):
            self.dag.__enter__()
            if self.want_serialized:
                return lazy_object_proxy.Proxy(self._serialized_dag)
            return self.dag

        def _serialized_dag(self):
            return self.serialized_model.dag

        def get_serialized_data(self):
            try:
                data = self.serialized_model.data
            except AttributeError:
                raise RuntimeError("DAG serialization not requested")
            if isinstance(data, str):
                return json.loads(data)
            return data

        def __exit__(self, type, value, traceback):
            from airflow.models import DagModel
            from airflow.models.serialized_dag import SerializedDagModel

            dag = self.dag
            dag.__exit__(type, value, traceback)
            if type is not None:
                return

            dag.clear(session=self.session)
            dag.sync_to_db(processor_subdir=self.processor_subdir, session=self.session)
            self.dag_model = self.session.get(DagModel, dag.dag_id)

            if self.want_serialized:
                self.serialized_model = SerializedDagModel(
                    dag, processor_subdir=self.dag_model.processor_subdir
                )
                self.session.merge(self.serialized_model)
                serialized_dag = self._serialized_dag()
                self.dagbag.bag_dag(serialized_dag, root_dag=serialized_dag)
                self.session.flush()
            else:
                self.dagbag.bag_dag(self.dag, self.dag)

        def create_dagrun(self, **kwargs):
            from airflow.utils import timezone
            from airflow.utils.state import State
            from airflow.utils.types import DagRunType

            dag = self.dag
            kwargs = {
                "state": State.RUNNING,
                "start_date": self.start_date,
                "session": self.session,
                **kwargs,
            }
            # Need to provide run_id if the user does not either provide one
            # explicitly, or pass run_type for inference in dag.create_dagrun().
            if "run_id" not in kwargs and "run_type" not in kwargs:
                kwargs["run_id"] = "test"

            if "run_type" not in kwargs:
                kwargs["run_type"] = DagRunType.from_run_id(kwargs["run_id"])
            if kwargs.get("execution_date") is None:
                if kwargs["run_type"] == DagRunType.MANUAL:
                    kwargs["execution_date"] = self.start_date
                else:
                    kwargs["execution_date"] = dag.next_dagrun_info(None).logical_date
            if "data_interval" not in kwargs:
                logical_date = timezone.coerce_datetime(kwargs["execution_date"])
                if kwargs["run_type"] == DagRunType.MANUAL:
                    data_interval = dag.timetable.infer_manual_data_interval(run_after=logical_date)
                else:
                    data_interval = dag.infer_automated_data_interval(logical_date)
                kwargs["data_interval"] = data_interval

            self.dag_run = dag.create_dagrun(**kwargs)
            for ti in self.dag_run.task_instances:
                ti.refresh_from_task(dag.get_task(ti.task_id))
            return self.dag_run

        def create_dagrun_after(self, dagrun, **kwargs):
            next_info = self.dag.next_dagrun_info(self.dag.get_run_data_interval(dagrun))
            if next_info is None:
                raise ValueError(f"cannot create run after {dagrun}")
            return self.create_dagrun(
                execution_date=next_info.logical_date,
                data_interval=next_info.data_interval,
                **kwargs,
            )

        def __call__(
            self,
            dag_id="test_dag",
            serialized=want_serialized,
            fileloc=None,
            processor_subdir=None,
            session=None,
            **kwargs,
        ):
            from airflow import settings
            from airflow.models.dag import DAG
            from airflow.utils import timezone

            if session is None:
                self._own_session = True
                session = settings.Session()

            self.kwargs = kwargs
            self.session = session
            self.start_date = self.kwargs.get("start_date", None)
            default_args = kwargs.get("default_args", None)
            if default_args and not self.start_date:
                if "start_date" in default_args:
                    self.start_date = default_args.get("start_date")
            if not self.start_date:
                if hasattr(request.module, "DEFAULT_DATE"):
                    self.start_date = getattr(request.module, "DEFAULT_DATE")
                else:
                    DEFAULT_DATE = timezone.datetime(2016, 1, 1)
                    self.start_date = DEFAULT_DATE
            self.kwargs["start_date"] = self.start_date
            self.dag = DAG(dag_id, **self.kwargs)
            self.dag.fileloc = fileloc or request.module.__file__
            self.want_serialized = serialized
            self.processor_subdir = processor_subdir

            return self

        def cleanup(self):
            from airflow.models import DagModel, DagRun, TaskInstance, XCom
            from airflow.models.dataset import DatasetEvent
            from airflow.models.serialized_dag import SerializedDagModel
            from airflow.models.taskmap import TaskMap
            from airflow.utils.retries import run_with_db_retries

            for attempt in run_with_db_retries(logger=self.log):
                with attempt:
                    dag_ids = list(self.dagbag.dag_ids)
                    if not dag_ids:
                        return
                    # To isolate problems here with problems from elsewhere on the session object
                    self.session.rollback()

                    self.session.query(SerializedDagModel).filter(
                        SerializedDagModel.dag_id.in_(dag_ids)
                    ).delete(synchronize_session=False)
                    self.session.query(DagRun).filter(DagRun.dag_id.in_(dag_ids)).delete(
                        synchronize_session=False,
                    )
                    self.session.query(TaskInstance).filter(TaskInstance.dag_id.in_(dag_ids)).delete(
                        synchronize_session=False,
                    )
                    self.session.query(XCom).filter(XCom.dag_id.in_(dag_ids)).delete(
                        synchronize_session=False,
                    )
                    self.session.query(DagModel).filter(DagModel.dag_id.in_(dag_ids)).delete(
                        synchronize_session=False,
                    )
                    self.session.query(TaskMap).filter(TaskMap.dag_id.in_(dag_ids)).delete(
                        synchronize_session=False,
                    )
                    self.session.query(DatasetEvent).filter(DatasetEvent.source_dag_id.in_(dag_ids)).delete(
                        synchronize_session=False,
                    )
                    self.session.commit()
                    if self._own_session:
                        self.session.expunge_all()

    factory = DagFactory()

    try:
        yield factory
    finally:
        factory.cleanup()
        with suppress(AttributeError):
            del factory.session


@pytest.fixture
def create_dummy_dag(dag_maker):
    """Create a `DAG` with a single `EmptyOperator` task.

    DagRun and DagModel is also created.

    Apart from the already existing arguments, any other argument in kwargs
    is passed to the DAG and not to the EmptyOperator task.

    If you have an argument that you want to pass to the EmptyOperator that
    is not here, please use `default_args` so that the DAG will pass it to the
    Task::

        dag, task = create_dummy_dag(default_args={"start_date": timezone.datetime(2016, 1, 1)})

    You cannot be able to alter the created DagRun or DagModel, use `dag_maker` fixture instead.
    """
    from airflow.operators.empty import EmptyOperator
    from airflow.utils.types import DagRunType

    def create_dag(
        dag_id="dag",
        task_id="op1",
        task_display_name=None,
        max_active_tis_per_dag=16,
        max_active_tis_per_dagrun=None,
        pool="default_pool",
        executor_config=None,
        trigger_rule="all_done",
        on_success_callback=None,
        on_execute_callback=None,
        on_failure_callback=None,
        on_retry_callback=None,
        email=None,
        with_dagrun_type=DagRunType.SCHEDULED,
        **kwargs,
    ):
        op_kwargs = {}
        from tests.test_utils.compat import AIRFLOW_V_2_9_PLUS

        if AIRFLOW_V_2_9_PLUS:
            op_kwargs["task_display_name"] = task_display_name
        with dag_maker(dag_id, **kwargs) as dag:
            op = EmptyOperator(
                task_id=task_id,
                max_active_tis_per_dag=max_active_tis_per_dag,
                max_active_tis_per_dagrun=max_active_tis_per_dagrun,
                executor_config=executor_config or {},
                on_success_callback=on_success_callback,
                on_execute_callback=on_execute_callback,
                on_failure_callback=on_failure_callback,
                on_retry_callback=on_retry_callback,
                email=email,
                pool=pool,
                trigger_rule=trigger_rule,
                **op_kwargs,
            )
        if with_dagrun_type is not None:
            dag_maker.create_dagrun(run_type=with_dagrun_type)
        return dag, op

    return create_dag


if TYPE_CHECKING:
    from airflow.models.taskinstance import TaskInstance


@pytest.fixture
def create_task_instance(dag_maker, create_dummy_dag):
    """Create a TaskInstance, and associated DB rows (DagRun, DagModel, etc).

    Uses ``create_dummy_dag`` to create the dag structure.
    """

    def maker(
        execution_date=None,
        dagrun_state=None,
        state=None,
        run_id=None,
        run_type=None,
        data_interval=None,
        external_executor_id=None,
        map_index=-1,
        **kwargs,
    ) -> TaskInstance:
        if execution_date is None:
            from airflow.utils import timezone

            execution_date = timezone.utcnow()
        _, task = create_dummy_dag(with_dagrun_type=None, **kwargs)

        dagrun_kwargs = {"execution_date": execution_date, "state": dagrun_state}
        if run_id is not None:
            dagrun_kwargs["run_id"] = run_id
        if run_type is not None:
            dagrun_kwargs["run_type"] = run_type
        if data_interval is not None:
            dagrun_kwargs["data_interval"] = data_interval
        dagrun = dag_maker.create_dagrun(**dagrun_kwargs)
        (ti,) = dagrun.task_instances
        ti.task = task
        ti.state = state
        ti.external_executor_id = external_executor_id
        ti.map_index = map_index

        dag_maker.session.flush()
        return ti

    return maker


@pytest.fixture
def create_task_instance_of_operator(dag_maker):
    def _create_task_instance(
        operator_class,
        *,
        dag_id,
        execution_date=None,
        session=None,
        **operator_kwargs,
    ) -> TaskInstance:
        with dag_maker(dag_id=dag_id, session=session):
            operator_class(**operator_kwargs)
        if execution_date is None:
            dagrun_kwargs = {}
        else:
            dagrun_kwargs = {"execution_date": execution_date}
        (ti,) = dag_maker.create_dagrun(**dagrun_kwargs).task_instances
        return ti

    return _create_task_instance


@pytest.fixture
def create_task_of_operator(dag_maker):
    def _create_task_of_operator(operator_class, *, dag_id, session=None, **operator_kwargs):
        with dag_maker(dag_id=dag_id, session=session):
            task = operator_class(**operator_kwargs)
        return task

    return _create_task_of_operator


@pytest.fixture
def session():
    from airflow.utils.session import create_session

    with create_session() as session:
        yield session
        session.rollback()


@pytest.fixture
def get_test_dag():
    def _get(dag_id):
        from airflow.models.dagbag import DagBag
        from airflow.models.serialized_dag import SerializedDagModel

        dag_file = os.path.join(os.path.dirname(os.path.realpath(__file__)), "dags", f"{dag_id}.py")
        dagbag = DagBag(dag_folder=dag_file, include_examples=False)

        dag = dagbag.get_dag(dag_id)
        dag.sync_to_db()
        SerializedDagModel.write_dag(dag)

        return dag

    return _get


@pytest.fixture
def create_log_template(request):
    from airflow import settings
    from airflow.models.tasklog import LogTemplate

    session = settings.Session()

    def _create_log_template(filename_template, elasticsearch_id=""):
        log_template = LogTemplate(filename=filename_template, elasticsearch_id=elasticsearch_id)
        session.add(log_template)
        session.commit()

        def _delete_log_template():
            session.delete(log_template)
            session.commit()

        request.addfinalizer(_delete_log_template)

    return _create_log_template


@pytest.fixture
def reset_logging_config():
    import logging.config

    from airflow import settings
    from airflow.utils.module_loading import import_string

    logging_config = import_string(settings.LOGGING_CLASS_PATH)
    logging.config.dictConfig(logging_config)


@pytest.fixture(scope="session", autouse=True)
def suppress_info_logs_for_dag_and_fab():
    import logging

    from tests.test_utils.compat import AIRFLOW_V_2_9_PLUS

    dag_logger = logging.getLogger("airflow.models.dag")
    dag_logger.setLevel(logging.WARNING)

    if AIRFLOW_V_2_9_PLUS:
        fab_logger = logging.getLogger("airflow.providers.fab.auth_manager.security_manager.override")
        fab_logger.setLevel(logging.WARNING)
    else:
        fab_logger = logging.getLogger("airflow.www.fab_security")
        fab_logger.setLevel(logging.WARNING)


@pytest.fixture(scope="module", autouse=True)
def _clear_db(request):
    from tests.test_utils.db import clear_all

    """Clear DB before each test module run."""
    if not request.config.option.db_cleanup:
        return
    if skip_db_tests:
        return
    from airflow.configuration import conf

    sql_alchemy_conn = conf.get("database", "sql_alchemy_conn")
    if sql_alchemy_conn.startswith("sqlite"):
        sql_alchemy_file = sql_alchemy_conn.replace("sqlite:///", "")
        if not os.path.exists(sql_alchemy_file):
            print(f"The sqlite file `{sql_alchemy_file}` does not exist. Attempt to initialize it.")
            initial_db_init()

    dist_option = getattr(request.config.option, "dist", "no")
    if dist_option != "no" or hasattr(request.config, "workerinput"):
        # Skip if pytest-xdist detected (controller or worker)
        return

    try:
        clear_all()
    except Exception as ex:
        exc_name_parts = [type(ex).__name__]
        exc_module = type(ex).__module__
        if exc_module != "builtins":
            exc_name_parts.insert(0, exc_module)
        extra_msg = "" if request.config.option.db_init else ", try to run with flag --with-db-init"
        pytest.exit(f"Unable clear test DB{extra_msg}, got error {'.'.join(exc_name_parts)}: {ex}")


@pytest.fixture(autouse=True)
def clear_lru_cache():
    from airflow.executors.executor_loader import ExecutorLoader
    from airflow.utils.entry_points import _get_grouped_entry_points

    ExecutorLoader.validate_database_executor_compatibility.cache_clear()
    try:
        _get_grouped_entry_points.cache_clear()
        try:
            yield
        finally:
            _get_grouped_entry_points.cache_clear()
    finally:
        ExecutorLoader.validate_database_executor_compatibility.cache_clear()


@pytest.fixture(autouse=True)
def refuse_to_run_test_from_wrongly_named_files(request: pytest.FixtureRequest):
    filepath = request.node.path
<<<<<<< HEAD
    is_system_test: bool = "tests/system/" in os.fspath(filepath.parent)
=======
    is_system_test: bool = "tests/system/" in os.fspath(filepath)
>>>>>>> 17b792d8
    test_name = request.node.name
    if request.node.cls:
        test_name = f"{request.node.cls.__name__}.{test_name}"
    if is_system_test and not filepath.name.startswith(("example_", "test_")):
        pytest.fail(
            f"All test method files in tests/system must start with 'example_' or 'test_'. "
            f"Seems that {os.fspath(filepath)!r} contains {test_name!r} that looks like a test case. "
            f"Please rename the file to follow the example_* or test_* pattern if you want to run the tests "
            f"in it."
        )
    elif not is_system_test and not filepath.name.startswith("test_"):
        pytest.fail(
            f"All test method files in tests/ must start with 'test_'. Seems that {os.fspath(filepath)!r} "
            f"contains {test_name!r} that looks like a test case. Please rename the file to "
            f"follow the test_* pattern if you want to run the tests in it."
        )


@pytest.fixture(autouse=True)
def initialize_providers_manager():
    from airflow.providers_manager import ProvidersManager

    ProvidersManager().initialize_providers_configuration()


@pytest.fixture(autouse=True)
def close_all_sqlalchemy_sessions():
    from sqlalchemy.orm import close_all_sessions

    with suppress(Exception):
        close_all_sessions()
    yield
    with suppress(Exception):
        close_all_sessions()


@pytest.fixture
def cleanup_providers_manager():
    from airflow.providers_manager import ProvidersManager

    ProvidersManager()._cleanup()
    ProvidersManager().initialize_providers_configuration()
    try:
        yield
    finally:
        ProvidersManager()._cleanup()


@pytest.fixture(autouse=True)
def _disable_redact(request: pytest.FixtureRequest, mocker):
    """Disable redacted text in tests, except specific."""
    from airflow import settings

    if next(request.node.iter_markers("enable_redact"), None):
        with pytest.MonkeyPatch.context() as mp_ctx:
            mp_ctx.setattr(settings, "MASK_SECRETS_IN_LOGS", True)
            yield
        return

    mocked_redact = mocker.patch("airflow.utils.log.secrets_masker.SecretsMasker.redact")
    mocked_redact.side_effect = lambda item, name=None, max_depth=None: item
    with pytest.MonkeyPatch.context() as mp_ctx:
        mp_ctx.setattr(settings, "MASK_SECRETS_IN_LOGS", False)
        yield
    return


@pytest.fixture
def airflow_root_path() -> Path:
    import airflow

    return Path(airflow.__path__[0]).parent


# This constant is set to True if tests are run with Airflow installed from Packages rather than running
# the tests within Airflow sources. While most tests in CI are run using Airflow sources, there are
# also compatibility tests that only use `tests` package and run against installed packages of Airflow in
# for supported Airflow versions.
RUNNING_TESTS_AGAINST_AIRFLOW_PACKAGES = not (Path(__file__).parents[1] / "airflow" / "__init__.py").exists()


if TYPE_CHECKING:
    # Static checkers do not know about pytest fixtures' types and return,
    # In case if them distributed through third party packages.
    # This hack should help with autosuggestion in IDEs.
    from pytest_mock import MockerFixture
    from requests_mock.contrib.fixture import Fixture as RequestsMockFixture
    from time_machine import TimeMachineFixture

    # pytest-mock
    @pytest.fixture
    def mocker() -> MockerFixture:
        """Function scoped mocker."""

    @pytest.fixture(scope="class")
    def class_mocker() -> MockerFixture:
        """Class scoped mocker."""

    @pytest.fixture(scope="module")
    def module_mocker() -> MockerFixture:
        """Module scoped mocker."""

    @pytest.fixture(scope="package")
    def package_mocker() -> MockerFixture:
        """Package scoped mocker."""

    @pytest.fixture(scope="session")
    def session_mocker() -> MockerFixture:
        """Session scoped mocker."""

    # requests-mock
    @pytest.fixture
    def requests_mock() -> RequestsMockFixture: ...

    # time-machine
    @pytest.fixture  # type: ignore[no-redef]
    def time_machine() -> TimeMachineFixture: ...<|MERGE_RESOLUTION|>--- conflicted
+++ resolved
@@ -39,39 +39,6 @@
 # unit test mode config is set as early as possible.
 assert "airflow" not in sys.modules, "No airflow module can be imported before these lines"
 
-<<<<<<< HEAD
-# Clear all Environment Variables that might have side effect,
-# For example, defined in /files/airflow-breeze-config/variables.env
-_AIRFLOW_CONFIG_PATTERN = re.compile(r"^AIRFLOW__(.+)__(.+)$")
-_KEEP_CONFIGS_SETTINGS: dict[str, dict[str, set[str]]] = {
-    # Keep always these configurations
-    "always": {
-        "database": {"sql_alchemy_conn"},
-        "core": {"sql_alchemy_conn"},
-        "celery": {"result_backend", "broker_url"},
-    },
-    # Keep per enabled integrations
-    "celery": {"celery": {"*"}, "celery_broker_transport_options": {"*"}},
-    "kerberos": {"kerberos": {"*"}},
-}
-_ENABLED_INTEGRATIONS = {e.split("_", 1)[-1].lower() for e in os.environ if e.startswith("INTEGRATION_")}
-_KEEP_CONFIGS: dict[str, set[str]] = {}
-for keep_settings_key in ("always", *_ENABLED_INTEGRATIONS):
-    if keep_settings := _KEEP_CONFIGS_SETTINGS.get(keep_settings_key):
-        for section, options in keep_settings.items():
-            if section not in _KEEP_CONFIGS:
-                _KEEP_CONFIGS[section] = options
-            else:
-                _KEEP_CONFIGS[section].update(options)
-for env_key in os.environ.copy():
-    if m := _AIRFLOW_CONFIG_PATTERN.match(env_key):
-        section, option = m.group(1).lower(), m.group(2).lower()
-        if not (ko := _KEEP_CONFIGS.get(section)) or not ("*" in ko or option in ko):
-            del os.environ[env_key]
-
-DEFAULT_WARNING_OUTPUT_PATH = Path("warnings.txt")
-warning_output_path = DEFAULT_WARNING_OUTPUT_PATH
-=======
 keep_env_variables = "--keep-env-variables" in sys.argv
 
 if not keep_env_variables:
@@ -104,7 +71,6 @@
             if not (ko := _KEEP_CONFIGS.get(section)) or not ("*" in ko or option in ko):
                 del os.environ[env_key]
 
->>>>>>> 17b792d8
 SUPPORTED_DB_BACKENDS = ("sqlite", "postgres", "mysql")
 
 # A bit of a Hack - but we need to check args before they are parsed by pytest in order to
@@ -379,14 +345,10 @@
     from airflow.www.extensions.init_auth_manager import get_auth_manager
     from tests.test_utils.compat import AIRFLOW_V_2_8_PLUS, AIRFLOW_V_2_10_PLUS
 
-<<<<<<< HEAD
-    db.resetdb(use_migration_files=True)
-=======
     if AIRFLOW_V_2_10_PLUS:
         db.resetdb(use_migration_files=True)
     else:
         db.resetdb()
->>>>>>> 17b792d8
     db.bootstrap_dagbag()
     # minimal app to add roles
     flask_app = Flask(__name__)
@@ -446,10 +408,6 @@
         )
         pytest.exit(msg, returncode=6)
 
-<<<<<<< HEAD
-    config.addinivalue_line("filterwarnings", "error::airflow.utils.context.AirflowContextDeprecationWarning")
-=======
->>>>>>> 17b792d8
     config.addinivalue_line("markers", "integration(name): mark test to run with named integration")
     config.addinivalue_line("markers", "backend(name): mark test to run with named backend")
     config.addinivalue_line("markers", "system(name): mark test to run with named system")
@@ -512,10 +470,6 @@
         config.pluginmanager.register(capture_warnings_plugin)
         config.stash[capture_warnings_key] = capture_warnings_plugin
 
-<<<<<<< HEAD
-def pytest_unconfigure(config):
-    os.environ.pop("_AIRFLOW__SKIP_DATABASE_EXECUTOR_COMPATIBILITY_CHECK", None)
-=======
 
 def pytest_unconfigure(config: pytest.Config) -> None:
     os.environ.pop("_AIRFLOW__SKIP_DATABASE_EXECUTOR_COMPATIBILITY_CHECK", None)
@@ -525,7 +479,6 @@
     if capture_warnings_plugin := config.stash.get(capture_warnings_key, None):
         del config.stash[capture_warnings_key]
         config.pluginmanager.unregister(capture_warnings_plugin)
->>>>>>> 17b792d8
 
 
 def skip_if_not_marked_with_integration(selected_integrations, item):
@@ -676,7 +629,6 @@
         reason = (
             "`pytest.mark.backend` expect to get at least one of the following backends: "
             f"{', '.join(map(repr, SUPPORTED_DB_BACKENDS))}."
-<<<<<<< HEAD
         )
         pytest.fail(reason)
     elif unsupported_backends := list(filter(lambda b: b not in SUPPORTED_DB_BACKENDS, backend_names)):
@@ -694,25 +646,6 @@
             f"and {env_name!r} environment variable to be set (currently it set to {backend!r}). "
             f"It can be set by specifying backend at breeze startup."
         )
-=======
-        )
-        pytest.fail(reason)
-    elif unsupported_backends := list(filter(lambda b: b not in SUPPORTED_DB_BACKENDS, backend_names)):
-        reason = (
-            "Airflow Tests supports only the following backends in `pytest.mark.backend` marker: "
-            f"{', '.join(map(repr, SUPPORTED_DB_BACKENDS))}, "
-            f"but got {', '.join(map(repr, unsupported_backends))}."
-        )
-        pytest.fail(reason)
-
-    env_name = "BACKEND"
-    if not (backend := os.environ.get(env_name)) or backend not in backend_names:
-        reason = (
-            f"The test {item.nodeid!r} requires one of {', '.join(map(repr, backend_names))} backend started "
-            f"and {env_name!r} environment variable to be set (currently it set to {backend!r}). "
-            f"It can be set by specifying backend at breeze startup."
-        )
->>>>>>> 17b792d8
         pytest.skip(reason)
 
 
@@ -1318,11 +1251,7 @@
 @pytest.fixture(autouse=True)
 def refuse_to_run_test_from_wrongly_named_files(request: pytest.FixtureRequest):
     filepath = request.node.path
-<<<<<<< HEAD
-    is_system_test: bool = "tests/system/" in os.fspath(filepath.parent)
-=======
     is_system_test: bool = "tests/system/" in os.fspath(filepath)
->>>>>>> 17b792d8
     test_name = request.node.name
     if request.node.cls:
         test_name = f"{request.node.cls.__name__}.{test_name}"
