--- conflicted
+++ resolved
@@ -32,24 +32,15 @@
         self.cur = mock.MagicMock()
         self.conn = mock.MagicMock()
         self.conn.cursor.return_value = self.cur
-<<<<<<< HEAD
+        conn = self.conn
 
         class UnitTestDbApiHook(DbApiHook):
-=======
-        conn = self.conn
-
-        class TestDBApiHook(DbApiHook):
->>>>>>> 94d19707
             conn_name_attr = 'test_conn_id'
 
             def get_conn(self):
                 return conn
 
-<<<<<<< HEAD
         self.db_hook = UnitTestDbApiHook()
-=======
-        self.db_hook = TestDBApiHook()
->>>>>>> 94d19707
 
     def test_get_records(self):
         statement = "SQL"
@@ -85,8 +76,6 @@
         with self.assertRaises(RuntimeError):
             self.db_hook.get_records(statement)
 
-<<<<<<< HEAD
-=======
         self.conn.close.assert_called_once()
         self.cur.close.assert_called_once()
         self.cur.execute.assert_called_once_with(statement)
@@ -115,7 +104,6 @@
 
         self.db_hook.insert_rows(table, rows, replace=True)
 
->>>>>>> 94d19707
         self.conn.close.assert_called_once()
         self.cur.close.assert_called_once()
 
