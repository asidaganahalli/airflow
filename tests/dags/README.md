<!--
 Licensed to the Apache Software Foundation (ASF) under one
 or more contributor license agreements.  See the NOTICE file
 distributed with this work for additional information
 regarding copyright ownership.  The ASF licenses this file
 to you under the Apache License, Version 2.0 (the
 "License"); you may not use this file except in compliance
 with the License.  You may obtain a copy of the License at

   http://www.apache.org/licenses/LICENSE-2.0

 Unless required by applicable law or agreed to in writing,
 software distributed under the License is distributed on an
 "AS IS" BASIS, WITHOUT WARRANTIES OR CONDITIONS OF ANY
 KIND, either express or implied.  See the License for the
 specific language governing permissions and limitations
 under the License.
-->
<<<<<<< HEAD
=======

>>>>>>> d25854dd
# Unit Tests DAGs Folder

This folder contains DAGs for Airflow unit testing.

To access a DAG in this folder, use the following code inside a unit test. Note this only works when `test_mode` is on; otherwise the normal Airflow `DAGS_FOLDER` will take precedence.

```python
dagbag = DagBag()
dag = dagbag.get_dag(dag_id)
```<|MERGE_RESOLUTION|>--- conflicted
+++ resolved
@@ -16,10 +16,7 @@
  specific language governing permissions and limitations
  under the License.
 -->
-<<<<<<< HEAD
-=======
 
->>>>>>> d25854dd
 # Unit Tests DAGs Folder
 
 This folder contains DAGs for Airflow unit testing.
