#
# Licensed to the Apache Software Foundation (ASF) under one
# or more contributor license agreements.  See the NOTICE file
# distributed with this work for additional information
# regarding copyright ownership.  The ASF licenses this file
# to you under the Apache License, Version 2.0 (the
# "License"); you may not use this file except in compliance
# with the License.  You may obtain a copy of the License at
#
#   http://www.apache.org/licenses/LICENSE-2.0
#
# Unless required by applicable law or agreed to in writing,
# software distributed under the License is distributed on an
# "AS IS" BASIS, WITHOUT WARRANTIES OR CONDITIONS OF ANY
# KIND, either express or implied.  See the License for the
# specific language governing permissions and limitations
# under the License.

from datetime import datetime
from os import getenv

from airflow import DAG
from airflow.models.baseoperator import chain
from airflow.providers.amazon.aws.operators.redshift_cluster import (
    RedshiftCreateClusterOperator,
    RedshiftCreateClusterSnapshotOperator,
    RedshiftDeleteClusterOperator,
    RedshiftDeleteClusterSnapshotOperator,
    RedshiftPauseClusterOperator,
    RedshiftResumeClusterOperator,
)
from airflow.providers.amazon.aws.sensors.redshift_cluster import RedshiftClusterSensor
from airflow.utils.trigger_rule import TriggerRule
from tests.system.providers.amazon.aws.utils import set_env_id

ENV_ID = set_env_id()
DAG_ID = 'example_redshift_cluster'
REDSHIFT_CLUSTER_IDENTIFIER = getenv("REDSHIFT_CLUSTER_IDENTIFIER", "redshift-cluster-1")
REDSHIFT_CLUSTER_SNAPSHOT_IDENTIFIER = getenv(
    "REDSHIFT_CLUSTER_SNAPSHOT_IDENTIFIER", "redshift-cluster-snapshot-1"
)

with DAG(
    dag_id=DAG_ID,
    start_date=datetime(2021, 1, 1),
    schedule=None,
    catchup=False,
    tags=['example'],
) as dag:
    # [START howto_operator_redshift_cluster]
    task_create_cluster = RedshiftCreateClusterOperator(
        task_id="redshift_create_cluster",
        cluster_identifier=REDSHIFT_CLUSTER_IDENTIFIER,
        cluster_type="single-node",
        node_type="dc2.large",
        master_username="adminuser",
        master_user_password="dummypass",
    )
    # [END howto_operator_redshift_cluster]

    # [START howto_sensor_redshift_cluster]
    task_wait_cluster_available = RedshiftClusterSensor(
        task_id='sensor_redshift_cluster_available',
        cluster_identifier=REDSHIFT_CLUSTER_IDENTIFIER,
        target_status='available',
        poke_interval=5,
        timeout=60 * 15,
    )
    # [END howto_sensor_redshift_cluster]

    # [START howto_operator_redshift_pause_cluster]
    task_pause_cluster = RedshiftPauseClusterOperator(
        task_id='redshift_pause_cluster',
        cluster_identifier=REDSHIFT_CLUSTER_IDENTIFIER,
    )
    # [END howto_operator_redshift_pause_cluster]

    task_wait_cluster_paused = RedshiftClusterSensor(
        task_id='sensor_redshift_cluster_paused',
        cluster_identifier=REDSHIFT_CLUSTER_IDENTIFIER,
        target_status='paused',
        poke_interval=5,
        timeout=60 * 15,
    )

    # [START howto_operator_redshift_resume_cluster]
    task_resume_cluster = RedshiftResumeClusterOperator(
        task_id='redshift_resume_cluster',
        cluster_identifier=REDSHIFT_CLUSTER_IDENTIFIER,
    )
    # [END howto_operator_redshift_resume_cluster]

    # [START howto_operator_redshift_create_cluster_snapshot]
    task_create_cluster_snapshot = RedshiftCreateClusterSnapshotOperator(
        task_id='create_cluster_snapshot',
        cluster_identifier=REDSHIFT_CLUSTER_IDENTIFIER,
        snapshot_identifier=REDSHIFT_CLUSTER_SNAPSHOT_IDENTIFIER,
        retention_period=1,
<<<<<<< HEAD
        poll_interval=5,
    )
    # [END howto_operator_redshift_create_cluster_snapshot]

=======
        wait_for_completion=True,
    )
    # [END howto_operator_redshift_create_cluster_snapshot]

    # [START howto_operator_redshift_delete_cluster_snapshot]
    task_delete_cluster_snapshot = RedshiftDeleteClusterSnapshotOperator(
        task_id='delete_cluster_snapshot',
        cluster_identifier=REDSHIFT_CLUSTER_IDENTIFIER,
        snapshot_identifier=REDSHIFT_CLUSTER_SNAPSHOT_IDENTIFIER,
    )
    # [END howto_operator_redshift_delete_cluster_snapshot]

>>>>>>> 1c73304b
    # [START howto_operator_redshift_delete_cluster]
    task_delete_cluster = RedshiftDeleteClusterOperator(
        task_id="delete_cluster",
        cluster_identifier=REDSHIFT_CLUSTER_IDENTIFIER,
        trigger_rule=TriggerRule.ALL_DONE,
    )
    # [END howto_operator_redshift_delete_cluster]

    chain(
        task_create_cluster,
        task_wait_cluster_available,
        task_pause_cluster,
        task_wait_cluster_paused,
        task_resume_cluster,
        task_create_cluster_snapshot,
<<<<<<< HEAD
=======
        task_delete_cluster_snapshot,
>>>>>>> 1c73304b
        task_delete_cluster,
    )

    from tests.system.utils.watcher import watcher

    # This test needs watcher in order to properly mark success/failure
    # when "tearDown" task with trigger rule is part of the DAG
    list(dag.tasks) >> watcher()


from tests.system.utils import get_test_run  # noqa: E402

# Needed to run the example DAG with pytest (see: tests/system/README.md#run_via_pytest)
test_run = get_test_run(dag)<|MERGE_RESOLUTION|>--- conflicted
+++ resolved
@@ -96,12 +96,6 @@
         cluster_identifier=REDSHIFT_CLUSTER_IDENTIFIER,
         snapshot_identifier=REDSHIFT_CLUSTER_SNAPSHOT_IDENTIFIER,
         retention_period=1,
-<<<<<<< HEAD
-        poll_interval=5,
-    )
-    # [END howto_operator_redshift_create_cluster_snapshot]
-
-=======
         wait_for_completion=True,
     )
     # [END howto_operator_redshift_create_cluster_snapshot]
@@ -114,7 +108,6 @@
     )
     # [END howto_operator_redshift_delete_cluster_snapshot]
 
->>>>>>> 1c73304b
     # [START howto_operator_redshift_delete_cluster]
     task_delete_cluster = RedshiftDeleteClusterOperator(
         task_id="delete_cluster",
@@ -130,10 +123,7 @@
         task_wait_cluster_paused,
         task_resume_cluster,
         task_create_cluster_snapshot,
-<<<<<<< HEAD
-=======
         task_delete_cluster_snapshot,
->>>>>>> 1c73304b
         task_delete_cluster,
     )
 
