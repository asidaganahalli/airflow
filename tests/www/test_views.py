#
# Licensed to the Apache Software Foundation (ASF) under one
# or more contributor license agreements.  See the NOTICE file
# distributed with this work for additional information
# regarding copyright ownership.  The ASF licenses this file
# to you under the Apache License, Version 2.0 (the
# "License"); you may not use this file except in compliance
# with the License.  You may obtain a copy of the License at
#
#   http://www.apache.org/licenses/LICENSE-2.0
#
# Unless required by applicable law or agreed to in writing,
# software distributed under the License is distributed on an
# "AS IS" BASIS, WITHOUT WARRANTIES OR CONDITIONS OF ANY
# KIND, either express or implied.  See the License for the
# specific language governing permissions and limitations
# under the License.
import copy
import html
import json
import logging.config
import os
import re
import shutil
import sys
import tempfile
import unittest
import urllib
from contextlib import contextmanager
from datetime import datetime as dt, timedelta
from typing import Any, Dict, Generator, List, NamedTuple
from unittest import mock
from unittest.mock import PropertyMock
from urllib.parse import quote_plus

import jinja2
from flask import session as flask_session, template_rendered
from parameterized import parameterized

from airflow import models, settings, version
from airflow.config_templates.airflow_local_settings import DEFAULT_LOGGING_CONFIG
from airflow.configuration import conf
from airflow.executors.celery_executor import CeleryExecutor
from airflow.jobs.base_job import BaseJob
from airflow.models import DAG, DagRun, TaskInstance
from airflow.operators.dummy import DummyOperator
from airflow.security import permissions
from airflow.ti_deps.dependencies_states import QUEUEABLE_STATES, RUNNABLE_STATES
from airflow.utils import dates, timezone
from airflow.utils.log.logging_mixin import ExternalLoggingMixin
from airflow.utils.session import create_session
from airflow.utils.state import State
from airflow.utils.timezone import datetime
from airflow.utils.types import DagRunType
from airflow.www import app as application
from airflow.www.extensions import init_views
from airflow.www.extensions.init_appbuilder_links import init_appbuilder_links
from tests.test_utils import api_connexion_utils
from tests.test_utils.asserts import assert_queries_count
from tests.test_utils.config import conf_vars
from tests.test_utils.db import clear_db_runs
from tests.test_utils.decorators import dont_initialize_flask_app_submodules


class TemplateWithContext(NamedTuple):
    template: jinja2.environment.Template
    context: Dict[str, Any]

    @property
    def name(self):
        return self.template.name

    @property
    def local_context(self):
        """Returns context without global arguments"""
        result = copy.copy(self.context)
        keys_to_delete = [
            # flask.templating._default_template_ctx_processor
            'g',
            'request',
            'session',
            # flask_wtf.csrf.CSRFProtect.init_app
            'csrf_token',
            # flask_login.utils._user_context_processor
            'current_user',
            # flask_appbuilder.baseviews.BaseView.render_template
            'appbuilder',
            'base_template',
            # airflow.www.app.py.create_app (inner method - jinja_globals)
            'server_timezone',
            'default_ui_timezone',
            'hostname',
            'navbar_color',
            'log_fetch_delay_sec',
            'log_auto_tailing_offset',
            'log_animation_speed',
            'state_color_mapping',
            'airflow_version',
            'git_version',
            'k8s_or_k8scelery_executor',
            # airflow.www.static_config.configure_manifest_files
            'url_for_asset',
            # airflow.www.views.AirflowBaseView.render_template
            'scheduler_job',
            # airflow.www.views.AirflowBaseView.extra_args
            'macros',
        ]
        for key in keys_to_delete:
            del result[key]

        return result


class TestBase(unittest.TestCase):
    @classmethod
    @dont_initialize_flask_app_submodules(
        skip_all_except=[
            "init_appbuilder",
            "init_appbuilder_views",
            "init_flash_views",
            "init_jinja_globals",
        ]
    )
    def setUpClass(cls):
        settings.configure_orm()
        cls.session = settings.Session
        cls.app = application.create_app(testing=True)
        cls.appbuilder = cls.app.appbuilder  # pylint: disable=no-member
        cls.app.config['WTF_CSRF_ENABLED'] = False
        cls.app.jinja_env.undefined = jinja2.StrictUndefined

    @classmethod
    def tearDownClass(cls) -> None:
        clear_db_runs()
        api_connexion_utils.delete_roles(cls.app)

    def setUp(self):
        self.client = self.app.test_client()
        self.login()

    def login(self, username='test', password='test'):
        with mock.patch('flask_appbuilder.security.manager.check_password_hash') as set_mock:
            set_mock.return_value = True
            if username == 'test' and not self.appbuilder.sm.find_user(username='test'):
                self.appbuilder.sm.add_user(
                    username='test',
                    first_name='test',
                    last_name='test',
                    email='test@fab.org',
                    role=self.appbuilder.sm.find_role('Admin'),
                    password='test',
                )
            if username == 'test_user' and not self.appbuilder.sm.find_user(username='test_user'):
                self.appbuilder.sm.add_user(
                    username='test_user',
                    first_name='test_user',
                    last_name='test_user',
                    email='test_user@fab.org',
                    role=self.appbuilder.sm.find_role('User'),
                    password='test_user',
                )

            if username == 'test_viewer' and not self.appbuilder.sm.find_user(username='test_viewer'):
                self.appbuilder.sm.add_user(
                    username='test_viewer',
                    first_name='test_viewer',
                    last_name='test_viewer',
                    email='test_viewer@fab.org',
                    role=self.appbuilder.sm.find_role('Viewer'),
                    password='test_viewer',
                )

            return self.client.post('/login/', data={"username": username, "password": password})

    def logout(self):
        return self.client.get('/logout/')

    @contextmanager
    def capture_templates(self) -> Generator[List[TemplateWithContext], None, None]:
        recorded = []

        def record(sender, template, context, **extra):  # pylint: disable=unused-argument
            recorded.append(TemplateWithContext(template, context))

        template_rendered.connect(record, self.app)  # type: ignore
        try:
            yield recorded
        finally:
            template_rendered.disconnect(record, self.app)  # type: ignore

        assert recorded, "Failed to catch the templates"

    @classmethod
    def clear_table(cls, model):
        with create_session() as session:
            session.query(model).delete()

    def check_content_in_response(self, text, resp, resp_code=200):
        resp_html = resp.data.decode('utf-8')
        assert resp_code == resp.status_code
        if isinstance(text, list):
            for line in text:
                assert line in resp_html
        else:
            assert text in resp_html

    def check_content_not_in_response(self, text, resp, resp_code=200):
        resp_html = resp.data.decode('utf-8')
        assert resp_code == resp.status_code
        if isinstance(text, list):
            for line in text:
                assert line not in resp_html
        else:
            assert text not in resp_html

    @staticmethod
    def percent_encode(obj):
        return urllib.parse.quote_plus(str(obj))

    def create_user_and_login(self, username, role_name, perms):
        self.logout()
        api_connexion_utils.create_user(
            self.app,
            username=username,
            role_name=role_name,
            permissions=perms,
        )
        self.login(username=username, password=username)


<<<<<<< HEAD
class TestConnectionModelView(TestBase):
    def setUp(self):
        super().setUp()

        self.connection = {
            'conn_id': 'test_conn',
            'conn_type': 'http',
            'description': 'description',
            'host': 'localhost',
            'port': 8080,
            'username': 'root',
            'password': 'admin',
        }

    def tearDown(self):
        self.clear_table(Connection)
        super().tearDown()

    def test_create_connection(self):
        init_views.init_connection_form()
        resp = self.client.post('/connection/add', data=self.connection, follow_redirects=True)
        self.check_content_in_response('Added Row', resp)

    def test_prefill_form_null_extra(self):
        mock_form = mock.Mock()
        mock_form.data = {"conn_id": "test", "extra": None}

        cmv = ConnectionModelView()
        cmv.prefill_form(form=mock_form, pk=1)

    def test_duplicate_connection(self):
        """Test Duplicate multiple connection with suffix"""
        conn1 = Connection(
            conn_id='test_duplicate_gcp_connection',
            conn_type='Google Cloud',
            description='Google Cloud Connection',
        )

        conn2 = Connection(
            conn_id='test_duplicate_mysql_connection',
            conn_type='FTP',
            description='MongoDB2',
            host='localhost',
            schema='airflow',
            port=3306,
        )

        conn3 = Connection(
            conn_id='test_duplicate_postgres_connection_copy1',
            conn_type='FTP',
            description='Postgres',
            host='localhost',
            schema='airflow',
            port=3306,
        )

        self.clear_table(Connection)
        self.session.add_all([conn1, conn2, conn3])
        self.session.commit()

        mock_form = mock.Mock()
        mock_form.data = {"action": "mulduplicate", "rowid": [conn1.id, conn3.id]}
        resp = self.client.post('/connection/action_post', data=mock_form.data, follow_redirects=True)

        expected_result = {
            'test_duplicate_gcp_connection',
            'test_duplicate_gcp_connection_copy1',
            'test_duplicate_mysql_connection',
            'test_duplicate_postgres_connection_copy1',
            'test_duplicate_postgres_connection_copy2',
        }
        response = {conn[0] for conn in self.session.query(Connection.conn_id).all()}

        assert resp.status_code == 200
        assert expected_result == response


class TestVariableModelView(TestBase):
    def setUp(self):
        super().setUp()
        self.variable = {
            'key': 'test_key',
            'val': 'text_val',
            'description': 'test_description',
            'is_encrypted': True,
        }

    def tearDown(self):
        self.clear_table(models.Variable)
        super().tearDown()

    def test_can_handle_error_on_decrypt(self):

        # create valid variable
        self.client.post('/variable/add', data=self.variable, follow_redirects=True)

        # update the variable with a wrong value, given that is encrypted
        Var = models.Variable  # pylint: disable=invalid-name
        (
            self.session.query(Var)
            .filter(Var.key == self.variable['key'])
            .update({'val': 'failed_value_not_encrypted'}, synchronize_session=False)
        )
        self.session.commit()

        # retrieve Variables page, should not fail and contain the Invalid
        # label for the variable
        resp = self.client.get('/variable/list', follow_redirects=True)
        self.check_content_in_response('<span class="label label-danger">Invalid</span>', resp)

    def test_xss_prevention(self):
        xss = "/variable/list/<img%20src=''%20onerror='alert(1);'>"

        resp = self.client.get(
            xss,
            follow_redirects=True,
        )
        assert resp.status_code == 404
        assert "<img src='' onerror='alert(1);'>" not in resp.data.decode("utf-8")

    def test_import_variables_no_file(self):
        resp = self.client.post('/variable/varimport', follow_redirects=True)
        self.check_content_in_response('Missing file or syntax error.', resp)

    def test_import_variables_failed(self):
        content = '{"str_key": "str_value"}'

        with mock.patch('airflow.models.Variable.set') as set_mock:
            set_mock.side_effect = UnicodeEncodeError
            assert self.session.query(models.Variable).count() == 0

            bytes_content = io.BytesIO(bytes(content, encoding='utf-8'))

            resp = self.client.post(
                '/variable/varimport', data={'file': (bytes_content, 'test.json')}, follow_redirects=True
            )
            self.check_content_in_response('1 variable(s) failed to be updated.', resp)

    def test_import_variables_success(self):
        assert self.session.query(models.Variable).count() == 0

        content = (
            '{"str_key": "str_value", "int_key": 60, "list_key": [1, 2], "dict_key": {"k_a": 2, "k_b": 3}}'
        )
        bytes_content = io.BytesIO(bytes(content, encoding='utf-8'))

        resp = self.client.post(
            '/variable/varimport', data={'file': (bytes_content, 'test.json')}, follow_redirects=True
        )
        self.check_content_in_response('4 variable(s) successfully updated.', resp)

    def test_description_retrieval(self):
        # create valid variable
        self.client.post('/variable/add', data=self.variable, follow_redirects=True)

        row = self.session.query(models.Variable.key, models.Variable.description).first()
        assert row.key == 'test_key' and row.description == 'test_description'


class PluginOperator(BaseOperator):
    pass


class TestPluginView(TestBase):
    def test_should_list_plugins_on_page_with_details(self):
        resp = self.client.get('/plugin')
        self.check_content_in_response("test_plugin", resp)
        self.check_content_in_response("Airflow Plugins", resp)
        self.check_content_in_response("source", resp)
        self.check_content_in_response("<em>$PLUGINS_FOLDER/</em>test_plugin.py", resp)

    def test_should_list_entrypoint_plugins_on_page_with_details(self):

        mock_plugin = AirflowPlugin()
        mock_plugin.name = "test_plugin"
        mock_plugin.source = EntryPointSource(
            mock.Mock(), mock.Mock(version='1.0.0', metadata={'name': 'test-entrypoint-testpluginview'})
        )
        with mock_plugin_manager(plugins=[mock_plugin]):
            resp = self.client.get('/plugin')

        self.check_content_in_response("test_plugin", resp)
        self.check_content_in_response("Airflow Plugins", resp)
        self.check_content_in_response("source", resp)
        self.check_content_in_response("<em>test-entrypoint-testpluginview==1.0.0:</em> <Mock id=", resp)

    def test_endpoint_should_not_be_unauthenticated(self):
        self.logout()
        resp = self.client.get('/plugin', follow_redirects=True)
        self.check_content_not_in_response("test_plugin", resp)
        self.check_content_in_response("Sign In - Airflow", resp)


class TestPoolModelView(TestBase):
    def setUp(self):
        super().setUp()
        self.pool = {
            'pool': 'test-pool',
            'slots': 777,
            'description': 'test-pool-description',
        }

    def tearDown(self):
        self.clear_table(models.Pool)
        super().tearDown()

    def test_create_pool_with_same_name(self):
        # create test pool
        resp = self.client.post('/pool/add', data=self.pool, follow_redirects=True)
        self.check_content_in_response('Added Row', resp)

        # create pool with the same name
        resp = self.client.post('/pool/add', data=self.pool, follow_redirects=True)
        self.check_content_in_response('Already exists.', resp)

    def test_create_pool_with_empty_name(self):
        self.pool['pool'] = ''
        resp = self.client.post('/pool/add', data=self.pool, follow_redirects=True)
        self.check_content_in_response('This field is required.', resp)

    def test_odd_name(self):
        self.pool['pool'] = 'test-pool<script></script>'
        self.session.add(models.Pool(**self.pool))
        self.session.commit()
        resp = self.client.get('/pool/list/')
        self.check_content_in_response('test-pool&lt;script&gt;', resp)
        self.check_content_not_in_response('test-pool<script>', resp)

    def test_list(self):
        self.pool['pool'] = 'test-pool'
        self.session.add(models.Pool(**self.pool))
        self.session.commit()
        resp = self.client.get('/pool/list/')
        # We should see this link
        with self.app.test_request_context():
            url = url_for('TaskInstanceModelView.list', _flt_3_pool='test-pool', _flt_3_state='running')
            used_tag = Markup("<a href='{url}'>{slots}</a>").format(url=url, slots=0)

            url = url_for('TaskInstanceModelView.list', _flt_3_pool='test-pool', _flt_3_state='queued')
            queued_tag = Markup("<a href='{url}'>{slots}</a>").format(url=url, slots=0)
        self.check_content_in_response(used_tag, resp)
        self.check_content_in_response(queued_tag, resp)


class TestMountPoint(unittest.TestCase):
    @classmethod
    @conf_vars({("webserver", "base_url"): "http://localhost/test"})
    def setUpClass(cls):
        application.app = None
        application.appbuilder = None
        app = application.create_app(testing=True)
        app.config['WTF_CSRF_ENABLED'] = False
        cls.client = Client(app, BaseResponse)

    @classmethod
    def tearDownClass(cls):
        application.app = None
        application.appbuilder = None

    def test_mount(self):
        # Test an endpoint that doesn't need auth!
        resp = self.client.get('/test/health')
        assert resp.status_code == 200
        assert b"healthy" in resp.data

    def test_not_found(self):
        resp = self.client.get('/', follow_redirects=True)
        assert resp.status_code == 404

    def test_index(self):
        resp = self.client.get('/test/')
        assert resp.status_code == 302
        assert resp.headers['Location'] == 'http://localhost/test/home'


=======
>>>>>>> cbc3cb8d
class TestAirflowBaseViews(TestBase):
    EXAMPLE_DAG_DEFAULT_DATE = dates.days_ago(2)

    @classmethod
    def setUpClass(cls):
        super().setUpClass()
        models.DagBag(include_examples=True).sync_to_db()
        cls.dagbag = models.DagBag(include_examples=True, read_dags_from_db=True)
        cls.app.dag_bag = cls.dagbag
        with cls.app.app_context():
            init_views.init_api_connexion(cls.app)
            init_views.init_plugins(cls.app)
            init_appbuilder_links(cls.app)

    def setUp(self):
        super().setUp()
        self.logout()
        self.login()
        clear_db_runs()
        self.prepare_dagruns()

    def _delete_role_if_exists(self, role_name):
        if self.appbuilder.sm.find_role(role_name):
            self.appbuilder.sm.delete_role(role_name)

    def prepare_dagruns(self):
        self.bash_dag = self.dagbag.get_dag('example_bash_operator')
        self.sub_dag = self.dagbag.get_dag('example_subdag_operator')
        self.xcom_dag = self.dagbag.get_dag('example_xcom')

        self.bash_dagrun = self.bash_dag.create_dagrun(
            run_type=DagRunType.SCHEDULED,
            execution_date=self.EXAMPLE_DAG_DEFAULT_DATE,
            start_date=timezone.utcnow(),
            state=State.RUNNING,
        )

        self.sub_dagrun = self.sub_dag.create_dagrun(
            run_type=DagRunType.SCHEDULED,
            execution_date=self.EXAMPLE_DAG_DEFAULT_DATE,
            start_date=timezone.utcnow(),
            state=State.RUNNING,
        )

        self.xcom_dagrun = self.xcom_dag.create_dagrun(
            run_type=DagRunType.SCHEDULED,
            execution_date=self.EXAMPLE_DAG_DEFAULT_DATE,
            start_date=timezone.utcnow(),
            state=State.RUNNING,
        )

    def test_index(self):
        with assert_queries_count(44):
            resp = self.client.get('/', follow_redirects=True)
        self.check_content_in_response('DAGs', resp)

    def test_doc_urls(self):
        resp = self.client.get('/', follow_redirects=True)
        if "dev" in version.version:
            airflow_doc_site = (
                "http://apache-airflow-docs.s3-website.eu-central-1.amazonaws.com/docs/apache-airflow/"
            )
        else:
            airflow_doc_site = f'https://airflow.apache.org/docs/apache-airflow/{version.version}'

        self.check_content_in_response(airflow_doc_site, resp)
        self.check_content_in_response("/api/v1/ui", resp)

    def test_health(self):

        # case-1: healthy scheduler status
        last_scheduler_heartbeat_for_testing_1 = timezone.utcnow()
        self.session.add(
            BaseJob(
                job_type='SchedulerJob',
                state='running',
                latest_heartbeat=last_scheduler_heartbeat_for_testing_1,
            )
        )
        self.session.commit()

        resp_json = json.loads(self.client.get('health', follow_redirects=True).data.decode('utf-8'))

        assert 'healthy' == resp_json['metadatabase']['status']
        assert 'healthy' == resp_json['scheduler']['status']
        assert (
            last_scheduler_heartbeat_for_testing_1.isoformat()
            == resp_json['scheduler']['latest_scheduler_heartbeat']
        )

        self.session.query(BaseJob).filter(
            BaseJob.job_type == 'SchedulerJob',
            BaseJob.state == 'running',
            BaseJob.latest_heartbeat == last_scheduler_heartbeat_for_testing_1,
        ).delete()
        self.session.commit()

        # case-2: unhealthy scheduler status - scenario 1 (SchedulerJob is running too slowly)
        last_scheduler_heartbeat_for_testing_2 = timezone.utcnow() - timedelta(minutes=1)
        (
            self.session.query(BaseJob)
            .filter(BaseJob.job_type == 'SchedulerJob')
            .update({'latest_heartbeat': last_scheduler_heartbeat_for_testing_2 - timedelta(seconds=1)})
        )
        self.session.add(
            BaseJob(
                job_type='SchedulerJob',
                state='running',
                latest_heartbeat=last_scheduler_heartbeat_for_testing_2,
            )
        )
        self.session.commit()

        resp_json = json.loads(self.client.get('health', follow_redirects=True).data.decode('utf-8'))

        assert 'healthy' == resp_json['metadatabase']['status']
        assert 'unhealthy' == resp_json['scheduler']['status']
        assert (
            last_scheduler_heartbeat_for_testing_2.isoformat()
            == resp_json['scheduler']['latest_scheduler_heartbeat']
        )

        self.session.query(BaseJob).filter(
            BaseJob.job_type == 'SchedulerJob',
            BaseJob.state == 'running',
            BaseJob.latest_heartbeat == last_scheduler_heartbeat_for_testing_2,
        ).delete()
        self.session.commit()

        # case-3: unhealthy scheduler status - scenario 2 (no running SchedulerJob)
        self.session.query(BaseJob).filter(
            BaseJob.job_type == 'SchedulerJob', BaseJob.state == 'running'
        ).delete()
        self.session.commit()

        resp_json = json.loads(self.client.get('health', follow_redirects=True).data.decode('utf-8'))

        assert 'healthy' == resp_json['metadatabase']['status']
        assert 'unhealthy' == resp_json['scheduler']['status']
        assert resp_json['scheduler']['latest_scheduler_heartbeat'] is None

    def test_home(self):
        with self.capture_templates() as templates:
            resp = self.client.get('home', follow_redirects=True)
            self.check_content_in_response('DAGs', resp)
            val_state_color_mapping = (
                'const STATE_COLOR = {"failed": "red", '
                '"null": "lightblue", "queued": "gray", '
                '"removed": "lightgrey", "running": "lime", '
                '"scheduled": "tan", "sensing": "lightseagreen", '
                '"shutdown": "blue", "skipped": "pink", '
                '"success": "green", "up_for_reschedule": "turquoise", '
                '"up_for_retry": "gold", "upstream_failed": "orange"};'
            )
            self.check_content_in_response(val_state_color_mapping, resp)

        assert len(templates) == 1
        assert templates[0].name == 'airflow/dags.html'
        state_color_mapping = State.state_color.copy()
        state_color_mapping["null"] = state_color_mapping.pop(None)
        assert templates[0].local_context['state_color'] == state_color_mapping

    def test_users_list(self):
        resp = self.client.get('users/list', follow_redirects=True)
        self.check_content_in_response('List Users', resp)

    @parameterized.expand(
        [
            ("roles/list", "List Roles"),
            ("roles/show/1", "Show Role"),
        ]
    )
    def test_roles_read(self, path, body_content):
        resp = self.client.get(path, follow_redirects=True)
        self.check_content_in_response(body_content, resp)

    def test_roles_read_unauthorized(self):
        self.logout()
        self.login(username='test_viewer', password='test_viewer')
        resp = self.client.get("roles/list", follow_redirects=True)
        self.check_content_in_response('Access is Denied', resp)

    def test_roles_create(self):
        role_name = "test_roles_create_role"
        self._delete_role_if_exists(role_name)
        if self.appbuilder.sm.find_role(role_name):
            self.appbuilder.sm.delete_role(role_name)
        self.client.post("roles/add", data={'name': role_name}, follow_redirects=True)
        assert self.appbuilder.sm.find_role(role_name)
        self._delete_role_if_exists(role_name)

    def test_roles_create_unauthorized(self):
        self.logout()
        self.login(username='test_viewer', password='test_viewer')
        role_name = "test_roles_create_role"
        resp = self.client.post("roles/add", data={'name': role_name}, follow_redirects=True)
        self.check_content_in_response('Access is Denied', resp)
        assert self.appbuilder.sm.find_role(role_name) is None

    def test_roles_edit(self):
        role_name = "test_roles_create_role"
        role = self.appbuilder.sm.add_role(role_name)
        updated_role_name = "test_roles_create_role_new"
        self._delete_role_if_exists(updated_role_name)
        self.client.post(f"roles/edit/{role.id}", data={'name': updated_role_name}, follow_redirects=True)
        updated_role = self.appbuilder.sm.find_role(updated_role_name)
        assert role.id == updated_role.id

        self._delete_role_if_exists(updated_role_name)

    def test_roles_edit_unauthorized(self):
        self.logout()
        self.login(username='test_viewer', password='test_viewer')

        role_name = "test_roles_create_role"
        role = self.appbuilder.sm.add_role(role_name)

        updated_role_name = "test_roles_create_role_new"
        resp = self.client.post(
            f"roles/edit/{role.id}", data={'name': updated_role_name}, follow_redirects=True
        )

        self.check_content_in_response('Access is Denied', resp)
        assert self.appbuilder.sm.find_role(role_name)
        assert self.appbuilder.sm.find_role(updated_role_name) is None

        self._delete_role_if_exists(role_name)

    def test_roles_delete(self):
        role_name = "test_roles_create_role"
        role = self.appbuilder.sm.add_role(role_name)

        self.client.post(f"roles/delete/{role.id}", follow_redirects=True)
        assert self.appbuilder.sm.find_role(role_name) is None
        self._delete_role_if_exists(role_name)

    def test_roles_delete_unauthorized(self):
        self.logout()
        self.login(username='test_viewer', password='test_viewer')

        role_name = "test_roles_create_role"
        role = self.appbuilder.sm.add_role(role_name)

        resp = self.client.post(f"roles/delete/{role.id}", follow_redirects=True)
        self.check_content_in_response('Access is Denied', resp)
        assert self.appbuilder.sm.find_role(role_name)

        self._delete_role_if_exists(role_name)

    def test_userstatschart_view(self):
        resp = self.client.get('userstatschartview/chart/', follow_redirects=True)
        self.check_content_in_response('User Statistics', resp)

    def test_userstatschart_view_unauthorized(self):
        self.logout()
        self.login(username='test_viewer', password='test_viewer')
        resp = self.client.get('userstatschartview/chart/', follow_redirects=True)
        self.check_content_in_response('Access is Denied', resp)

    def test_permissions_list(self):
        resp = self.client.get('permissions/list/', follow_redirects=True)
        self.check_content_in_response('List Base Permissions', resp)

    def test_permissions_list_unauthorized(self):
        self.logout()
        self.login(username='test_viewer', password='test_viewer')
        resp = self.client.get('permissions/list/', follow_redirects=True)
        self.check_content_in_response('Access is Denied', resp)

    def test_viewmenus_list(self):
        resp = self.client.get('viewmenus/list/', follow_redirects=True)
        self.check_content_in_response('List View Menus', resp)

    def test_viewmenus_list_unauthorized(self):
        self.logout()
        self.login(username='test_viewer', password='test_viewer')
        resp = self.client.get('viewmenus/list/', follow_redirects=True)
        self.check_content_in_response('Access is Denied', resp)

    def test_permissionsviews_list(self):
        resp = self.client.get('permissionviews/list/', follow_redirects=True)
        self.check_content_in_response('List Permissions on Views/Menus', resp)

    def test_permissionsviews_list_unauthorized(self):
        self.logout()
        self.login(username='test_viewer', password='test_viewer')
        resp = self.client.get('permissionviews/list/', follow_redirects=True)
        self.check_content_in_response('Access is Denied', resp)

    def test_resetmypasswordview_read(self):
        self.logout()
        self.login(username='test_viewer', password='test_viewer')
        # Tests with viewer as all roles should have access.
        resp = self.client.get('resetmypassword/form', follow_redirects=True)
        self.check_content_in_response('Reset Password Form', resp)

    def test_resetmypasswordview_edit(self):
        self.logout()
        self.login(username='test_viewer', password='test_viewer')
        # Tests with viewer as all roles should have access.
        resp = self.client.post(
            'resetmypassword/form', data={'password': 'blah', 'conf_password': 'blah'}, follow_redirects=True
        )
        self.check_content_in_response('Password Changed', resp)

    def test_resetpasswordview_read(self):
        resp = self.client.get('resetpassword/form?pk=1', follow_redirects=True)
        self.check_content_in_response('Reset Password Form', resp)

    def test_resetpasswordview_read_unauthorized(self):
        self.logout()
        self.login(username='test_viewer', password='test_viewer')
        resp = self.client.get('resetpassword/form?pk=1', follow_redirects=True)
        self.check_content_in_response('Access is Denied', resp)

    def test_resetpasswordview_edit(self):
        resp = self.client.post(
            'resetpassword/form?pk=1',
            data={'password': 'blah', 'conf_password': 'blah'},
            follow_redirects=True,
        )
        self.check_content_in_response('Password Changed', resp)

    def test_resetpasswordview_edit_unauthorized(self):
        self.logout()
        self.login(username='test_viewer', password='test_viewer')
        # Tests with viewer as all roles should have access.
        resp = self.client.post(
            'resetpassword/form?pk=1',
            data={'password': 'blah', 'conf_password': 'blah'},
            follow_redirects=True,
        )
        self.check_content_in_response('Access is Denied', resp)

    def test_get_myuserinfo(self):
        resp = self.client.get("users/userinfo/", follow_redirects=True)
        self.check_content_in_response('Your user information', resp)

    def test_edit_myuserinfo(self):
        resp = self.client.post(
            "userinfoeditview/form",
            data={'first_name': 'new_first_name', 'last_name': 'new_last_name'},
            follow_redirects=True,
        )
        self.check_content_in_response("User information changed", resp)

    def test_create_user(self):
        resp = self.client.post(
            "users/add",
            data={
                'first_name': 'fake_first_name',
                'last_name': 'fake_last_name',
                'username': 'fake_username',
                'email': 'fake_email@email.com',
                'password': 'test',
                'conf_password': 'test',
            },
            follow_redirects=True,
        )
        self.check_content_in_response("Added Row", resp)
        new_user = self.appbuilder.sm.find_user("fake_username")
        self.appbuilder.sm.del_register_user(new_user)

    def test_create_user_unauthorized(self):
        self.logout()
        self.login(username='test_viewer', password='test_viewer')
        resp = self.client.post("users/add", follow_redirects=True)
        self.check_content_in_response("Access is Denied", resp)

    def test_read_users(self):
        resp = self.client.get("users/list/", follow_redirects=True)
        self.check_content_in_response("List Users", resp)

    def test_read_users_unauthorized(self):
        self.logout()
        self.login(username='test_viewer', password='test_viewer')
        resp = self.client.get("users/list/", follow_redirects=True)
        self.check_content_in_response("Access is Denied", resp)

    def test_edit_user(self):
        username = "test_edit_user_user"
        self._delete_user_if_exists(username)
        dag_tester_role = self.appbuilder.sm.add_role('dag_acl_tester')
        new_user = self.appbuilder.sm.add_user(
            "test_edit_user_user",
            "first_name",
            "last_name",
            "email@email.com",
            dag_tester_role,
            password="password",
        )
        resp = self.client.post(
            f"users/edit/{new_user.id}",
            data={"first_name": "new_first_name"},
            follow_redirects=True,
        )
        self.check_content_in_response("new_first_name", resp)
        self._delete_user_if_exists(username)

    def test_edit_users_unauthorized(self):
        self.logout()
        self.login(username='test_viewer', password='test_viewer')
        resp = self.client.post("users/edit/1", follow_redirects=True)
        self.check_content_in_response("Access is Denied", resp)

    def _delete_user_if_exists(self, username):
        user = self.appbuilder.sm.find_user(username)
        if user:
            self.appbuilder.sm.del_register_user(user)

    def test_delete_user(self):
        username = "test_edit_user_user"
        self._delete_user_if_exists(username)
        dag_tester_role = self.appbuilder.sm.add_role('dag_acl_tester')
        new_user = self.appbuilder.sm.add_user(
            "test_edit_user_user",
            "first_name",
            "last_name",
            "email@email.com",
            dag_tester_role,
            password="password",
        )
        resp = self.client.post(
            f"users/delete/{new_user.id}",
            follow_redirects=True,
        )
        self.check_content_in_response("Deleted Row", resp)
        self._delete_user_if_exists(username)

    def test_delete_users_unauthorized(self):
        self.logout()
        self.login(username='test_viewer', password='test_viewer')
        dag_tester_role = self.appbuilder.sm.add_role('dag_acl_tester')
        resp = self.client.post(f"users/delete/{dag_tester_role.id}", follow_redirects=True)
        self.check_content_in_response("Access is Denied", resp)

    def test_home_filter_tags(self):
        from airflow.www.views import FILTER_TAGS_COOKIE

        with self.client:
            self.client.get('home?tags=example&tags=data', follow_redirects=True)
            assert 'example,data' == flask_session[FILTER_TAGS_COOKIE]

            self.client.get('home?reset_tags', follow_redirects=True)
            assert flask_session[FILTER_TAGS_COOKIE] is None

    def test_home_status_filter_cookie(self):
        from airflow.www.views import FILTER_STATUS_COOKIE

        with self.client:
            self.client.get('home', follow_redirects=True)
            assert 'all' == flask_session[FILTER_STATUS_COOKIE]

            self.client.get('home?status=active', follow_redirects=True)
            assert 'active' == flask_session[FILTER_STATUS_COOKIE]

            self.client.get('home?status=paused', follow_redirects=True)
            assert 'paused' == flask_session[FILTER_STATUS_COOKIE]

            self.client.get('home?status=all', follow_redirects=True)
            assert 'all' == flask_session[FILTER_STATUS_COOKIE]

    def test_task(self):
        url = 'task?task_id=runme_0&dag_id=example_bash_operator&execution_date={}'.format(
            self.percent_encode(self.EXAMPLE_DAG_DEFAULT_DATE)
        )
        resp = self.client.get(url, follow_redirects=True)
        self.check_content_in_response('Task Instance Details', resp)

    def test_xcom(self):
        url = 'xcom?task_id=runme_0&dag_id=example_bash_operator&execution_date={}'.format(
            self.percent_encode(self.EXAMPLE_DAG_DEFAULT_DATE)
        )
        resp = self.client.get(url, follow_redirects=True)
        self.check_content_in_response('XCom', resp)

    def test_xcom_list_view_title(self):
        resp = self.client.get('xcom/list', follow_redirects=True)
        self.check_content_in_response('List XComs', resp)

    def test_rendered_template(self):
        url = 'rendered-templates?task_id=runme_0&dag_id=example_bash_operator&execution_date={}'.format(
            self.percent_encode(self.EXAMPLE_DAG_DEFAULT_DATE)
        )
        resp = self.client.get(url, follow_redirects=True)
        self.check_content_in_response('Rendered Template', resp)

    def test_rendered_k8s(self):
        url = 'rendered-k8s?task_id=runme_0&dag_id=example_bash_operator&execution_date={}'.format(
            self.percent_encode(self.EXAMPLE_DAG_DEFAULT_DATE)
        )
        with mock.patch.object(settings, "IS_K8S_OR_K8SCELERY_EXECUTOR", True):
            resp = self.client.get(url, follow_redirects=True)
            self.check_content_in_response('K8s Pod Spec', resp)

    @conf_vars({('core', 'executor'): 'LocalExecutor'})
    def test_rendered_k8s_without_k8s(self):
        url = 'rendered-k8s?task_id=runme_0&dag_id=example_bash_operator&execution_date={}'.format(
            self.percent_encode(self.EXAMPLE_DAG_DEFAULT_DATE)
        )
        resp = self.client.get(url, follow_redirects=True)
        assert 404 == resp.status_code

    def test_blocked(self):
        url = 'blocked'
        resp = self.client.post(url, follow_redirects=True)
        assert 200 == resp.status_code

    def test_dag_stats(self):
        resp = self.client.post('dag_stats', follow_redirects=True)
        assert resp.status_code == 200

    def test_task_stats(self):
        resp = self.client.post('task_stats', follow_redirects=True)
        assert resp.status_code == 200
        assert set(list(resp.json.items())[0][1][0].keys()) == {'state', 'count'}

    @conf_vars({("webserver", "show_recent_stats_for_completed_runs"): "False"})
    def test_task_stats_only_noncompleted(self):
        resp = self.client.post('task_stats', follow_redirects=True)
        assert resp.status_code == 200

    def test_dag_details(self):
        url = 'dag_details?dag_id=example_bash_operator'
        resp = self.client.get(url, follow_redirects=True)
        self.check_content_in_response('DAG Details', resp)

    @parameterized.expand(["graph", "tree", "calendar", "dag_details"])
    def test_view_uses_existing_dagbag(self, endpoint):
        """
        Test that Graph, Tree, Calendar & Dag Details View uses the DagBag already created in views.py
        instead of creating a new one.
        """
        url = f'{endpoint}?dag_id=example_bash_operator'
        resp = self.client.get(url, follow_redirects=True)
        self.check_content_in_response('example_bash_operator', resp)

    @parameterized.expand(
        [
            ("hello\nworld", r'\"conf\":{\"abc\":\"hello\\nworld\"}'),
            ("hello'world", r'\"conf\":{\"abc\":\"hello\\u0027world\"}'),
            ("<script>", r'\"conf\":{\"abc\":\"\\u003cscript\\u003e\"}'),
            ("\"", r'\"conf\":{\"abc\":\"\\\"\"}'),
        ]
    )
    def test_escape_in_tree_view(self, test_str, expected_text):
        dag = self.dagbag.get_dag('test_tree_view')
        dag.create_dagrun(
            execution_date=self.EXAMPLE_DAG_DEFAULT_DATE,
            start_date=timezone.utcnow(),
            run_type=DagRunType.MANUAL,
            state=State.RUNNING,
            conf={"abc": test_str},
        )

        url = 'tree?dag_id=test_tree_view'
        resp = self.client.get(url, follow_redirects=True)
        self.check_content_in_response(expected_text, resp)

    def test_dag_details_trigger_origin_tree_view(self):
        dag = self.dagbag.get_dag('test_tree_view')
        dag.create_dagrun(
            run_type=DagRunType.SCHEDULED,
            execution_date=self.EXAMPLE_DAG_DEFAULT_DATE,
            start_date=timezone.utcnow(),
            state=State.RUNNING,
        )

        url = 'dag_details?dag_id=test_tree_view'
        resp = self.client.get(url, follow_redirects=True)
        params = {'dag_id': 'test_tree_view', 'origin': '/tree?dag_id=test_tree_view'}
        href = f"/trigger?{html.escape(urllib.parse.urlencode(params))}"
        self.check_content_in_response(href, resp)

    def test_dag_details_trigger_origin_graph_view(self):
        dag = self.dagbag.get_dag('test_graph_view')
        dag.create_dagrun(
            run_type=DagRunType.SCHEDULED,
            execution_date=self.EXAMPLE_DAG_DEFAULT_DATE,
            start_date=timezone.utcnow(),
            state=State.RUNNING,
        )

        url = 'dag_details?dag_id=test_graph_view'
        resp = self.client.get(url, follow_redirects=True)
        params = {'dag_id': 'test_graph_view', 'origin': '/graph?dag_id=test_graph_view'}
        href = f"/trigger?{html.escape(urllib.parse.urlencode(params))}"
        self.check_content_in_response(href, resp)

    def test_dag_details_subdag(self):
        url = 'dag_details?dag_id=example_subdag_operator.section-1'
        resp = self.client.get(url, follow_redirects=True)
        self.check_content_in_response('DAG Details', resp)

    def test_graph(self):
        url = 'graph?dag_id=example_bash_operator'
        resp = self.client.get(url, follow_redirects=True)
        self.check_content_in_response('runme_1', resp)

    def test_dag_dependencies(self):
        url = 'dag-dependencies'
        resp = self.client.get(url, follow_redirects=True)
        self.check_content_in_response('child_task1', resp)
        self.check_content_in_response('test_trigger_dagrun', resp)

    def test_last_dagruns(self):
        resp = self.client.post('last_dagruns', follow_redirects=True)
        self.check_content_in_response('example_bash_operator', resp)

    def test_last_dagruns_success_when_selecting_dags(self):
        resp = self.client.post(
            'last_dagruns', data={'dag_ids': ['example_subdag_operator']}, follow_redirects=True
        )
        assert resp.status_code == 200
        stats = json.loads(resp.data.decode('utf-8'))
        assert 'example_bash_operator' not in stats
        assert 'example_subdag_operator' in stats

        # Multiple
        resp = self.client.post(
            'last_dagruns',
            data={'dag_ids': ['example_subdag_operator', 'example_bash_operator']},
            follow_redirects=True,
        )
        stats = json.loads(resp.data.decode('utf-8'))
        assert 'example_bash_operator' in stats
        assert 'example_subdag_operator' in stats
        self.check_content_not_in_response('example_xcom', resp)

    def test_tree(self):
        url = 'tree?dag_id=example_bash_operator'
        resp = self.client.get(url, follow_redirects=True)
        self.check_content_in_response('runme_1', resp)

    def test_tree_subdag(self):
        url = 'tree?dag_id=example_subdag_operator.section-1'
        resp = self.client.get(url, follow_redirects=True)
        self.check_content_in_response('section-1-task-1', resp)

    def test_calendar(self):
        url = 'calendar?dag_id=example_bash_operator'
        resp = self.client.get(url, follow_redirects=True)
        dag_run_date = self.bash_dagrun.execution_date.date().isoformat()
        expected_data = [{'date': dag_run_date, 'state': State.RUNNING, 'count': 1}]
        expected_data_json_escaped = json.dumps(expected_data).replace('"', '\\"').replace(' ', '')
        self.check_content_in_response(expected_data_json_escaped, resp)

    def test_duration(self):
        url = 'duration?days=30&dag_id=example_bash_operator'
        resp = self.client.get(url, follow_redirects=True)
        self.check_content_in_response('example_bash_operator', resp)

    def test_duration_missing(self):
        url = 'duration?days=30&dag_id=missing_dag'
        resp = self.client.get(url, follow_redirects=True)
        self.check_content_in_response('seems to be missing', resp)

    def test_tries(self):
        url = 'tries?days=30&dag_id=example_bash_operator'
        resp = self.client.get(url, follow_redirects=True)
        self.check_content_in_response('example_bash_operator', resp)

    def test_landing_times(self):
        url = 'landing_times?days=30&dag_id=example_bash_operator'
        resp = self.client.get(url, follow_redirects=True)
        self.check_content_in_response('example_bash_operator', resp)

    def test_gantt(self):
        url = 'gantt?dag_id=example_bash_operator'
        resp = self.client.get(url, follow_redirects=True)
        self.check_content_in_response('example_bash_operator', resp)

    def test_code(self):
        url = 'code?dag_id=example_bash_operator'
        resp = self.client.get(url, follow_redirects=True)
        self.check_content_not_in_response('Failed to load file', resp)
        self.check_content_in_response('example_bash_operator', resp)

    def test_code_no_file(self):
        url = 'code?dag_id=example_bash_operator'
        mock_open_patch = mock.mock_open(read_data='')
        mock_open_patch.side_effect = FileNotFoundError
        with mock.patch('builtins.open', mock_open_patch), mock.patch(
            "airflow.models.dagcode.STORE_DAG_CODE", False
        ):
            resp = self.client.get(url, follow_redirects=True)
            self.check_content_in_response('Failed to load file', resp)
            self.check_content_in_response('example_bash_operator', resp)

    @conf_vars({("core", "store_dag_code"): "True"})
    def test_code_from_db(self):
        from airflow.models.dagcode import DagCode

        dag = models.DagBag(include_examples=True).get_dag("example_bash_operator")
        DagCode(dag.fileloc, DagCode._get_code_from_file(dag.fileloc)).sync_to_db()
        url = 'code?dag_id=example_bash_operator'
        resp = self.client.get(url)
        self.check_content_not_in_response('Failed to load file', resp)
        self.check_content_in_response('example_bash_operator', resp)

    @conf_vars({("core", "store_dag_code"): "True"})
    def test_code_from_db_all_example_dags(self):
        from airflow.models.dagcode import DagCode

        dagbag = models.DagBag(include_examples=True)
        for dag in dagbag.dags.values():
            DagCode(dag.fileloc, DagCode._get_code_from_file(dag.fileloc)).sync_to_db()
        url = 'code?dag_id=example_bash_operator'
        resp = self.client.get(url)
        self.check_content_not_in_response('Failed to load file', resp)
        self.check_content_in_response('example_bash_operator', resp)

    def test_paused(self):
        url = 'paused?dag_id=example_bash_operator&is_paused=false'
        resp = self.client.post(url, follow_redirects=True)
        self.check_content_in_response('OK', resp)

    def test_failed(self):
        form = dict(
            task_id="run_this_last",
            dag_id="example_bash_operator",
            execution_date=self.EXAMPLE_DAG_DEFAULT_DATE,
            upstream="false",
            downstream="false",
            future="false",
            past="false",
        )
        resp = self.client.post("failed", data=form)
        self.check_content_in_response('Wait a minute', resp)

    def test_failed_dag_never_run(self):
        endpoint = "failed"
        dag_id = "example_bash_operator"
        form = dict(
            task_id="run_this_last",
            dag_id=dag_id,
            execution_date=self.EXAMPLE_DAG_DEFAULT_DATE,
            upstream="false",
            downstream="false",
            future="false",
            past="false",
            origin="/graph?dag_id=example_bash_operator",
        )
        clear_db_runs()
        resp = self.client.post(endpoint, data=form, follow_redirects=True)
        self.check_content_in_response(f"Cannot make {endpoint}, seem that dag {dag_id} has never run", resp)

    def test_failed_flash_hint(self):
        form = dict(
            task_id="run_this_last",
            dag_id="example_bash_operator",
            execution_date=self.EXAMPLE_DAG_DEFAULT_DATE,
            confirmed="true",
            upstream="false",
            downstream="false",
            future="false",
            past="false",
            origin="/graph?dag_id=example_bash_operator",
        )
        resp = self.client.post("failed", data=form, follow_redirects=True)
        self.check_content_in_response("Marked failed on 1 task instances", resp)

    def test_success(self):
        form = dict(
            task_id="run_this_last",
            dag_id="example_bash_operator",
            execution_date=self.EXAMPLE_DAG_DEFAULT_DATE,
            upstream="false",
            downstream="false",
            future="false",
            past="false",
        )
        resp = self.client.post('success', data=form)
        self.check_content_in_response('Wait a minute', resp)

    def test_success_dag_never_run(self):
        endpoint = "success"
        dag_id = "example_bash_operator"
        form = dict(
            task_id="run_this_last",
            dag_id=dag_id,
            execution_date=self.EXAMPLE_DAG_DEFAULT_DATE,
            upstream="false",
            downstream="false",
            future="false",
            past="false",
            origin="/graph?dag_id=example_bash_operator",
        )
        clear_db_runs()
        resp = self.client.post('success', data=form, follow_redirects=True)
        self.check_content_in_response(f"Cannot make {endpoint}, seem that dag {dag_id} has never run", resp)

    def test_success_flash_hint(self):
        form = dict(
            task_id="run_this_last",
            dag_id="example_bash_operator",
            execution_date=self.EXAMPLE_DAG_DEFAULT_DATE,
            confirmed="true",
            upstream="false",
            downstream="false",
            future="false",
            past="false",
            origin="/graph?dag_id=example_bash_operator",
        )
        resp = self.client.post("success", data=form, follow_redirects=True)
        self.check_content_in_response("Marked success on 1 task instances", resp)

    def test_clear(self):
        form = dict(
            task_id="runme_1",
            dag_id="example_bash_operator",
            execution_date=self.EXAMPLE_DAG_DEFAULT_DATE,
            upstream="false",
            downstream="false",
            future="false",
            past="false",
            only_failed="false",
        )
        resp = self.client.post("clear", data=form)
        self.check_content_in_response(['example_bash_operator', 'Wait a minute'], resp)

    def test_run(self):
        form = dict(
            task_id="runme_0",
            dag_id="example_bash_operator",
            ignore_all_deps="false",
            ignore_ti_state="true",
            execution_date=self.EXAMPLE_DAG_DEFAULT_DATE,
        )
        resp = self.client.post('run', data=form)
        self.check_content_in_response('', resp, resp_code=302)

    @mock.patch('airflow.executors.executor_loader.ExecutorLoader.get_default_executor')
    def test_run_with_runnable_states(self, get_default_executor_function):
        executor = CeleryExecutor()
        executor.heartbeat = lambda: True
        get_default_executor_function.return_value = executor

        task_id = 'runme_0'

        for state in RUNNABLE_STATES:
            self.session.query(models.TaskInstance).filter(models.TaskInstance.task_id == task_id).update(
                {'state': state, 'end_date': timezone.utcnow()}
            )
            self.session.commit()

            form = dict(
                task_id=task_id,
                dag_id="example_bash_operator",
                ignore_all_deps="false",
                ignore_ti_state="false",
                execution_date=self.EXAMPLE_DAG_DEFAULT_DATE,
                origin='/home',
            )
            resp = self.client.post('run', data=form, follow_redirects=True)

            self.check_content_in_response('', resp)

            msg = (
                f"Task is in the &#39;{state}&#39; state which is not a valid state for execution. "
                + "The task must be cleared in order to be run"
            )
            assert not re.search(msg, resp.get_data(as_text=True))

    @mock.patch('airflow.executors.executor_loader.ExecutorLoader.get_default_executor')
    def test_run_with_not_runnable_states(self, get_default_executor_function):
        get_default_executor_function.return_value = CeleryExecutor()

        task_id = 'runme_0'

        for state in QUEUEABLE_STATES:
            assert state not in RUNNABLE_STATES

            self.session.query(models.TaskInstance).filter(models.TaskInstance.task_id == task_id).update(
                {'state': state, 'end_date': timezone.utcnow()}
            )
            self.session.commit()

            form = dict(
                task_id=task_id,
                dag_id="example_bash_operator",
                ignore_all_deps="false",
                ignore_ti_state="false",
                execution_date=self.EXAMPLE_DAG_DEFAULT_DATE,
                origin='/home',
            )
            resp = self.client.post('run', data=form, follow_redirects=True)

            self.check_content_in_response('', resp)

            msg = (
                f"Task is in the &#39;{state}&#39; state which is not a valid state for execution. "
                + "The task must be cleared in order to be run"
            )
            assert re.search(msg, resp.get_data(as_text=True))

    def test_refresh(self):
        resp = self.client.post('refresh?dag_id=example_bash_operator')
        self.check_content_in_response('', resp, resp_code=302)

    def test_refresh_all(self):
        with mock.patch.object(self.app.dag_bag, 'collect_dags_from_db') as collect_dags_from_db:
            resp = self.client.post("/refresh_all", follow_redirects=True)
            self.check_content_in_response('', resp)
            collect_dags_from_db.assert_called_once_with()

    def test_delete_dag_button_normal(self):
        resp = self.client.get('/', follow_redirects=True)
        self.check_content_in_response('/delete?dag_id=example_bash_operator', resp)
        self.check_content_in_response("return confirmDeleteDag(this, 'example_bash_operator')", resp)

    def test_delete_dag_button_for_dag_on_scheduler_only(self):
        # Test for JIRA AIRFLOW-3233 (PR 4069):
        # The delete-dag URL should be generated correctly for DAGs
        # that exist on the scheduler (DB) but not the webserver DagBag

        dag_id = 'example_bash_operator'
        test_dag_id = "non_existent_dag"

        DM = models.DagModel  # pylint: disable=invalid-name
        dag_query = self.session.query(DM).filter(DM.dag_id == dag_id)
        dag_query.first().tags = []  # To avoid "FOREIGN KEY constraint" error
        self.session.commit()

        dag_query.update({'dag_id': test_dag_id})
        self.session.commit()

        resp = self.client.get('/', follow_redirects=True)
        self.check_content_in_response(f'/delete?dag_id={test_dag_id}', resp)
        self.check_content_in_response(f"return confirmDeleteDag(this, '{test_dag_id}')", resp)

        self.session.query(DM).filter(DM.dag_id == test_dag_id).update({'dag_id': dag_id})
        self.session.commit()

    @parameterized.expand(["graph", "tree"])
    def test_show_external_log_redirect_link_with_local_log_handler(self, endpoint):
        """Do not show external links if log handler is local."""
        url = f'{endpoint}?dag_id=example_bash_operator'
        with self.capture_templates() as templates:
            self.client.get(url, follow_redirects=True)
            ctx = templates[0].local_context
            assert not ctx['show_external_log_redirect']
            assert ctx['external_log_name'] is None

    @parameterized.expand(["graph", "tree"])
    @mock.patch('airflow.utils.log.log_reader.TaskLogReader.log_handler', new_callable=PropertyMock)
    def test_show_external_log_redirect_link_with_external_log_handler(self, endpoint, mock_log_handler):
        """Show external links if log handler is external."""

        class ExternalHandler(ExternalLoggingMixin):
            LOG_NAME = 'ExternalLog'

            @property
            def log_name(self):
                return self.LOG_NAME

        mock_log_handler.return_value = ExternalHandler()

        url = f'{endpoint}?dag_id=example_bash_operator'
        with self.capture_templates() as templates:
            self.client.get(url, follow_redirects=True)
            ctx = templates[0].local_context
            assert ctx['show_external_log_redirect']
            assert ctx['external_log_name'] == ExternalHandler.LOG_NAME

    def test_page_instance_name(self):
        with conf_vars({('webserver', 'instance_name'): 'Site Title Test'}):
            resp = self.client.get('home', follow_redirects=True)
            self.check_content_in_response('Site Title Test', resp)

    def test_page_instance_name_xss_prevention(self):
        xss_string = "<script>alert('Give me your credit card number')</script>"
        with conf_vars({('webserver', 'instance_name'): xss_string}):
            resp = self.client.get('home', follow_redirects=True)
            escaped_xss_string = (
                "&lt;script&gt;alert(&#39;Give me your credit card number&#39;)&lt;/script&gt;"
            )
            self.check_content_in_response(escaped_xss_string, resp)
            self.check_content_not_in_response(xss_string, resp)


class TestLogView(TestBase):
    DAG_ID = 'dag_for_testing_log_view'
    DAG_ID_REMOVED = 'removed_dag_for_testing_log_view'
    TASK_ID = 'task_for_testing_log_view'
    DEFAULT_DATE = timezone.datetime(2017, 9, 1)
    ENDPOINT = f'log?dag_id={DAG_ID}&task_id={TASK_ID}&execution_date={DEFAULT_DATE}'

    @classmethod
    @dont_initialize_flask_app_submodules(
        skip_all_except=["init_appbuilder", "init_jinja_globals", "init_appbuilder_views"]
    )
    def setUpClass(cls):
        # Make sure that the configure_logging is not cached
        cls.old_modules = dict(sys.modules)

        # Create a custom logging configuration
        logging_config = copy.deepcopy(DEFAULT_LOGGING_CONFIG)
        current_dir = os.path.dirname(os.path.abspath(__file__))
        logging_config['handlers']['task']['base_log_folder'] = os.path.normpath(
            os.path.join(current_dir, 'test_logs')
        )

        logging_config['handlers']['task'][
            'filename_template'
        ] = '{{ ti.dag_id }}/{{ ti.task_id }}/{{ ts | replace(":", ".") }}/{{ try_number }}.log'

        # Write the custom logging configuration to a file
        cls.settings_folder = tempfile.mkdtemp()
        settings_file = os.path.join(cls.settings_folder, "airflow_local_settings.py")
        new_logging_file = f"LOGGING_CONFIG = {logging_config}"
        with open(settings_file, 'w') as handle:
            handle.writelines(new_logging_file)
        sys.path.append(cls.settings_folder)

        with conf_vars({('logging', 'logging_config_class'): 'airflow_local_settings.LOGGING_CONFIG'}):
            cls.app = application.create_app(testing=True)

    def setUp(self):
        with conf_vars({('logging', 'logging_config_class'): 'airflow_local_settings.LOGGING_CONFIG'}):
            self.appbuilder = self.app.appbuilder  # pylint: disable=no-member
            self.app.config['WTF_CSRF_ENABLED'] = False
            self.client = self.app.test_client()
            settings.configure_orm()
            self.login()

            dagbag = self.app.dag_bag
            dagbag.dags.pop(self.DAG_ID, None)
            dagbag.dags.pop(self.DAG_ID_REMOVED, None)
            dag = DAG(self.DAG_ID, start_date=self.DEFAULT_DATE)
            dag_removed = DAG(self.DAG_ID_REMOVED, start_date=self.DEFAULT_DATE)
            dagbag.bag_dag(dag=dag, root_dag=dag)
            dagbag.bag_dag(dag=dag_removed, root_dag=dag_removed)

            # Since we don't want to store the code for the DAG defined in this file
            with mock.patch.object(settings, "STORE_DAG_CODE", False):
                dag.sync_to_db()
                dag_removed.sync_to_db()
                dagbag.sync_to_db()

            with create_session() as session:
                self.ti = TaskInstance(
                    task=DummyOperator(task_id=self.TASK_ID, dag=dag), execution_date=self.DEFAULT_DATE
                )
                self.ti.try_number = 1
                self.ti_removed_dag = TaskInstance(
                    task=DummyOperator(task_id=self.TASK_ID, dag=dag_removed),
                    execution_date=self.DEFAULT_DATE,
                )
                self.ti_removed_dag.try_number = 1

                session.merge(self.ti)
                session.merge(self.ti_removed_dag)

    def tearDown(self):
        self.clear_table(TaskInstance)

        # Remove any new modules imported during the test run. This lets us
        # import the same source files for more than one test.
        for mod in [m for m in sys.modules if m not in self.old_modules]:
            del sys.modules[mod]

        self.logout()
        super().tearDown()

    @classmethod
    def tearDownClass(cls):
        logging.config.dictConfig(DEFAULT_LOGGING_CONFIG)
        sys.path.remove(cls.settings_folder)
        shutil.rmtree(cls.settings_folder)

    @parameterized.expand(
        [
            [State.NONE, 0, 0],
            [State.UP_FOR_RETRY, 2, 2],
            [State.UP_FOR_RESCHEDULE, 0, 1],
            [State.UP_FOR_RESCHEDULE, 1, 2],
            [State.RUNNING, 1, 1],
            [State.SUCCESS, 1, 1],
            [State.FAILED, 3, 3],
        ]
    )
    def test_get_file_task_log(self, state, try_number, expected_num_logs_visible):
        with create_session() as session:
            self.ti.state = state
            self.ti.try_number = try_number
            session.merge(self.ti)

        response = self.client.get(
            TestLogView.ENDPOINT, data=dict(username='test', password='test'), follow_redirects=True
        )

        assert response.status_code == 200
        assert 'Log by attempts' in response.data.decode('utf-8')
        for num in range(1, expected_num_logs_visible + 1):
            assert f'log-group-{num}' in response.data.decode('utf-8')
        assert 'log-group-0' not in response.data.decode('utf-8')
        assert f'log-group-{expected_num_logs_visible + 1}' not in response.data.decode('utf-8')

    def test_get_logs_with_metadata_as_download_file(self):
        url_template = (
            "get_logs_with_metadata?dag_id={}&"
            "task_id={}&execution_date={}&"
            "try_number={}&metadata={}&format=file"
        )
        try_number = 1
        url = url_template.format(
            self.DAG_ID, self.TASK_ID, quote_plus(self.DEFAULT_DATE.isoformat()), try_number, json.dumps({})
        )
        response = self.client.get(url)
        expected_filename = '{}/{}/{}/{}.log'.format(
            self.DAG_ID, self.TASK_ID, self.DEFAULT_DATE.isoformat(), try_number
        )

        content_disposition = response.headers.get('Content-Disposition')
        assert content_disposition.startswith('attachment')
        assert expected_filename in content_disposition
        assert 200 == response.status_code
        assert 'Log for testing.' in response.data.decode('utf-8')

    def test_get_logs_with_metadata_as_download_large_file(self):
        with mock.patch("airflow.utils.log.file_task_handler.FileTaskHandler.read") as read_mock:
            first_return = ([[('default_log', '1st line')]], [{}])
            second_return = ([[('default_log', '2nd line')]], [{'end_of_log': False}])
            third_return = ([[('default_log', '3rd line')]], [{'end_of_log': True}])
            fourth_return = ([[('default_log', 'should never be read')]], [{'end_of_log': True}])
            read_mock.side_effect = [first_return, second_return, third_return, fourth_return]
            url_template = (
                "get_logs_with_metadata?dag_id={}&"
                "task_id={}&execution_date={}&"
                "try_number={}&metadata={}&format=file"
            )
            try_number = 1
            url = url_template.format(
                self.DAG_ID,
                self.TASK_ID,
                quote_plus(self.DEFAULT_DATE.isoformat()),
                try_number,
                json.dumps({}),
            )
            response = self.client.get(url)

            assert '1st line' in response.data.decode('utf-8')
            assert '2nd line' in response.data.decode('utf-8')
            assert '3rd line' in response.data.decode('utf-8')
            assert 'should never be read' not in response.data.decode('utf-8')

    def test_get_logs_with_metadata(self):
        url_template = (
            "get_logs_with_metadata?dag_id={}&task_id={}&execution_date={}&try_number={}&metadata={}"
        )
        response = self.client.get(
            url_template.format(
                self.DAG_ID, self.TASK_ID, quote_plus(self.DEFAULT_DATE.isoformat()), 1, json.dumps({})
            ),
            data=dict(username='test', password='test'),
            follow_redirects=True,
        )

        assert '"message":' in response.data.decode('utf-8')
        assert '"metadata":' in response.data.decode('utf-8')
        assert 'Log for testing.' in response.data.decode('utf-8')
        assert 200 == response.status_code

    def test_get_logs_with_null_metadata(self):
        url_template = (
            "get_logs_with_metadata?dag_id={}&task_id={}&execution_date={}&try_number={}&metadata=null"
        )
        response = self.client.get(
            url_template.format(self.DAG_ID, self.TASK_ID, quote_plus(self.DEFAULT_DATE.isoformat()), 1),
            data=dict(username='test', password='test'),
            follow_redirects=True,
        )

        assert '"message":' in response.data.decode('utf-8')
        assert '"metadata":' in response.data.decode('utf-8')
        assert 'Log for testing.' in response.data.decode('utf-8')
        assert 200 == response.status_code

    @mock.patch("airflow.utils.log.file_task_handler.FileTaskHandler.read")
    def test_get_logs_with_metadata_for_removed_dag(self, mock_read):
        mock_read.return_value = (['airflow log line'], [{'end_of_log': True}])
        url_template = (
            "get_logs_with_metadata?dag_id={}&task_id={}&execution_date={}&try_number={}&metadata={}"
        )
        url = url_template.format(
            self.DAG_ID_REMOVED, self.TASK_ID, quote_plus(self.DEFAULT_DATE.isoformat()), 1, json.dumps({})
        )
        response = self.client.get(url, data=dict(username='test', password='test'), follow_redirects=True)

        assert '"message":' in response.data.decode('utf-8')
        assert '"metadata":' in response.data.decode('utf-8')
        assert 'airflow log line' in response.data.decode('utf-8')
        assert 200 == response.status_code

    def test_get_logs_response_with_ti_equal_to_none(self):
        url_template = (
            "get_logs_with_metadata?dag_id={}&"
            "task_id={}&execution_date={}&"
            "try_number={}&metadata={}&format=file"
        )
        try_number = 1
        url = url_template.format(
            self.DAG_ID,
            'Non_Existing_ID',
            quote_plus(self.DEFAULT_DATE.isoformat()),
            try_number,
            json.dumps({}),
        )
        response = self.client.get(url)
        assert 'message' in response.json
        assert 'error' in response.json
        assert "*** Task instance did not exist in the DB\n" == response.json['message']

    def test_get_logs_with_json_response_format(self):
        url_template = (
            "get_logs_with_metadata?dag_id={}&"
            "task_id={}&execution_date={}&"
            "try_number={}&metadata={}&format=json"
        )
        try_number = 1
        url = url_template.format(
            self.DAG_ID, self.TASK_ID, quote_plus(self.DEFAULT_DATE.isoformat()), try_number, json.dumps({})
        )
        response = self.client.get(url)
        assert 'message' in response.json
        assert 'metadata' in response.json
        assert 'Log for testing.' in response.json['message'][0][1]
        assert 200 == response.status_code

    @mock.patch("airflow.www.views.TaskLogReader")
    def test_get_logs_for_handler_without_read_method(self, mock_log_reader):
        type(mock_log_reader.return_value).supports_read = PropertyMock(return_value=False)

        url_template = (
            "get_logs_with_metadata?dag_id={}&"
            "task_id={}&execution_date={}&"
            "try_number={}&metadata={}&format=json"
        )
        try_number = 1
        url = url_template.format(
            self.DAG_ID, self.TASK_ID, quote_plus(self.DEFAULT_DATE.isoformat()), try_number, json.dumps({})
        )
        response = self.client.get(url)
        assert 200 == response.status_code
        assert 'message' in response.json
        assert 'metadata' in response.json
        assert 'Task log handler does not support read logs.' in response.json['message']

    @parameterized.expand(
        [
            ('inexistent',),
            (TASK_ID,),
        ]
    )
    def test_redirect_to_external_log_with_local_log_handler(self, task_id):
        """Redirect to home if TI does not exist or if log handler is local"""
        url_template = "redirect_to_external_log?dag_id={}&task_id={}&execution_date={}&try_number={}"
        try_number = 1
        url = url_template.format(self.DAG_ID, task_id, quote_plus(self.DEFAULT_DATE.isoformat()), try_number)
        response = self.client.get(url)

        assert 302 == response.status_code
        assert 'http://localhost/home' == response.headers['Location']

    @mock.patch('airflow.utils.log.log_reader.TaskLogReader.log_handler', new_callable=PropertyMock)
    def test_redirect_to_external_log_with_external_log_handler(self, mock_log_handler):
        class ExternalHandler(ExternalLoggingMixin):
            EXTERNAL_URL = 'http://external-service.com'

            def get_external_log_url(self, *args, **kwargs):
                return self.EXTERNAL_URL

        mock_log_handler.return_value = ExternalHandler()

        url_template = "redirect_to_external_log?dag_id={}&task_id={}&execution_date={}&try_number={}"
        try_number = 1
        url = url_template.format(
            self.DAG_ID, self.TASK_ID, quote_plus(self.DEFAULT_DATE.isoformat()), try_number
        )
        response = self.client.get(url)

        assert 302 == response.status_code
        assert ExternalHandler.EXTERNAL_URL == response.headers['Location']


class ViewWithDateTimeAndNumRunsAndDagRunsFormTester:
    DAG_ID = 'dag_for_testing_dt_nr_dr_form'
    DEFAULT_DATE = datetime(2017, 9, 1)
    RUNS_DATA = [
        ('dag_run_for_testing_dt_nr_dr_form_4', datetime(2018, 4, 4)),
        ('dag_run_for_testing_dt_nr_dr_form_3', datetime(2018, 3, 3)),
        ('dag_run_for_testing_dt_nr_dr_form_2', datetime(2018, 2, 2)),
        ('dag_run_for_testing_dt_nr_dr_form_1', datetime(2018, 1, 1)),
    ]

    def __init__(self, test, endpoint):
        self.test = test
        self.endpoint = endpoint
        self.runs = []

    def setup(self):
        dagbag = self.test.app.dag_bag
        dagbag.dags.pop(self.DAG_ID, None)
        dag = DAG(self.DAG_ID, start_date=self.DEFAULT_DATE)
        dagbag.bag_dag(dag=dag, root_dag=dag)
        for run_data in self.RUNS_DATA:
            run = dag.create_dagrun(
                run_id=run_data[0], execution_date=run_data[1], state=State.SUCCESS, external_trigger=True
            )
            self.runs.append(run)

    def teardown(self):
        self.test.session.query(DagRun).filter(DagRun.dag_id == self.DAG_ID).delete()
        self.test.session.commit()
        self.test.session.close()

    def assert_base_date_and_num_runs(self, base_date, num_runs, data):
        self.test.assertNotIn(f'name="base_date" value="{base_date}"', data)
        self.test.assertNotIn('<option selected="" value="{num}">{num}</option>'.format(num=num_runs), data)

    def assert_run_is_not_in_dropdown(self, run, data):
        self.test.assertNotIn(run.execution_date.isoformat(), data)
        self.test.assertNotIn(run.run_id, data)

    def assert_run_is_in_dropdown_not_selected(self, run, data):
        self.test.assertIn(f'<option value="{run.execution_date.isoformat()}">{run.run_id}</option>', data)

    def assert_run_is_selected(self, run, data):
        self.test.assertIn(
            f'<option selected value="{run.execution_date.isoformat()}">{run.run_id}</option>', data
        )

    def test_with_default_parameters(self):
        """
        Tests view with no URL parameter.
        Should show all dag runs in the drop down.
        Should select the latest dag run.
        Should set base date to current date (not asserted)
        """
        response = self.test.client.get(
            self.endpoint, data=dict(username='test', password='test'), follow_redirects=True
        )
        self.test.assertEqual(response.status_code, 200)
        data = response.data.decode('utf-8')
        self.test.assertIn('<label class="sr-only" for="base_date">Base date</label>', data)
        self.test.assertIn('<label class="sr-only" for="num_runs">Number of runs</label>', data)
        self.assert_run_is_selected(self.runs[0], data)
        self.assert_run_is_in_dropdown_not_selected(self.runs[1], data)
        self.assert_run_is_in_dropdown_not_selected(self.runs[2], data)
        self.assert_run_is_in_dropdown_not_selected(self.runs[3], data)

    def test_with_execution_date_parameter_only(self):
        """
        Tests view with execution_date URL parameter.
        Scenario: click link from dag runs view.
        Should only show dag runs older than execution_date in the drop down.
        Should select the particular dag run.
        Should set base date to execution date.
        """
        response = self.test.client.get(
            self.endpoint + f'&execution_date={self.runs[1].execution_date.isoformat()}',
            data=dict(username='test', password='test'),
            follow_redirects=True,
        )
        self.test.assertEqual(response.status_code, 200)
        data = response.data.decode('utf-8')
        self.assert_base_date_and_num_runs(
            self.runs[1].execution_date, conf.getint('webserver', 'default_dag_run_display_number'), data
        )
        self.assert_run_is_not_in_dropdown(self.runs[0], data)
        self.assert_run_is_selected(self.runs[1], data)
        self.assert_run_is_in_dropdown_not_selected(self.runs[2], data)
        self.assert_run_is_in_dropdown_not_selected(self.runs[3], data)

    def test_with_base_date_and_num_runs_parameters_only(self):
        """
        Tests view with base_date and num_runs URL parameters.
        Should only show dag runs older than base_date in the drop down,
        limited to num_runs.
        Should select the latest dag run.
        Should set base date and num runs to submitted values.
        """
        response = self.test.client.get(
            self.endpoint + f'&base_date={self.runs[1].execution_date.isoformat()}&num_runs=2',
            data=dict(username='test', password='test'),
            follow_redirects=True,
        )
        self.test.assertEqual(response.status_code, 200)
        data = response.data.decode('utf-8')
        self.assert_base_date_and_num_runs(self.runs[1].execution_date, 2, data)
        self.assert_run_is_not_in_dropdown(self.runs[0], data)
        self.assert_run_is_selected(self.runs[1], data)
        self.assert_run_is_in_dropdown_not_selected(self.runs[2], data)
        self.assert_run_is_not_in_dropdown(self.runs[3], data)

    def test_with_base_date_and_num_runs_and_execution_date_outside(self):
        """
        Tests view with base_date and num_runs and execution-date URL parameters.
        Scenario: change the base date and num runs and press "Go",
        the selected execution date is outside the new range.
        Should only show dag runs older than base_date in the drop down.
        Should select the latest dag run within the range.
        Should set base date and num runs to submitted values.
        """
        response = self.test.client.get(
            self.endpoint
            + '&base_date={}&num_runs=42&execution_date={}'.format(
                self.runs[1].execution_date.isoformat(), self.runs[0].execution_date.isoformat()
            ),
            data=dict(username='test', password='test'),
            follow_redirects=True,
        )
        self.test.assertEqual(response.status_code, 200)
        data = response.data.decode('utf-8')
        self.assert_base_date_and_num_runs(self.runs[1].execution_date, 42, data)
        self.assert_run_is_not_in_dropdown(self.runs[0], data)
        self.assert_run_is_selected(self.runs[1], data)
        self.assert_run_is_in_dropdown_not_selected(self.runs[2], data)
        self.assert_run_is_in_dropdown_not_selected(self.runs[3], data)

    def test_with_base_date_and_num_runs_and_execution_date_within(self):
        """
        Tests view with base_date and num_runs and execution-date URL parameters.
        Scenario: change the base date and num runs and press "Go",
        the selected execution date is within the new range.
        Should only show dag runs older than base_date in the drop down.
        Should select the dag run with the execution date.
        Should set base date and num runs to submitted values.
        """
        response = self.test.client.get(
            self.endpoint
            + '&base_date={}&num_runs=5&execution_date={}'.format(
                self.runs[2].execution_date.isoformat(), self.runs[3].execution_date.isoformat()
            ),
            data=dict(username='test', password='test'),
            follow_redirects=True,
        )
        self.test.assertEqual(response.status_code, 200)
        data = response.data.decode('utf-8')
        self.assert_base_date_and_num_runs(self.runs[2].execution_date, 5, data)
        self.assert_run_is_not_in_dropdown(self.runs[0], data)
        self.assert_run_is_not_in_dropdown(self.runs[1], data)
        self.assert_run_is_in_dropdown_not_selected(self.runs[2], data)
        self.assert_run_is_selected(self.runs[3], data)


class TestGraphView(TestBase):
    GRAPH_ENDPOINT = '/graph?dag_id={dag_id}'.format(
        dag_id=ViewWithDateTimeAndNumRunsAndDagRunsFormTester.DAG_ID
    )

    @classmethod
    def setUpClass(cls):
        super().setUpClass()

    def setUp(self):
        super().setUp()
        self.tester = ViewWithDateTimeAndNumRunsAndDagRunsFormTester(self, self.GRAPH_ENDPOINT)
        self.tester.setup()

    def tearDown(self):
        self.tester.teardown()
        super().tearDown()

    @classmethod
    def tearDownClass(cls):
        super().tearDownClass()

    def test_dt_nr_dr_form_default_parameters(self):
        self.tester.test_with_default_parameters()

    def test_dt_nr_dr_form_with_execution_date_parameter_only(self):
        self.tester.test_with_execution_date_parameter_only()

    def test_dt_nr_dr_form_with_base_date_and_num_runs_parameters_only(self):
        self.tester.test_with_base_date_and_num_runs_parameters_only()

    def test_dt_nr_dr_form_with_base_date_and_num_runs_and_execution_date_outside(self):
        self.tester.test_with_base_date_and_num_runs_and_execution_date_outside()

    def test_dt_nr_dr_form_with_base_date_and_num_runs_and_execution_date_within(self):
        self.tester.test_with_base_date_and_num_runs_and_execution_date_within()


class TestGanttView(TestBase):
    GANTT_ENDPOINT = '/gantt?dag_id={dag_id}'.format(
        dag_id=ViewWithDateTimeAndNumRunsAndDagRunsFormTester.DAG_ID
    )

    @classmethod
    def setUpClass(cls):
        super().setUpClass()

    def setUp(self):
        super().setUp()
        self.tester = ViewWithDateTimeAndNumRunsAndDagRunsFormTester(self, self.GANTT_ENDPOINT)
        self.tester.setup()

    def tearDown(self):
        self.tester.teardown()
        super().tearDown()

    @classmethod
    def tearDownClass(cls):
        super().tearDownClass()

    def test_dt_nr_dr_form_default_parameters(self):
        self.tester.test_with_default_parameters()

    def test_dt_nr_dr_form_with_execution_date_parameter_only(self):
        self.tester.test_with_execution_date_parameter_only()

    def test_dt_nr_dr_form_with_base_date_and_num_runs_parameters_only(self):
        self.tester.test_with_base_date_and_num_runs_parameters_only()

    def test_dt_nr_dr_form_with_base_date_and_num_runs_and_execution_date_outside(self):
        self.tester.test_with_base_date_and_num_runs_and_execution_date_outside()

    def test_dt_nr_dr_form_with_base_date_and_num_runs_and_execution_date_within(self):
        self.tester.test_with_base_date_and_num_runs_and_execution_date_within()


class TestDagACLView(TestBase):
    """
    Test Airflow DAG acl
    """

    next_year = dt.now().year + 1
    default_date = timezone.datetime(next_year, 6, 1)

    @classmethod
    def setUpClass(cls):
        super().setUpClass()
        dagbag = models.DagBag(include_examples=True)
        DAG.bulk_write_to_db(dagbag.dags.values())
        for username in ['all_dag_user', 'dag_read_only', 'dag_faker', 'dag_tester']:
            user = cls.appbuilder.sm.find_user(username=username)
            if user:
                cls.appbuilder.sm.del_register_user(user)

    def prepare_dagruns(self):
        dagbag = models.DagBag(include_examples=True, read_dags_from_db=True)
        self.bash_dag = dagbag.get_dag("example_bash_operator")
        self.sub_dag = dagbag.get_dag("example_subdag_operator")

        self.bash_dagrun = self.bash_dag.create_dagrun(
            run_type=DagRunType.SCHEDULED,
            execution_date=self.default_date,
            start_date=timezone.utcnow(),
            state=State.RUNNING,
        )

        self.sub_dagrun = self.sub_dag.create_dagrun(
            run_type=DagRunType.SCHEDULED,
            execution_date=self.default_date,
            start_date=timezone.utcnow(),
            state=State.RUNNING,
        )

    def setUp(self):
        super().setUp()
        clear_db_runs()
        self.prepare_dagruns()
        self.logout()

    def login(self, username='dag_tester', password='dag_test'):
        dag_tester_role = self.appbuilder.sm.add_role('dag_acl_tester')
        if username == 'dag_tester' and not self.appbuilder.sm.find_user(username='dag_tester'):
            self.appbuilder.sm.add_user(
                username='dag_tester',
                first_name='dag_test',
                last_name='dag_test',
                email='dag_test@fab.org',
                role=dag_tester_role,
                password='dag_test',
            )

        # create an user without permission
        dag_no_role = self.appbuilder.sm.add_role('dag_acl_faker')
        if username == 'dag_faker' and not self.appbuilder.sm.find_user(username='dag_faker'):
            self.appbuilder.sm.add_user(
                username='dag_faker',
                first_name='dag_faker',
                last_name='dag_faker',
                email='dag_fake@fab.org',
                role=dag_no_role,
                password='dag_faker',
            )

        # create an user with only read permission
        dag_read_only_role = self.appbuilder.sm.add_role('dag_acl_read_only')
        if username == 'dag_read_only' and not self.appbuilder.sm.find_user(username='dag_read_only'):
            self.appbuilder.sm.add_user(
                username='dag_read_only',
                first_name='dag_read_only',
                last_name='dag_read_only',
                email='dag_read_only@fab.org',
                role=dag_read_only_role,
                password='dag_read_only',
            )

        # create an user that has all dag access
        all_dag_role = self.appbuilder.sm.add_role('all_dag_role')
        if username == 'all_dag_user' and not self.appbuilder.sm.find_user(username='all_dag_user'):
            self.appbuilder.sm.add_user(
                username='all_dag_user',
                first_name='all_dag_user',
                last_name='all_dag_user',
                email='all_dag_user@fab.org',
                role=all_dag_role,
                password='all_dag_user',
            )

        return super().login(username, password)

    def add_permission_for_role(self):
        self.logout()
        self.login(username='test', password='test')
        website_permission = self.appbuilder.sm.find_permission_view_menu(
            permissions.ACTION_CAN_READ, permissions.RESOURCE_WEBSITE
        )

        dag_tester_role = self.appbuilder.sm.find_role('dag_acl_tester')
        edit_perm_on_dag = self.appbuilder.sm.find_permission_view_menu(
            permissions.ACTION_CAN_EDIT, 'DAG:example_bash_operator'
        )
        self.appbuilder.sm.add_permission_role(dag_tester_role, edit_perm_on_dag)
        read_perm_on_dag = self.appbuilder.sm.find_permission_view_menu(
            permissions.ACTION_CAN_READ, 'DAG:example_bash_operator'
        )
        self.appbuilder.sm.add_permission_role(dag_tester_role, read_perm_on_dag)
        self.appbuilder.sm.add_permission_role(dag_tester_role, website_permission)

        all_dag_role = self.appbuilder.sm.find_role('all_dag_role')
        edit_perm_on_all_dag = self.appbuilder.sm.find_permission_view_menu(
            permissions.ACTION_CAN_EDIT, permissions.RESOURCE_DAG
        )
        self.appbuilder.sm.add_permission_role(all_dag_role, edit_perm_on_all_dag)
        read_perm_on_all_dag = self.appbuilder.sm.find_permission_view_menu(
            permissions.ACTION_CAN_READ, permissions.RESOURCE_DAG
        )
        self.appbuilder.sm.add_permission_role(all_dag_role, read_perm_on_all_dag)
        read_perm_on_task_instance = self.appbuilder.sm.find_permission_view_menu(
            permissions.ACTION_CAN_READ, permissions.RESOURCE_TASK_INSTANCE
        )
        self.appbuilder.sm.add_permission_role(all_dag_role, read_perm_on_task_instance)
        self.appbuilder.sm.add_permission_role(all_dag_role, website_permission)

        role_user = self.appbuilder.sm.find_role('User')
        self.appbuilder.sm.add_permission_role(role_user, read_perm_on_all_dag)
        self.appbuilder.sm.add_permission_role(role_user, edit_perm_on_all_dag)
        self.appbuilder.sm.add_permission_role(role_user, website_permission)

        read_only_perm_on_dag = self.appbuilder.sm.find_permission_view_menu(
            permissions.ACTION_CAN_READ, 'DAG:example_bash_operator'
        )
        dag_read_only_role = self.appbuilder.sm.find_role('dag_acl_read_only')
        self.appbuilder.sm.add_permission_role(dag_read_only_role, read_only_perm_on_dag)
        self.appbuilder.sm.add_permission_role(dag_read_only_role, website_permission)

        dag_acl_faker_role = self.appbuilder.sm.find_role('dag_acl_faker')
        self.appbuilder.sm.add_permission_role(dag_acl_faker_role, website_permission)

    def test_permission_exist(self):
        self.create_user_and_login(
            username='permission_exist_user',
            role_name='permission_exist_role',
            perms=[
                (permissions.ACTION_CAN_READ, 'DAG:example_bash_operator'),
                (permissions.ACTION_CAN_EDIT, 'DAG:example_bash_operator'),
            ],
        )

        test_view_menu = self.appbuilder.sm.find_view_menu('DAG:example_bash_operator')
        perms_views = self.appbuilder.sm.find_permissions_view_menu(test_view_menu)
        assert len(perms_views) == 2

        perms = [str(perm) for perm in perms_views]
        expected_perms = [
            'can read on DAG:example_bash_operator',
            'can edit on DAG:example_bash_operator',
        ]
        for perm in expected_perms:
            assert perm in perms

    def test_role_permission_associate(self):
        self.create_user_and_login(
            username='role_permission_associate_user',
            role_name='role_permission_associate_role',
            perms=[
                (permissions.ACTION_CAN_EDIT, 'DAG:example_bash_operator'),
                (permissions.ACTION_CAN_READ, 'DAG:example_bash_operator'),
            ],
        )

        test_role = self.appbuilder.sm.find_role('role_permission_associate_role')
        perms = {str(perm) for perm in test_role.permissions}
        assert 'can edit on DAG:example_bash_operator' in perms
        assert 'can read on DAG:example_bash_operator' in perms

    def test_index_success(self):
        self.create_user_and_login(
            username='index_success_user',
            role_name='index_success_role',
            perms=[
                (permissions.ACTION_CAN_READ, permissions.RESOURCE_DAG),
                (permissions.ACTION_CAN_READ, permissions.RESOURCE_WEBSITE),
            ],
        )

        resp = self.client.get('/', follow_redirects=True)
        self.check_content_in_response('example_bash_operator', resp)

    def test_index_failure(self):
        self.logout()
        self.login()
        resp = self.client.get('/', follow_redirects=True)
        # The user can only access/view example_bash_operator dag.
        self.check_content_not_in_response('example_subdag_operator', resp)

    def test_index_for_all_dag_user(self):
        self.create_user_and_login(
            username='index_for_all_dag_user',
            role_name='index_for_all_dag_role',
            perms=[
                (permissions.ACTION_CAN_READ, permissions.RESOURCE_DAG),
                (permissions.ACTION_CAN_READ, permissions.RESOURCE_WEBSITE),
            ],
        )

        resp = self.client.get('/', follow_redirects=True)
        # The all dag user can access/view all dags.
        self.check_content_in_response('example_subdag_operator', resp)
        self.check_content_in_response('example_bash_operator', resp)

    def test_dag_autocomplete_success(self):
        self.login(username='all_dag_user', password='all_dag_user')
        resp = self.client.get('dagmodel/autocomplete?query=example_bash', follow_redirects=False)
        self.check_content_in_response('example_bash_operator', resp)
        self.check_content_not_in_response('example_subdag_operator', resp)

    def test_dag_stats_success(self):
        self.create_user_and_login(
            username='dag_stats_success_user',
            role_name='dag_stats_success_role',
            perms=[
                (permissions.ACTION_CAN_READ, permissions.RESOURCE_DAG),
                (permissions.ACTION_CAN_READ, permissions.RESOURCE_DAG_RUN),
                (permissions.ACTION_CAN_READ, permissions.RESOURCE_WEBSITE),
            ],
        )

        resp = self.client.post('dag_stats', follow_redirects=True)
        self.check_content_in_response('example_bash_operator', resp)
        assert set(list(resp.json.items())[0][1][0].keys()) == {'state', 'count'}

    def test_dag_stats_failure(self):
        self.logout()
        self.login()
        resp = self.client.post('dag_stats', follow_redirects=True)
        self.check_content_not_in_response('example_subdag_operator', resp)

    def test_dag_stats_success_for_all_dag_user(self):
        self.create_user_and_login(
            username='dag_stats_success_for_all_dag_user',
            role_name='dag_stats_success_for_all_dag_role',
            perms=[
                (permissions.ACTION_CAN_READ, permissions.RESOURCE_DAG),
                (permissions.ACTION_CAN_READ, permissions.RESOURCE_DAG_RUN),
                (permissions.ACTION_CAN_READ, permissions.RESOURCE_WEBSITE),
            ],
        )

        resp = self.client.post('dag_stats', follow_redirects=True)
        self.check_content_in_response('example_subdag_operator', resp)
        self.check_content_in_response('example_bash_operator', resp)

    def test_dag_stats_success_when_selecting_dags(self):
        self.add_permission_for_role()
        resp = self.client.post(
            'dag_stats', data={'dag_ids': ['example_subdag_operator']}, follow_redirects=True
        )
        assert resp.status_code == 200
        stats = json.loads(resp.data.decode('utf-8'))
        assert 'example_bash_operator' not in stats
        assert 'example_subdag_operator' in stats

        # Multiple
        resp = self.client.post(
            'dag_stats',
            data={'dag_ids': ['example_subdag_operator', 'example_bash_operator']},
            follow_redirects=True,
        )
        stats = json.loads(resp.data.decode('utf-8'))
        assert 'example_bash_operator' in stats
        assert 'example_subdag_operator' in stats
        self.check_content_not_in_response('example_xcom', resp)

    def test_task_stats_success(self):
        self.create_user_and_login(
            username='task_stats_success_user',
            role_name='task_stats_success_role',
            perms=[
                (permissions.ACTION_CAN_READ, permissions.RESOURCE_DAG),
                (permissions.ACTION_CAN_READ, permissions.RESOURCE_DAG_RUN),
                (permissions.ACTION_CAN_READ, permissions.RESOURCE_TASK_INSTANCE),
                (permissions.ACTION_CAN_READ, permissions.RESOURCE_WEBSITE),
            ],
        )

        resp = self.client.post('task_stats', follow_redirects=True)
        self.check_content_in_response('example_bash_operator', resp)

    def test_task_stats_failure(self):
        self.logout()
        self.login()
        resp = self.client.post('task_stats', follow_redirects=True)
        self.check_content_not_in_response('example_subdag_operator', resp)

    def test_task_stats_success_for_all_dag_user(self):
        self.create_user_and_login(
            username='task_stats_success_for_all_dag_user',
            role_name='task_stats_success_for_all_dag_user_role',
            perms=[
                (permissions.ACTION_CAN_READ, permissions.RESOURCE_DAG),
                (permissions.ACTION_CAN_READ, permissions.RESOURCE_DAG_RUN),
                (permissions.ACTION_CAN_READ, permissions.RESOURCE_TASK_INSTANCE),
                (permissions.ACTION_CAN_READ, permissions.RESOURCE_WEBSITE),
            ],
        )

        resp = self.client.post('task_stats', follow_redirects=True)
        self.check_content_in_response('example_bash_operator', resp)
        self.check_content_in_response('example_subdag_operator', resp)

    def test_task_stats_success_when_selecting_dags(self):
        self.logout()
        username = 'task_stats_success_when_selecting_dags_user'
        self.create_user_and_login(
            username=username,
            role_name='task_stats_success_when_selecting_dags_role',
            perms=[
                (permissions.ACTION_CAN_READ, permissions.RESOURCE_DAG),
                (permissions.ACTION_CAN_READ, permissions.RESOURCE_DAG_RUN),
                (permissions.ACTION_CAN_READ, permissions.RESOURCE_TASK_INSTANCE),
                (permissions.ACTION_CAN_READ, permissions.RESOURCE_WEBSITE),
            ],
        )
        self.login(username=username, password=username)

        resp = self.client.post(
            'task_stats', data={'dag_ids': ['example_subdag_operator']}, follow_redirects=True
        )
        assert resp.status_code == 200
        stats = json.loads(resp.data.decode('utf-8'))
        assert 'example_bash_operator' not in stats
        assert 'example_subdag_operator' in stats

        # Multiple
        resp = self.client.post(
            'task_stats',
            data={'dag_ids': ['example_subdag_operator', 'example_bash_operator']},
            follow_redirects=True,
        )
        stats = json.loads(resp.data.decode('utf-8'))
        assert 'example_bash_operator' in stats
        assert 'example_subdag_operator' in stats
        self.check_content_not_in_response('example_xcom', resp)

    def test_code_success(self):
        self.create_user_and_login(
            username='code_success_user',
            role_name='code_success_role',
            perms=[
                (permissions.ACTION_CAN_READ, permissions.RESOURCE_DAG),
                (permissions.ACTION_CAN_READ, permissions.RESOURCE_DAG_CODE),
                (permissions.ACTION_CAN_READ, permissions.RESOURCE_WEBSITE),
            ],
        )

        url = 'code?dag_id=example_bash_operator'
        resp = self.client.get(url, follow_redirects=True)
        self.check_content_in_response('example_bash_operator', resp)

    def test_code_failure(self):
        self.create_user_and_login(
            username='code_failure_user',
            role_name='code_failure_role',
            perms=[
                (permissions.ACTION_CAN_READ, permissions.RESOURCE_WEBSITE),
                (permissions.ACTION_CAN_READ, permissions.RESOURCE_WEBSITE),
            ],
        )

        url = 'code?dag_id=example_bash_operator'
        resp = self.client.get(url, follow_redirects=True)
        self.check_content_not_in_response('example_bash_operator', resp)

    def test_code_success_for_all_dag_user(self):
        self.create_user_and_login(
            username='code_success_for_all_dag_user',
            role_name='code_success_for_all_dag_role',
            perms=[
                (permissions.ACTION_CAN_READ, permissions.RESOURCE_DAG),
                (permissions.ACTION_CAN_READ, permissions.RESOURCE_DAG_CODE),
                (permissions.ACTION_CAN_READ, permissions.RESOURCE_WEBSITE),
            ],
        )

        url = 'code?dag_id=example_bash_operator'
        resp = self.client.get(url, follow_redirects=True)
        self.check_content_in_response('example_bash_operator', resp)

        url = 'code?dag_id=example_subdag_operator'
        resp = self.client.get(url, follow_redirects=True)
        self.check_content_in_response('example_subdag_operator', resp)

    def test_dag_details_success(self):
        self.create_user_and_login(
            username='dag_details_success_user',
            role_name='dag_details_success_role',
            perms=[
                (permissions.ACTION_CAN_READ, permissions.RESOURCE_DAG),
                (permissions.ACTION_CAN_READ, permissions.RESOURCE_DAG_RUN),
                (permissions.ACTION_CAN_READ, permissions.RESOURCE_WEBSITE),
            ],
        )

        url = 'dag_details?dag_id=example_bash_operator'
        resp = self.client.get(url, follow_redirects=True)
        self.check_content_in_response('DAG Details', resp)

    def test_dag_details_failure(self):
        self.logout()
        self.login(username='dag_faker', password='dag_faker')
        url = 'dag_details?dag_id=example_bash_operator'
        resp = self.client.get(url, follow_redirects=True)
        self.check_content_not_in_response('DAG Details', resp)

    def test_dag_details_success_for_all_dag_user(self):
        self.create_user_and_login(
            username='dag_details_success_for_all_dag_user',
            role_name='dag_details_success_for_all_dag_role',
            perms=[
                (permissions.ACTION_CAN_READ, permissions.RESOURCE_DAG),
                (permissions.ACTION_CAN_READ, permissions.RESOURCE_DAG_RUN),
                (permissions.ACTION_CAN_READ, permissions.RESOURCE_WEBSITE),
            ],
        )

        url = 'dag_details?dag_id=example_bash_operator'
        resp = self.client.get(url, follow_redirects=True)
        self.check_content_in_response('example_bash_operator', resp)

        url = 'dag_details?dag_id=example_subdag_operator'
        resp = self.client.get(url, follow_redirects=True)
        self.check_content_in_response('example_subdag_operator', resp)

    def test_rendered_template_success(self):
        self.logout()
        username = 'rendered_success_user'
        self.create_user_and_login(
            username=username,
            role_name='rendered_success_role',
            perms=[
                (permissions.ACTION_CAN_READ, permissions.RESOURCE_DAG),
                (permissions.ACTION_CAN_READ, permissions.RESOURCE_TASK_INSTANCE),
                (permissions.ACTION_CAN_READ, permissions.RESOURCE_WEBSITE),
            ],
        )
        self.login(username=username, password=username)
        url = 'rendered-templates?task_id=runme_0&dag_id=example_bash_operator&execution_date={}'.format(
            self.percent_encode(self.default_date)
        )
        resp = self.client.get(url, follow_redirects=True)
        self.check_content_in_response('Rendered Template', resp)

    def test_rendered_template_failure(self):
        self.logout()
        self.login(username='dag_faker', password='dag_faker')
        url = 'rendered-templates?task_id=runme_0&dag_id=example_bash_operator&execution_date={}'.format(
            self.percent_encode(self.default_date)
        )
        resp = self.client.get(url, follow_redirects=True)
        self.check_content_not_in_response('Rendered Template', resp)

    def test_rendered_template_success_for_all_dag_user(self):
        self.logout()
        self.login(username='all_dag_user', password='all_dag_user')
        url = 'rendered-templates?task_id=runme_0&dag_id=example_bash_operator&execution_date={}'.format(
            self.percent_encode(self.default_date)
        )
        resp = self.client.get(url, follow_redirects=True)
        self.check_content_in_response('Rendered Template', resp)

    def test_task_success(self):
        self.create_user_and_login(
            username='task_success_user',
            role_name='task_success_role',
            perms=[
                (permissions.ACTION_CAN_READ, permissions.RESOURCE_DAG),
                (permissions.ACTION_CAN_READ, permissions.RESOURCE_TASK_INSTANCE),
                (permissions.ACTION_CAN_READ, permissions.RESOURCE_WEBSITE),
            ],
        )

        url = 'task?task_id=runme_0&dag_id=example_bash_operator&execution_date={}'.format(
            self.percent_encode(self.default_date)
        )
        resp = self.client.get(url, follow_redirects=True)
        self.check_content_in_response('Task Instance Details', resp)

    def test_task_failure(self):
        self.logout()
        self.login(username='dag_faker', password='dag_faker')
        url = 'task?task_id=runme_0&dag_id=example_bash_operator&execution_date={}'.format(
            self.percent_encode(self.default_date)
        )
        resp = self.client.get(url, follow_redirects=True)
        self.check_content_not_in_response('Task Instance Details', resp)

    def test_task_success_for_all_dag_user(self):
        self.create_user_and_login(
            username='task_success_for_all_dag_user',
            role_name='task_success_for_all_dag_user_role',
            perms=[
                (permissions.ACTION_CAN_READ, permissions.RESOURCE_DAG),
                (permissions.ACTION_CAN_READ, permissions.RESOURCE_TASK_INSTANCE),
                (permissions.ACTION_CAN_READ, permissions.RESOURCE_WEBSITE),
            ],
        )

        url = 'task?task_id=runme_0&dag_id=example_bash_operator&execution_date={}'.format(
            self.percent_encode(self.default_date)
        )
        resp = self.client.get(url, follow_redirects=True)
        self.check_content_in_response('Task Instance Details', resp)

    def test_xcom_success(self):
        self.logout()
        username = 'xcom_success_user'
        self.create_user_and_login(
            username=username,
            role_name='xcom_success_role',
            perms=[
                (permissions.ACTION_CAN_READ, permissions.RESOURCE_DAG),
                (permissions.ACTION_CAN_READ, permissions.RESOURCE_TASK_INSTANCE),
                (permissions.ACTION_CAN_READ, permissions.RESOURCE_XCOM),
                (permissions.ACTION_CAN_READ, permissions.RESOURCE_WEBSITE),
            ],
        )
        self.login(username=username, password=username)

        url = 'xcom?task_id=runme_0&dag_id=example_bash_operator&execution_date={}'.format(
            self.percent_encode(self.default_date)
        )
        resp = self.client.get(url, follow_redirects=True)
        self.check_content_in_response('XCom', resp)

    def test_xcom_failure(self):
        self.logout()
        self.login(username='dag_faker', password='dag_faker')
        url = 'xcom?task_id=runme_0&dag_id=example_bash_operator&execution_date={}'.format(
            self.percent_encode(self.default_date)
        )
        resp = self.client.get(url, follow_redirects=True)
        self.check_content_not_in_response('XCom', resp)

    def test_xcom_success_for_all_dag_user(self):
        self.create_user_and_login(
            username='xcom_success_for_all_dag_user_user',
            role_name='xcom_success_for_all_dag_user_role',
            perms=[
                (permissions.ACTION_CAN_READ, permissions.RESOURCE_DAG),
                (permissions.ACTION_CAN_READ, permissions.RESOURCE_TASK_INSTANCE),
                (permissions.ACTION_CAN_READ, permissions.RESOURCE_XCOM),
                (permissions.ACTION_CAN_READ, permissions.RESOURCE_WEBSITE),
            ],
        )

        url = 'xcom?task_id=runme_0&dag_id=example_bash_operator&execution_date={}'.format(
            self.percent_encode(self.default_date)
        )
        resp = self.client.get(url, follow_redirects=True)
        self.check_content_in_response('XCom', resp)

    def test_run_success(self):
        self.logout()
        self.login()
        form = dict(
            task_id="runme_0",
            dag_id="example_bash_operator",
            ignore_all_deps="false",
            ignore_ti_state="true",
            execution_date=self.default_date,
        )
        resp = self.client.post('run', data=form)
        self.check_content_in_response('', resp, resp_code=302)

    def test_run_success_for_all_dag_user(self):
        self.logout()
        self.login(username='all_dag_user', password='all_dag_user')
        form = dict(
            task_id="runme_0",
            dag_id="example_bash_operator",
            ignore_all_deps="false",
            ignore_ti_state="true",
            execution_date=self.default_date,
        )
        resp = self.client.post('run', data=form)
        self.check_content_in_response('', resp, resp_code=302)

    def test_blocked_success(self):
        self.create_user_and_login(
            username='blocked_success_user',
            role_name='blocked_success_role',
            perms=[
                (permissions.ACTION_CAN_READ, permissions.RESOURCE_DAG),
                (permissions.ACTION_CAN_READ, permissions.RESOURCE_DAG_RUN),
                (permissions.ACTION_CAN_READ, permissions.RESOURCE_WEBSITE),
            ],
        )
        url = 'blocked'

        resp = self.client.post(url, follow_redirects=True)
        self.check_content_in_response('example_bash_operator', resp)

    def test_blocked_success_for_all_dag_user(self):
        self.create_user_and_login(
            username='block_success_user',
            role_name='block_success_role',
            perms=[
                (permissions.ACTION_CAN_READ, permissions.RESOURCE_DAG),
                (permissions.ACTION_CAN_READ, permissions.RESOURCE_DAG_RUN),
                (permissions.ACTION_CAN_READ, permissions.RESOURCE_WEBSITE),
            ],
        )

        url = 'blocked'
        resp = self.client.post(url, follow_redirects=True)
        self.check_content_in_response('example_bash_operator', resp)
        self.check_content_in_response('example_subdag_operator', resp)

    def test_blocked_success_when_selecting_dags(self):
        self.add_permission_for_role()
        resp = self.client.post(
            'blocked', data={'dag_ids': ['example_subdag_operator']}, follow_redirects=True
        )
        assert resp.status_code == 200
        blocked_dags = {blocked['dag_id'] for blocked in json.loads(resp.data.decode('utf-8'))}
        assert 'example_bash_operator' not in blocked_dags
        assert 'example_subdag_operator' in blocked_dags

        # Multiple
        resp = self.client.post(
            'blocked',
            data={'dag_ids': ['example_subdag_operator', 'example_bash_operator']},
            follow_redirects=True,
        )

        blocked_dags = {blocked['dag_id'] for blocked in json.loads(resp.data.decode('utf-8'))}
        assert 'example_bash_operator' in blocked_dags
        assert 'example_subdag_operator' in blocked_dags
        self.check_content_not_in_response('example_xcom', resp)

    def test_failed_success(self):
        self.create_user_and_login(
            username='failed_success_user',
            role_name='failed_success_role',
            perms=[
                (permissions.ACTION_CAN_READ, permissions.RESOURCE_DAG),
                (permissions.ACTION_CAN_EDIT, permissions.RESOURCE_TASK_INSTANCE),
                (permissions.ACTION_CAN_READ, permissions.RESOURCE_WEBSITE),
            ],
        )

        form = dict(
            task_id="run_this_last",
            dag_id="example_bash_operator",
            execution_date=self.default_date,
            upstream="false",
            downstream="false",
            future="false",
            past="false",
        )
        resp = self.client.post('failed', data=form)
        self.check_content_in_response('example_bash_operator', resp)

    def test_duration_success(self):
        url = 'duration?days=30&dag_id=example_bash_operator'
        self.create_user_and_login(
            username='duration_success_user',
            role_name='duration_success_role',
            perms=[
                (permissions.ACTION_CAN_READ, permissions.RESOURCE_DAG),
                (permissions.ACTION_CAN_READ, permissions.RESOURCE_TASK_INSTANCE),
                (permissions.ACTION_CAN_READ, permissions.RESOURCE_WEBSITE),
            ],
        )
        resp = self.client.get(url, follow_redirects=True)
        self.check_content_in_response('example_bash_operator', resp)

    def test_duration_failure(self):
        url = 'duration?days=30&dag_id=example_bash_operator'
        self.logout()
        # login as an user without permissions
        self.login(username='dag_faker', password='dag_faker')
        resp = self.client.get(url, follow_redirects=True)
        self.check_content_not_in_response('example_bash_operator', resp)

    def test_tries_success(self):
        url = 'tries?days=30&dag_id=example_bash_operator'
        self.create_user_and_login(
            username='tries_success_user',
            role_name='tries_success_role',
            perms=[
                (permissions.ACTION_CAN_READ, permissions.RESOURCE_DAG),
                (permissions.ACTION_CAN_READ, permissions.RESOURCE_TASK_INSTANCE),
                (permissions.ACTION_CAN_READ, permissions.RESOURCE_WEBSITE),
            ],
        )
        resp = self.client.get(url, follow_redirects=True)
        self.check_content_in_response('example_bash_operator', resp)

    def test_tries_failure(self):
        url = 'tries?days=30&dag_id=example_bash_operator'
        self.logout()
        # login as an user without permissions
        self.login(username='dag_faker', password='dag_faker')
        resp = self.client.get(url, follow_redirects=True)
        self.check_content_not_in_response('example_bash_operator', resp)

    def test_landing_times_success(self):
        self.create_user_and_login(
            username='landing_times_success_user',
            role_name='landing_times_success_role',
            perms=[
                (permissions.ACTION_CAN_READ, permissions.RESOURCE_DAG),
                (permissions.ACTION_CAN_READ, permissions.RESOURCE_TASK_INSTANCE),
                (permissions.ACTION_CAN_READ, permissions.RESOURCE_WEBSITE),
            ],
        )

        url = 'landing_times?days=30&dag_id=example_bash_operator'
        resp = self.client.get(url, follow_redirects=True)
        self.check_content_in_response('example_bash_operator', resp)

    def test_landing_times_failure(self):
        url = 'landing_times?days=30&dag_id=example_bash_operator'
        self.logout()
        self.login(username='dag_faker', password='dag_faker')
        resp = self.client.get(url, follow_redirects=True)
        self.check_content_not_in_response('example_bash_operator', resp)

    def test_paused_success(self):
        # post request failure won't test
        url = 'paused?dag_id=example_bash_operator&is_paused=false'
        self.logout()
        self.login()
        resp = self.client.post(url, follow_redirects=True)
        self.check_content_in_response('OK', resp)

    def test_refresh_success(self):
        self.logout()
        self.login()
        resp = self.client.post('refresh?dag_id=example_bash_operator')
        self.check_content_in_response('', resp, resp_code=302)

    def test_gantt_success(self):
        url = 'gantt?dag_id=example_bash_operator'
        self.create_user_and_login(
            username='gantt_success_user',
            role_name='gantt_success_role',
            perms=[
                (permissions.ACTION_CAN_READ, permissions.RESOURCE_DAG),
                (permissions.ACTION_CAN_READ, permissions.RESOURCE_TASK_INSTANCE),
                (permissions.ACTION_CAN_READ, permissions.RESOURCE_WEBSITE),
            ],
        )

        resp = self.client.get(url, follow_redirects=True)
        self.check_content_in_response('example_bash_operator', resp)

    def test_gantt_failure(self):
        url = 'gantt?dag_id=example_bash_operator'
        self.logout()
        self.login(username='dag_faker', password='dag_faker')
        resp = self.client.get(url, follow_redirects=True)
        self.check_content_not_in_response('example_bash_operator', resp)

    def test_success_fail_for_read_only_task_instance_access(self):
        # success endpoint need can_edit, which read only role can not access
        self.create_user_and_login(
            username='task_instance_read_user',
            role_name='task_instance_read_role',
            perms=[
                (permissions.ACTION_CAN_READ, permissions.RESOURCE_DAG),
                (permissions.ACTION_CAN_READ, permissions.RESOURCE_TASK_INSTANCE),
            ],
        )

        form = dict(
            task_id="run_this_last",
            dag_id="example_bash_operator",
            execution_date=self.default_date,
            upstream="false",
            downstream="false",
            future="false",
            past="false",
        )
        resp = self.client.post('success', data=form)
        self.check_content_not_in_response('Wait a minute', resp, resp_code=302)

    def test_tree_success_for_read_only_role(self):
        # tree view only allows can_read, which read only role could access
        self.create_user_and_login(
            username='tree_success_for_read_only_role_user',
            role_name='tree_success_for_read_only_role_role',
            perms=[
                (permissions.ACTION_CAN_READ, permissions.RESOURCE_DAG),
                (permissions.ACTION_CAN_READ, permissions.RESOURCE_TASK_INSTANCE),
                (permissions.ACTION_CAN_READ, permissions.RESOURCE_TASK_LOG),
                (permissions.ACTION_CAN_READ, permissions.RESOURCE_WEBSITE),
            ],
        )

        url = 'tree?dag_id=example_bash_operator'
        resp = self.client.get(url, follow_redirects=True)
        self.check_content_in_response('runme_1', resp)

    def test_log_success(self):
        self.create_user_and_login(
            username='log_success_user',
            role_name='log_success_role',
            perms=[
                (permissions.ACTION_CAN_READ, permissions.RESOURCE_DAG),
                (permissions.ACTION_CAN_READ, permissions.RESOURCE_TASK_INSTANCE),
                (permissions.ACTION_CAN_READ, permissions.RESOURCE_TASK_LOG),
                (permissions.ACTION_CAN_READ, permissions.RESOURCE_WEBSITE),
            ],
        )

        url = 'log?task_id=runme_0&dag_id=example_bash_operator&execution_date={}'.format(
            self.percent_encode(self.default_date)
        )
        resp = self.client.get(url, follow_redirects=True)
        self.check_content_in_response('Log by attempts', resp)
        url = (
            'get_logs_with_metadata?task_id=runme_0&dag_id=example_bash_operator&'
            'execution_date={}&try_number=1&metadata=null'.format(self.percent_encode(self.default_date))
        )
        resp = self.client.get(url, follow_redirects=True)
        self.check_content_in_response('"message":', resp)
        self.check_content_in_response('"metadata":', resp)

    def test_log_failure(self):
        self.logout()
        self.login(username='dag_faker', password='dag_faker')
        url = 'log?task_id=runme_0&dag_id=example_bash_operator&execution_date={}'.format(
            self.percent_encode(self.default_date)
        )
        resp = self.client.get(url, follow_redirects=True)
        self.check_content_not_in_response('Log by attempts', resp)
        url = (
            'get_logs_with_metadata?task_id=runme_0&dag_id=example_bash_operator&'
            'execution_date={}&try_number=1&metadata=null'.format(self.percent_encode(self.default_date))
        )
        resp = self.client.get(url, follow_redirects=True)
        self.check_content_not_in_response('"message":', resp)
        self.check_content_not_in_response('"metadata":', resp)

    def test_log_success_for_user(self):
        self.logout()
        self.login(username='test_user', password='test_user')
        url = 'log?task_id=runme_0&dag_id=example_bash_operator&execution_date={}'.format(
            self.percent_encode(self.default_date)
        )

        resp = self.client.get(url, follow_redirects=True)
        self.check_content_in_response('Log by attempts', resp)
        url = (
            'get_logs_with_metadata?task_id=runme_0&dag_id=example_bash_operator&'
            'execution_date={}&try_number=1&metadata=null'.format(self.percent_encode(self.default_date))
        )
        resp = self.client.get(url, follow_redirects=True)
        self.check_content_in_response('"message":', resp)
        self.check_content_in_response('"metadata":', resp)

    def test_tree_view_for_viewer(self):
        self.logout()
        self.login(username='test_viewer', password='test_viewer')
        url = 'tree?dag_id=example_bash_operator'
        resp = self.client.get(url, follow_redirects=True)
        self.check_content_in_response('runme_1', resp)

    def test_refresh_failure_for_viewer(self):
        # viewer role can't refresh
        self.logout()
        self.login(username='test_viewer', password='test_viewer')
        resp = self.client.post('refresh?dag_id=example_bash_operator')
        self.check_content_in_response('Redirecting', resp, resp_code=302)<|MERGE_RESOLUTION|>--- conflicted
+++ resolved
@@ -228,284 +228,6 @@
         self.login(username=username, password=username)
 
 
-<<<<<<< HEAD
-class TestConnectionModelView(TestBase):
-    def setUp(self):
-        super().setUp()
-
-        self.connection = {
-            'conn_id': 'test_conn',
-            'conn_type': 'http',
-            'description': 'description',
-            'host': 'localhost',
-            'port': 8080,
-            'username': 'root',
-            'password': 'admin',
-        }
-
-    def tearDown(self):
-        self.clear_table(Connection)
-        super().tearDown()
-
-    def test_create_connection(self):
-        init_views.init_connection_form()
-        resp = self.client.post('/connection/add', data=self.connection, follow_redirects=True)
-        self.check_content_in_response('Added Row', resp)
-
-    def test_prefill_form_null_extra(self):
-        mock_form = mock.Mock()
-        mock_form.data = {"conn_id": "test", "extra": None}
-
-        cmv = ConnectionModelView()
-        cmv.prefill_form(form=mock_form, pk=1)
-
-    def test_duplicate_connection(self):
-        """Test Duplicate multiple connection with suffix"""
-        conn1 = Connection(
-            conn_id='test_duplicate_gcp_connection',
-            conn_type='Google Cloud',
-            description='Google Cloud Connection',
-        )
-
-        conn2 = Connection(
-            conn_id='test_duplicate_mysql_connection',
-            conn_type='FTP',
-            description='MongoDB2',
-            host='localhost',
-            schema='airflow',
-            port=3306,
-        )
-
-        conn3 = Connection(
-            conn_id='test_duplicate_postgres_connection_copy1',
-            conn_type='FTP',
-            description='Postgres',
-            host='localhost',
-            schema='airflow',
-            port=3306,
-        )
-
-        self.clear_table(Connection)
-        self.session.add_all([conn1, conn2, conn3])
-        self.session.commit()
-
-        mock_form = mock.Mock()
-        mock_form.data = {"action": "mulduplicate", "rowid": [conn1.id, conn3.id]}
-        resp = self.client.post('/connection/action_post', data=mock_form.data, follow_redirects=True)
-
-        expected_result = {
-            'test_duplicate_gcp_connection',
-            'test_duplicate_gcp_connection_copy1',
-            'test_duplicate_mysql_connection',
-            'test_duplicate_postgres_connection_copy1',
-            'test_duplicate_postgres_connection_copy2',
-        }
-        response = {conn[0] for conn in self.session.query(Connection.conn_id).all()}
-
-        assert resp.status_code == 200
-        assert expected_result == response
-
-
-class TestVariableModelView(TestBase):
-    def setUp(self):
-        super().setUp()
-        self.variable = {
-            'key': 'test_key',
-            'val': 'text_val',
-            'description': 'test_description',
-            'is_encrypted': True,
-        }
-
-    def tearDown(self):
-        self.clear_table(models.Variable)
-        super().tearDown()
-
-    def test_can_handle_error_on_decrypt(self):
-
-        # create valid variable
-        self.client.post('/variable/add', data=self.variable, follow_redirects=True)
-
-        # update the variable with a wrong value, given that is encrypted
-        Var = models.Variable  # pylint: disable=invalid-name
-        (
-            self.session.query(Var)
-            .filter(Var.key == self.variable['key'])
-            .update({'val': 'failed_value_not_encrypted'}, synchronize_session=False)
-        )
-        self.session.commit()
-
-        # retrieve Variables page, should not fail and contain the Invalid
-        # label for the variable
-        resp = self.client.get('/variable/list', follow_redirects=True)
-        self.check_content_in_response('<span class="label label-danger">Invalid</span>', resp)
-
-    def test_xss_prevention(self):
-        xss = "/variable/list/<img%20src=''%20onerror='alert(1);'>"
-
-        resp = self.client.get(
-            xss,
-            follow_redirects=True,
-        )
-        assert resp.status_code == 404
-        assert "<img src='' onerror='alert(1);'>" not in resp.data.decode("utf-8")
-
-    def test_import_variables_no_file(self):
-        resp = self.client.post('/variable/varimport', follow_redirects=True)
-        self.check_content_in_response('Missing file or syntax error.', resp)
-
-    def test_import_variables_failed(self):
-        content = '{"str_key": "str_value"}'
-
-        with mock.patch('airflow.models.Variable.set') as set_mock:
-            set_mock.side_effect = UnicodeEncodeError
-            assert self.session.query(models.Variable).count() == 0
-
-            bytes_content = io.BytesIO(bytes(content, encoding='utf-8'))
-
-            resp = self.client.post(
-                '/variable/varimport', data={'file': (bytes_content, 'test.json')}, follow_redirects=True
-            )
-            self.check_content_in_response('1 variable(s) failed to be updated.', resp)
-
-    def test_import_variables_success(self):
-        assert self.session.query(models.Variable).count() == 0
-
-        content = (
-            '{"str_key": "str_value", "int_key": 60, "list_key": [1, 2], "dict_key": {"k_a": 2, "k_b": 3}}'
-        )
-        bytes_content = io.BytesIO(bytes(content, encoding='utf-8'))
-
-        resp = self.client.post(
-            '/variable/varimport', data={'file': (bytes_content, 'test.json')}, follow_redirects=True
-        )
-        self.check_content_in_response('4 variable(s) successfully updated.', resp)
-
-    def test_description_retrieval(self):
-        # create valid variable
-        self.client.post('/variable/add', data=self.variable, follow_redirects=True)
-
-        row = self.session.query(models.Variable.key, models.Variable.description).first()
-        assert row.key == 'test_key' and row.description == 'test_description'
-
-
-class PluginOperator(BaseOperator):
-    pass
-
-
-class TestPluginView(TestBase):
-    def test_should_list_plugins_on_page_with_details(self):
-        resp = self.client.get('/plugin')
-        self.check_content_in_response("test_plugin", resp)
-        self.check_content_in_response("Airflow Plugins", resp)
-        self.check_content_in_response("source", resp)
-        self.check_content_in_response("<em>$PLUGINS_FOLDER/</em>test_plugin.py", resp)
-
-    def test_should_list_entrypoint_plugins_on_page_with_details(self):
-
-        mock_plugin = AirflowPlugin()
-        mock_plugin.name = "test_plugin"
-        mock_plugin.source = EntryPointSource(
-            mock.Mock(), mock.Mock(version='1.0.0', metadata={'name': 'test-entrypoint-testpluginview'})
-        )
-        with mock_plugin_manager(plugins=[mock_plugin]):
-            resp = self.client.get('/plugin')
-
-        self.check_content_in_response("test_plugin", resp)
-        self.check_content_in_response("Airflow Plugins", resp)
-        self.check_content_in_response("source", resp)
-        self.check_content_in_response("<em>test-entrypoint-testpluginview==1.0.0:</em> <Mock id=", resp)
-
-    def test_endpoint_should_not_be_unauthenticated(self):
-        self.logout()
-        resp = self.client.get('/plugin', follow_redirects=True)
-        self.check_content_not_in_response("test_plugin", resp)
-        self.check_content_in_response("Sign In - Airflow", resp)
-
-
-class TestPoolModelView(TestBase):
-    def setUp(self):
-        super().setUp()
-        self.pool = {
-            'pool': 'test-pool',
-            'slots': 777,
-            'description': 'test-pool-description',
-        }
-
-    def tearDown(self):
-        self.clear_table(models.Pool)
-        super().tearDown()
-
-    def test_create_pool_with_same_name(self):
-        # create test pool
-        resp = self.client.post('/pool/add', data=self.pool, follow_redirects=True)
-        self.check_content_in_response('Added Row', resp)
-
-        # create pool with the same name
-        resp = self.client.post('/pool/add', data=self.pool, follow_redirects=True)
-        self.check_content_in_response('Already exists.', resp)
-
-    def test_create_pool_with_empty_name(self):
-        self.pool['pool'] = ''
-        resp = self.client.post('/pool/add', data=self.pool, follow_redirects=True)
-        self.check_content_in_response('This field is required.', resp)
-
-    def test_odd_name(self):
-        self.pool['pool'] = 'test-pool<script></script>'
-        self.session.add(models.Pool(**self.pool))
-        self.session.commit()
-        resp = self.client.get('/pool/list/')
-        self.check_content_in_response('test-pool&lt;script&gt;', resp)
-        self.check_content_not_in_response('test-pool<script>', resp)
-
-    def test_list(self):
-        self.pool['pool'] = 'test-pool'
-        self.session.add(models.Pool(**self.pool))
-        self.session.commit()
-        resp = self.client.get('/pool/list/')
-        # We should see this link
-        with self.app.test_request_context():
-            url = url_for('TaskInstanceModelView.list', _flt_3_pool='test-pool', _flt_3_state='running')
-            used_tag = Markup("<a href='{url}'>{slots}</a>").format(url=url, slots=0)
-
-            url = url_for('TaskInstanceModelView.list', _flt_3_pool='test-pool', _flt_3_state='queued')
-            queued_tag = Markup("<a href='{url}'>{slots}</a>").format(url=url, slots=0)
-        self.check_content_in_response(used_tag, resp)
-        self.check_content_in_response(queued_tag, resp)
-
-
-class TestMountPoint(unittest.TestCase):
-    @classmethod
-    @conf_vars({("webserver", "base_url"): "http://localhost/test"})
-    def setUpClass(cls):
-        application.app = None
-        application.appbuilder = None
-        app = application.create_app(testing=True)
-        app.config['WTF_CSRF_ENABLED'] = False
-        cls.client = Client(app, BaseResponse)
-
-    @classmethod
-    def tearDownClass(cls):
-        application.app = None
-        application.appbuilder = None
-
-    def test_mount(self):
-        # Test an endpoint that doesn't need auth!
-        resp = self.client.get('/test/health')
-        assert resp.status_code == 200
-        assert b"healthy" in resp.data
-
-    def test_not_found(self):
-        resp = self.client.get('/', follow_redirects=True)
-        assert resp.status_code == 404
-
-    def test_index(self):
-        resp = self.client.get('/test/')
-        assert resp.status_code == 302
-        assert resp.headers['Location'] == 'http://localhost/test/home'
-
-
-=======
->>>>>>> cbc3cb8d
 class TestAirflowBaseViews(TestBase):
     EXAMPLE_DAG_DEFAULT_DATE = dates.days_ago(2)
 
