# -*- coding: utf-8 -*-
#
# Licensed to the Apache Software Foundation (ASF) under one
# or more contributor license agreements.  See the NOTICE file
# distributed with this work for additional information
# regarding copyright ownership.  The ASF licenses this file
# to you under the Apache License, Version 2.0 (the
# "License"); you may not use this file except in compliance
# with the License.  You may obtain a copy of the License at
#
#   http://www.apache.org/licenses/LICENSE-2.0
#
# Unless required by applicable law or agreed to in writing,
# software distributed under the License is distributed on an
# "AS IS" BASIS, WITHOUT WARRANTIES OR CONDITIONS OF ANY
# KIND, either express or implied.  See the License for the
# specific language governing permissions and limitations
# under the License.

import unittest
import warnings
from datetime import datetime

import six

from airflow import configuration, models
from airflow.models import TaskInstance, DAG

from airflow.contrib.operators.bigquery_operator import \
<<<<<<< HEAD
    BigQueryCreateExternalTableOperator, \
    BigQueryOperator, BigQueryCreateEmptyTableOperator, \
    BigQueryDeleteDatasetOperator, BigQueryCreateEmptyDatasetOperator
=======
    BigQueryCreateExternalTableOperator, BigQueryCreateEmptyTableOperator, \
    BigQueryDeleteDatasetOperator, BigQueryCreateEmptyDatasetOperator, \
    BigQueryOperator
from airflow.settings import Session
>>>>>>> cb8b2a1d

try:
    from unittest import mock
except ImportError:
    try:
        import mock
    except ImportError:
        mock = None

TASK_ID = 'test-bq-create-table-operator'
TEST_DATASET = 'test-dataset'
TEST_GCP_PROJECT_ID = 'test-project'
TEST_TABLE_ID = 'test-table-id'
TEST_GCS_BUCKET = 'test-bucket'
TEST_GCS_DATA = ['dir1/*.csv']
TEST_SOURCE_FORMAT = 'CSV'
DEFAULT_DATE = datetime(2015, 1, 1)
TEST_DAG_ID = 'test-bigquery-operators'


class BigQueryCreateEmptyTableOperatorTest(unittest.TestCase):

    @mock.patch('airflow.contrib.operators.bigquery_operator.BigQueryHook')
    def test_execute(self, mock_hook):
        operator = BigQueryCreateEmptyTableOperator(task_id=TASK_ID,
                                                    dataset_id=TEST_DATASET,
                                                    project_id=TEST_GCP_PROJECT_ID,
                                                    table_id=TEST_TABLE_ID)

        operator.execute(None)
        mock_hook.return_value \
            .get_conn() \
            .cursor() \
            .create_empty_table \
            .assert_called_once_with(
                dataset_id=TEST_DATASET,
                project_id=TEST_GCP_PROJECT_ID,
                table_id=TEST_TABLE_ID,
                schema_fields=None,
                time_partitioning={},
                labels=None
            )


class BigQueryCreateExternalTableOperatorTest(unittest.TestCase):

    @mock.patch('airflow.contrib.operators.bigquery_operator.BigQueryHook')
    def test_execute(self, mock_hook):
        operator = BigQueryCreateExternalTableOperator(
            task_id=TASK_ID,
            destination_project_dataset_table='{}.{}'.format(
                TEST_DATASET, TEST_TABLE_ID
            ),
            schema_fields=[],
            bucket=TEST_GCS_BUCKET,
            source_objects=TEST_GCS_DATA,
            source_format=TEST_SOURCE_FORMAT
        )

        operator.execute(None)
        mock_hook.return_value \
            .get_conn() \
            .cursor() \
            .create_external_table \
            .assert_called_once_with(
                external_project_dataset_table='{}.{}'.format(
                    TEST_DATASET, TEST_TABLE_ID
                ),
                schema_fields=[],
                source_uris=['gs://{}/{}'.format(TEST_GCS_BUCKET, source_object)
                             for source_object in TEST_GCS_DATA],
                source_format=TEST_SOURCE_FORMAT,
                compression='NONE',
                skip_leading_rows=0,
                field_delimiter=',',
                max_bad_records=0,
                quote_character=None,
                allow_quoted_newlines=False,
                allow_jagged_rows=False,
                src_fmt_configs={},
                labels=None
            )


class BigQueryDeleteDatasetOperatorTest(unittest.TestCase):
    @mock.patch('airflow.contrib.operators.bigquery_operator.BigQueryHook')
    def test_execute(self, mock_hook):
        operator = BigQueryDeleteDatasetOperator(
            task_id=TASK_ID,
            dataset_id=TEST_DATASET,
<<<<<<< HEAD
            project_id=TEST_PROJECT_ID
=======
            project_id=TEST_GCP_PROJECT_ID
>>>>>>> cb8b2a1d
        )

        operator.execute(None)
        mock_hook.return_value \
            .get_conn() \
            .cursor() \
            .delete_dataset \
            .assert_called_once_with(
                dataset_id=TEST_DATASET,
<<<<<<< HEAD
                project_id=TEST_PROJECT_ID
=======
                project_id=TEST_GCP_PROJECT_ID
>>>>>>> cb8b2a1d
            )


class BigQueryCreateEmptyDatasetOperatorTest(unittest.TestCase):
    @mock.patch('airflow.contrib.operators.bigquery_operator.BigQueryHook')
    def test_execute(self, mock_hook):
        operator = BigQueryCreateEmptyDatasetOperator(
            task_id=TASK_ID,
            dataset_id=TEST_DATASET,
<<<<<<< HEAD
            project_id=TEST_PROJECT_ID
=======
            project_id=TEST_GCP_PROJECT_ID
>>>>>>> cb8b2a1d
        )

        operator.execute(None)
        mock_hook.return_value \
            .get_conn() \
            .cursor() \
            .create_empty_dataset \
            .assert_called_once_with(
                dataset_id=TEST_DATASET,
<<<<<<< HEAD
                project_id=TEST_PROJECT_ID,
                dataset_reference={}
            )
=======
                project_id=TEST_GCP_PROJECT_ID,
                dataset_reference={}
            )


class BigQueryOperatorTest(unittest.TestCase):
    def test_bql_deprecation_warning(self):
        with warnings.catch_warnings(record=True) as w:
            BigQueryOperator(
                task_id='test_deprecation_warning_for_bql',
                bql='select * from test_table'
            )
        self.assertIn(
            'Deprecated parameter `bql`',
            w[0].message.args[0])

    def setUp(self):
        configuration.conf.load_test_config()
        self.dagbag = models.DagBag(
            dag_folder='/dev/null', include_examples=True)
        self.args = {'owner': 'airflow', 'start_date': DEFAULT_DATE}
        self.dag = DAG(TEST_DAG_ID, default_args=self.args)

    def tearDown(self):
        session = Session()
        session.query(models.TaskInstance).filter_by(
            dag_id=TEST_DAG_ID).delete()
        session.query(models.TaskFail).filter_by(
            dag_id=TEST_DAG_ID).delete()
        session.commit()
        session.close()

    @mock.patch('airflow.contrib.operators.bigquery_operator.BigQueryHook')
    def test_execute(self, mock_hook):
        operator = BigQueryOperator(
            task_id=TASK_ID,
            sql='Select * from test_table',
            destination_dataset_table=None,
            write_disposition='WRITE_EMPTY',
            allow_large_results=False,
            flatten_results=None,
            bigquery_conn_id='bigquery_default',
            udf_config=None,
            use_legacy_sql=True,
            maximum_billing_tier=None,
            maximum_bytes_billed=None,
            create_disposition='CREATE_IF_NEEDED',
            schema_update_options=(),
            query_params=None,
            labels=None,
            priority='INTERACTIVE',
            time_partitioning=None,
            api_resource_configs=None,
            cluster_fields=None,
        )

        operator.execute(None)
        mock_hook.return_value \
            .get_conn() \
            .cursor() \
            .run_query \
            .assert_called_once_with(
                sql='Select * from test_table',
                destination_dataset_table=None,
                write_disposition='WRITE_EMPTY',
                allow_large_results=False,
                flatten_results=None,
                udf_config=None,
                maximum_billing_tier=None,
                maximum_bytes_billed=None,
                create_disposition='CREATE_IF_NEEDED',
                schema_update_options=(),
                query_params=None,
                labels=None,
                priority='INTERACTIVE',
                time_partitioning=None,
                api_resource_configs=None,
                cluster_fields=None,
            )

    @mock.patch('airflow.contrib.operators.bigquery_operator.BigQueryHook')
    def test_bigquery_operator_defaults(self, mock_hook):

        operator = BigQueryOperator(
            task_id=TASK_ID,
            sql='Select * from test_table',
            dag=self.dag, default_args=self.args
        )

        operator.execute(None)
        mock_hook.return_value \
            .get_conn() \
            .cursor() \
            .run_query \
            .assert_called_once_with(
                sql='Select * from test_table',
                destination_dataset_table=None,
                write_disposition='WRITE_EMPTY',
                allow_large_results=False,
                flatten_results=None,
                udf_config=None,
                maximum_billing_tier=None,
                maximum_bytes_billed=None,
                create_disposition='CREATE_IF_NEEDED',
                schema_update_options=(),
                query_params=None,
                labels=None,
                priority='INTERACTIVE',
                time_partitioning=None,
                api_resource_configs=None,
                cluster_fields=None,
            )

        self.assertTrue(isinstance(operator.sql, six.string_types))
        ti = TaskInstance(task=operator, execution_date=DEFAULT_DATE)
        ti.render_templates()
        self.assertTrue(isinstance(ti.task.sql, six.string_types))
>>>>>>> cb8b2a1d
<|MERGE_RESOLUTION|>--- conflicted
+++ resolved
@@ -27,16 +27,10 @@
 from airflow.models import TaskInstance, DAG
 
 from airflow.contrib.operators.bigquery_operator import \
-<<<<<<< HEAD
-    BigQueryCreateExternalTableOperator, \
-    BigQueryOperator, BigQueryCreateEmptyTableOperator, \
-    BigQueryDeleteDatasetOperator, BigQueryCreateEmptyDatasetOperator
-=======
     BigQueryCreateExternalTableOperator, BigQueryCreateEmptyTableOperator, \
     BigQueryDeleteDatasetOperator, BigQueryCreateEmptyDatasetOperator, \
     BigQueryOperator
 from airflow.settings import Session
->>>>>>> cb8b2a1d
 
 try:
     from unittest import mock
@@ -127,11 +121,7 @@
         operator = BigQueryDeleteDatasetOperator(
             task_id=TASK_ID,
             dataset_id=TEST_DATASET,
-<<<<<<< HEAD
-            project_id=TEST_PROJECT_ID
-=======
             project_id=TEST_GCP_PROJECT_ID
->>>>>>> cb8b2a1d
         )
 
         operator.execute(None)
@@ -141,11 +131,7 @@
             .delete_dataset \
             .assert_called_once_with(
                 dataset_id=TEST_DATASET,
-<<<<<<< HEAD
-                project_id=TEST_PROJECT_ID
-=======
                 project_id=TEST_GCP_PROJECT_ID
->>>>>>> cb8b2a1d
             )
 
 
@@ -155,11 +141,7 @@
         operator = BigQueryCreateEmptyDatasetOperator(
             task_id=TASK_ID,
             dataset_id=TEST_DATASET,
-<<<<<<< HEAD
-            project_id=TEST_PROJECT_ID
-=======
             project_id=TEST_GCP_PROJECT_ID
->>>>>>> cb8b2a1d
         )
 
         operator.execute(None)
@@ -169,11 +151,6 @@
             .create_empty_dataset \
             .assert_called_once_with(
                 dataset_id=TEST_DATASET,
-<<<<<<< HEAD
-                project_id=TEST_PROJECT_ID,
-                dataset_reference={}
-            )
-=======
                 project_id=TEST_GCP_PROJECT_ID,
                 dataset_reference={}
             )
@@ -290,5 +267,4 @@
         self.assertTrue(isinstance(operator.sql, six.string_types))
         ti = TaskInstance(task=operator, execution_date=DEFAULT_DATE)
         ti.render_templates()
-        self.assertTrue(isinstance(ti.task.sql, six.string_types))
->>>>>>> cb8b2a1d
+        self.assertTrue(isinstance(ti.task.sql, six.string_types))