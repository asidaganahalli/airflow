# -*- coding: utf-8 -*-
#
# Licensed to the Apache Software Foundation (ASF) under one
# or more contributor license agreements.  See the NOTICE file
# distributed with this work for additional information
# regarding copyright ownership.  The ASF licenses this file
# to you under the Apache License, Version 2.0 (the
# "License"); you may not use this file except in compliance
# with the License.  You may obtain a copy of the License at
#
#   http://www.apache.org/licenses/LICENSE-2.0
#
# Unless required by applicable law or agreed to in writing,
# software distributed under the License is distributed on an
# "AS IS" BASIS, WITHOUT WARRANTIES OR CONDITIONS OF ANY
# KIND, either express or implied.  See the License for the
# specific language governing permissions and limitations
# under the License.
#

import sys
import unittest

from airflow import configuration
from airflow.exceptions import AirflowException
from airflow.contrib.operators.awsbatch_operator import AWSBatchOperator

try:
    from unittest import mock
except ImportError:
    try:
        import mock
    except ImportError:
        mock = None

RESPONSE_WITHOUT_FAILURES = {
    "jobName": "51455483-c62c-48ac-9b88-53a6a725baa3",
    "jobId": "8ba9d676-4108-4474-9dca-8bbac1da9b19"
}


class TestAWSBatchOperator(unittest.TestCase):

    @mock.patch('airflow.contrib.operators.awsbatch_operator.AwsHook')
    def setUp(self, aws_hook_mock):
        configuration.load_test_config()

        self.aws_hook_mock = aws_hook_mock
        self.batch = AWSBatchOperator(
            task_id='task',
            job_name='51455483-c62c-48ac-9b88-53a6a725baa3',
            job_queue='queue',
            job_definition='hello-world',
            max_retries=5,
            overrides={},
            aws_conn_id=None,
            region_name='eu-west-1')

    def test_init(self):
        self.assertEqual(self.batch.job_name, '51455483-c62c-48ac-9b88-53a6a725baa3')
        self.assertEqual(self.batch.job_queue, 'queue')
        self.assertEqual(self.batch.job_definition, 'hello-world')
        self.assertEqual(self.batch.max_retries, 5)
        self.assertEqual(self.batch.overrides, {})
        self.assertEqual(self.batch.parameters, None)
        self.assertEqual(self.batch.region_name, 'eu-west-1')
        self.assertEqual(self.batch.aws_conn_id, None)
        self.assertEqual(self.batch.hook, self.aws_hook_mock.return_value)

        self.aws_hook_mock.assert_called_once_with(aws_conn_id=None)

    def test_template_fields_overrides(self):
        self.assertEqual(self.batch.template_fields,
                         ('job_name', 'overrides', 'parameters'))

    @mock.patch.object(AWSBatchOperator, '_wait_for_task_ended')
    @mock.patch.object(AWSBatchOperator, '_check_success_task')
    def test_execute_without_failures(self, check_mock, wait_mock):
        client_mock = self.aws_hook_mock.return_value.get_client_type.return_value
        client_mock.submit_job.return_value = RESPONSE_WITHOUT_FAILURES

        self.batch.parameters = None
        self.batch.execute(None)

<<<<<<< HEAD
        self.aws_hook_mock.return_value.get_client_type.assert_called_once_with('batch',
                                                                                region_name='eu-west-1')
=======
        self.aws_hook_mock.return_value.get_client_type.assert_called_once_with(
            'batch', region_name='eu-west-1')
>>>>>>> 6e493ca9
        client_mock.submit_job.assert_called_once_with(
            jobQueue='queue',
            jobName='51455483-c62c-48ac-9b88-53a6a725baa3',
            containerOverrides={},
            jobDefinition='hello-world'
        )

        wait_mock.assert_called_once_with()
        check_mock.assert_called_once_with()
        self.assertEqual(self.batch.jobId, '8ba9d676-4108-4474-9dca-8bbac1da9b19')

    def test_execute_with_failures(self):
        client_mock = self.aws_hook_mock.return_value.get_client_type.return_value
        client_mock.submit_job.return_value = ""

        with self.assertRaises(AirflowException):
            self.batch.execute(None)

<<<<<<< HEAD
        self.aws_hook_mock.return_value.get_client_type.assert_called_once_with('batch',
                                                                                region_name='eu-west-1')
=======
        self.aws_hook_mock.return_value.get_client_type.assert_called_once_with(
            'batch', region_name='eu-west-1')
>>>>>>> 6e493ca9
        client_mock.submit_job.assert_called_once_with(
            jobQueue='queue',
            jobName='51455483-c62c-48ac-9b88-53a6a725baa3',
            containerOverrides={},
            jobDefinition='hello-world'
        )

    def test_wait_end_tasks(self):
        client_mock = mock.Mock()
        self.batch.jobId = '8ba9d676-4108-4474-9dca-8bbac1da9b19'
        self.batch.client = client_mock

        self.batch._wait_for_task_ended()

        client_mock.get_waiter.assert_called_once_with('job_execution_complete')
        client_mock.get_waiter.return_value.wait.assert_called_once_with(
            jobs=['8ba9d676-4108-4474-9dca-8bbac1da9b19']
        )
        self.assertEquals(
            sys.maxsize, client_mock.get_waiter.return_value.config.max_attempts)

    def test_check_success_tasks_raises(self):
        client_mock = mock.Mock()
        self.batch.jobId = '8ba9d676-4108-4474-9dca-8bbac1da9b19'
        self.batch.client = client_mock

        client_mock.describe_jobs.return_value = {
            'jobs': []
        }

        with self.assertRaises(Exception) as e:
            self.batch._check_success_task()

        # Ordering of str(dict) is not guaranteed.
        self.assertIn('No job found for ', str(e.exception))

    def test_check_success_tasks_raises_failed(self):
        client_mock = mock.Mock()
        self.batch.jobId = '8ba9d676-4108-4474-9dca-8bbac1da9b19'
        self.batch.client = client_mock

        client_mock.describe_jobs.return_value = {
            'jobs': [{
                'status': 'FAILED',
                'statusReason': 'This is an error reason',
                'attempts': [{
                    'exitCode': 1
                }]
            }]
        }

        with self.assertRaises(Exception) as e:
            self.batch._check_success_task()

        # Ordering of str(dict) is not guaranteed.
        self.assertIn('Job failed with status ', str(e.exception))

    def test_check_success_tasks_raises_pending(self):
        client_mock = mock.Mock()
        self.batch.jobId = '8ba9d676-4108-4474-9dca-8bbac1da9b19'
        self.batch.client = client_mock

        client_mock.describe_jobs.return_value = {
            'jobs': [{
                'status': 'RUNNABLE'
            }]
        }

        with self.assertRaises(Exception) as e:
            self.batch._check_success_task()

        # Ordering of str(dict) is not guaranteed.
        self.assertIn('This task is still pending ', str(e.exception))

    def test_check_success_tasks_raises_multiple(self):
        client_mock = mock.Mock()
        self.batch.jobId = '8ba9d676-4108-4474-9dca-8bbac1da9b19'
        self.batch.client = client_mock

        client_mock.describe_jobs.return_value = {
            'jobs': [{
                'status': 'FAILED',
                'statusReason': 'This is an error reason',
                'attempts': [{
                    'exitCode': 1
                }, {
                    'exitCode': 10
                }]
            }]
        }

        with self.assertRaises(Exception) as e:
            self.batch._check_success_task()

        # Ordering of str(dict) is not guaranteed.
        self.assertIn('Job failed with status ', str(e.exception))

    def test_check_success_task_not_raises(self):
        client_mock = mock.Mock()
        self.batch.jobId = '8ba9d676-4108-4474-9dca-8bbac1da9b19'
        self.batch.client = client_mock

        client_mock.describe_jobs.return_value = {
            'jobs': [{
                'status': 'SUCCEEDED'
            }]
        }

        self.batch._check_success_task()

        # Ordering of str(dict) is not guaranteed.
        client_mock.describe_jobs.assert_called_once_with(
            jobs=['8ba9d676-4108-4474-9dca-8bbac1da9b19'])


if __name__ == '__main__':
    unittest.main()<|MERGE_RESOLUTION|>--- conflicted
+++ resolved
@@ -82,13 +82,8 @@
         self.batch.parameters = None
         self.batch.execute(None)
 
-<<<<<<< HEAD
-        self.aws_hook_mock.return_value.get_client_type.assert_called_once_with('batch',
-                                                                                region_name='eu-west-1')
-=======
         self.aws_hook_mock.return_value.get_client_type.assert_called_once_with(
             'batch', region_name='eu-west-1')
->>>>>>> 6e493ca9
         client_mock.submit_job.assert_called_once_with(
             jobQueue='queue',
             jobName='51455483-c62c-48ac-9b88-53a6a725baa3',
@@ -107,13 +102,8 @@
         with self.assertRaises(AirflowException):
             self.batch.execute(None)
 
-<<<<<<< HEAD
-        self.aws_hook_mock.return_value.get_client_type.assert_called_once_with('batch',
-                                                                                region_name='eu-west-1')
-=======
         self.aws_hook_mock.return_value.get_client_type.assert_called_once_with(
             'batch', region_name='eu-west-1')
->>>>>>> 6e493ca9
         client_mock.submit_job.assert_called_once_with(
             jobQueue='queue',
             jobName='51455483-c62c-48ac-9b88-53a6a725baa3',
