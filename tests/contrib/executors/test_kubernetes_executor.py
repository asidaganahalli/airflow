# -*- coding: utf-8 -*-
#
# Licensed under the Apache License, Version 2.0 (the "License");
# you may not use this file except in compliance with the License.
# You may obtain a copy of the License at
#
# http://www.apache.org/licenses/LICENSE-2.0
#
# Unless required by applicable law or agreed to in writing, software
# distributed under the License is distributed on an "AS IS" BASIS,
# WITHOUT WARRANTIES OR CONDITIONS OF ANY KIND, either express or implied.
# See the License for the specific language governing permissions and
# limitations under the License.
#

import unittest
import uuid

import mock
import re
import string
import random
from urllib3 import HTTPResponse
from datetime import datetime

try:
    from kubernetes.client.rest import ApiException
    from airflow.contrib.executors.kubernetes_executor import AirflowKubernetesScheduler
    from airflow.contrib.executors.kubernetes_executor import KubernetesExecutor
    from airflow.contrib.executors.kubernetes_executor import KubernetesExecutorConfig
    from airflow.contrib.kubernetes.worker_configuration import WorkerConfiguration
except ImportError:
    AirflowKubernetesScheduler = None


class TestAirflowKubernetesScheduler(unittest.TestCase):
    @staticmethod
    def _gen_random_string(str_len):
        return ''.join([random.choice(string.printable) for _ in range(str_len)])

    def _cases(self):
        cases = [
            ("my_dag_id", "my-task-id"),
            ("my.dag.id", "my.task.id"),
            ("MYDAGID", "MYTASKID"),
            ("my_dag_id", "my_task_id"),
            ("mydagid" * 200, "my_task_id" * 200)
        ]

        cases.extend([
            (self._gen_random_string(200), self._gen_random_string(200))
            for _ in range(100)
        ])

        return cases

    @staticmethod
    def _is_valid_name(name):
        regex = "^[a-z0-9]([-a-z0-9]*[a-z0-9])?(\.[a-z0-9]([-a-z0-9]*[a-z0-9])?)*$"
        return (
            len(name) <= 253 and
            all(ch.lower() == ch for ch in name) and
            re.match(regex, name))

    @unittest.skipIf(AirflowKubernetesScheduler is None,
                     'kubernetes python package is not installed')
    def test_create_pod_id(self):
        for dag_id, task_id in self._cases():
            pod_name = AirflowKubernetesScheduler._create_pod_id(dag_id, task_id)
            self.assertTrue(self._is_valid_name(pod_name))

    @unittest.skipIf(AirflowKubernetesScheduler is None,
                     "kubernetes python package is not installed")
    def test_execution_date_serialize_deserialize(self):
        datetime_obj = datetime.now()
        serialized_datetime = \
            AirflowKubernetesScheduler._datetime_to_label_safe_datestring(
                datetime_obj)
        new_datetime_obj = AirflowKubernetesScheduler._label_safe_datestring_to_datetime(
            serialized_datetime)

        self.assertEquals(datetime_obj, new_datetime_obj)


class TestKubernetesWorkerConfiguration(unittest.TestCase):
    """
    Tests that if dags_volume_subpath/logs_volume_subpath configuration
    options are passed to worker pod config
    """

    affinity_config = {
        'podAntiAffinity': {
            'requiredDuringSchedulingIgnoredDuringExecution': [
                {
                    'topologyKey': 'kubernetes.io/hostname',
                    'labelSelector': {
                        'matchExpressions': [
                            {
                                'key': 'app',
                                'operator': 'In',
                                'values': ['airflow']
                            }
                        ]
                    }
                }
            ]
        }
    }

    tolerations_config = [
        {
            'key': 'dedicated',
            'operator': 'Equal',
            'value': 'airflow'
        },
        {
            'key': 'prod',
            'operator': 'Exists'
        }
    ]

    def setUp(self):
        if AirflowKubernetesScheduler is None:
            self.skipTest("kubernetes python package is not installed")

        self.resources = mock.patch(
            'airflow.contrib.kubernetes.worker_configuration.Resources'
        )
        self.secret = mock.patch(
            'airflow.contrib.kubernetes.worker_configuration.Secret'
        )

        for patcher in [self.resources, self.secret]:
            self.mock_foo = patcher.start()
            self.addCleanup(patcher.stop)

        self.kube_config = mock.MagicMock()
        self.kube_config.airflow_home = '/'
        self.kube_config.airflow_dags = 'dags'
        self.kube_config.airflow_dags = 'logs'
        self.kube_config.dags_volume_subpath = None
        self.kube_config.logs_volume_subpath = None
        self.kube_config.dags_in_image = False

    def test_worker_configuration_no_subpaths(self):
        worker_config = WorkerConfiguration(self.kube_config)
        volumes, volume_mounts = worker_config.init_volumes_and_mounts()
        for volume_or_mount in volumes + volume_mounts:
            if volume_or_mount['name'] != 'airflow-config':
                self.assertNotIn(
                    'subPath', volume_or_mount,
                    "subPath shouldn't be defined"
                )

    def test_worker_with_subpaths(self):
        self.kube_config.dags_volume_subpath = 'dags'
        self.kube_config.logs_volume_subpath = 'logs'
        worker_config = WorkerConfiguration(self.kube_config)
        volumes, volume_mounts = worker_config.init_volumes_and_mounts()

        for volume in volumes:
            self.assertNotIn(
                'subPath', volume,
                "subPath isn't valid configuration for a volume"
            )

        for volume_mount in volume_mounts:
            if volume_mount['name'] != 'airflow-config':
                self.assertIn(
                    'subPath', volume_mount,
                    "subPath should've been passed to volumeMount configuration"
                )

    def test_worker_environment_no_dags_folder(self):
        self.kube_config.worker_dags_folder = ''
        worker_config = WorkerConfiguration(self.kube_config)
        env = worker_config._get_environment()

        self.assertNotIn('AIRFLOW__CORE__DAGS_FOLDER', env)

    def test_worker_environment_when_dags_folder_specified(self):
        dags_folder = '/workers/path/to/dags'
        self.kube_config.worker_dags_folder = dags_folder

        worker_config = WorkerConfiguration(self.kube_config)
        env = worker_config._get_environment()

        self.assertEqual(dags_folder, env['AIRFLOW__CORE__DAGS_FOLDER'])

<<<<<<< HEAD
    def test_make_pod_with_empty_executor_config(self):
        self.kube_config.kube_affinity = self.affinity_config
        self.kube_config.kube_tolerations = self.tolerations_config

        worker_config = WorkerConfiguration(self.kube_config)
        kube_executor_config = KubernetesExecutorConfig(annotations=[],
                                                        volumes=[],
                                                        volume_mounts=[]
                                                        )

        pod = worker_config.make_pod("default", str(uuid.uuid4()), "test_pod_id", "test_dag_id",
                                     "test_task_id", str(datetime.utcnow()), "bash -c 'ls /'",
                                     kube_executor_config)

        self.assertTrue(pod.affinity['podAntiAffinity'] is not None)
        self.assertEqual('app',
                         pod.affinity['podAntiAffinity']
                         ['requiredDuringSchedulingIgnoredDuringExecution'][0]
                         ['labelSelector']
                         ['matchExpressions'][0]
                         ['key'])

        self.assertEqual(2, len(pod.tolerations))
        self.assertEqual('prod', pod.tolerations[1]['key'])

    def test_make_pod_with_executor_config(self):
        worker_config = WorkerConfiguration(self.kube_config)
        kube_executor_config = KubernetesExecutorConfig(affinity=self.affinity_config,
                                                        tolerations=self.tolerations_config,
                                                        annotations=[],
                                                        volumes=[],
                                                        volume_mounts=[]
                                                        )

        pod = worker_config.make_pod("default", str(uuid.uuid4()), "test_pod_id", "test_dag_id",
                                     "test_task_id", str(datetime.utcnow()), "bash -c 'ls /'",
                                     kube_executor_config)

        self.assertTrue(pod.affinity['podAntiAffinity'] is not None)
        self.assertEqual('app',
                         pod.affinity['podAntiAffinity']
                         ['requiredDuringSchedulingIgnoredDuringExecution'][0]
                         ['labelSelector']
                         ['matchExpressions'][0]
                         ['key'])

        self.assertEqual(2, len(pod.tolerations))
        self.assertEqual('prod', pod.tolerations[1]['key'])
=======
    def test_worker_pvc_dags(self):
        # Tests persistence volume config created when `dags_volume_claim` is set
        self.kube_config.dags_volume_claim = 'airflow-dags'

        worker_config = WorkerConfiguration(self.kube_config)
        volumes, volume_mounts = worker_config.init_volumes_and_mounts()

        dag_volume = [volume for volume in volumes if volume['name'] == 'airflow-dags']
        dag_volume_mount = [mount for mount in volume_mounts if mount['name'] == 'airflow-dags']

        self.assertEqual('airflow-dags', dag_volume[0]['persistentVolumeClaim']['claimName'])
        self.assertEqual(1, len(dag_volume_mount))

    def test_worker_git_dags(self):
        # Tests persistence volume config created when `git_repo` is set
        self.kube_config.dags_volume_claim = None
        self.kube_config.dags_folder = '/usr/local/airflow/dags'
        self.kube_config.worker_dags_folder = '/usr/local/airflow/dags'

        self.kube_config.git_sync_container_repository = 'gcr.io/google-containers/git-sync-amd64'
        self.kube_config.git_sync_container_tag = 'v2.0.5'
        self.kube_config.git_sync_container = 'gcr.io/google-containers/git-sync-amd64:v2.0.5'
        self.kube_config.git_sync_init_container_name = 'git-sync-clone'
        self.kube_config.git_subpath = ''

        worker_config = WorkerConfiguration(self.kube_config)
        volumes, volume_mounts = worker_config.init_volumes_and_mounts()

        init_container = worker_config._get_init_containers(volume_mounts)[0]

        dag_volume = [volume for volume in volumes if volume['name'] == 'airflow-dags']
        dag_volume_mount = [mount for mount in volume_mounts if mount['name'] == 'airflow-dags']

        self.assertTrue('emptyDir' in dag_volume[0])
        self.assertEqual('/usr/local/airflow/dags/', dag_volume_mount[0]['mountPath'])

        self.assertEqual('git-sync-clone', init_container['name'])
        self.assertEqual('gcr.io/google-containers/git-sync-amd64:v2.0.5', init_container['image'])

    def test_worker_container_dags(self):
        # Tests that the 'airflow-dags' persistence volume is NOT created when `dags_in_image` is set
        self.kube_config.dags_in_image = True

        worker_config = WorkerConfiguration(self.kube_config)
        volumes, volume_mounts = worker_config.init_volumes_and_mounts()

        dag_volume = [volume for volume in volumes if volume['name'] == 'airflow-dags']
        dag_volume_mount = [mount for mount in volume_mounts if mount['name'] == 'airflow-dags']

        init_containers = worker_config._get_init_containers(volume_mounts)

        self.assertEqual(0, len(dag_volume))
        self.assertEqual(0, len(dag_volume_mount))
        self.assertEqual(0, len(init_containers))
>>>>>>> c68ec18a


class TestKubernetesExecutor(unittest.TestCase):
    """
    Tests if an ApiException from the Kube Client will cause the task to
    be rescheduled.
    """
    @unittest.skipIf(AirflowKubernetesScheduler is None,
                     'kubernetes python package is not installed')
    @mock.patch('airflow.contrib.executors.kubernetes_executor.KubernetesJobWatcher')
    @mock.patch('airflow.contrib.executors.kubernetes_executor.get_kube_client')
    def test_run_next_exception(self, mock_get_kube_client, mock_kubernetes_job_watcher):

        # When a quota is exceeded this is the ApiException we get
        r = HTTPResponse()
        r.body = {
            "kind": "Status",
            "apiVersion": "v1",
            "metadata": {},
            "status": "Failure",
            "message": "pods \"podname\" is forbidden: " +
            "exceeded quota: compute-resources, " +
            "requested: limits.memory=4Gi, " +
            "used: limits.memory=6508Mi, " +
            "limited: limits.memory=10Gi",
            "reason": "Forbidden",
            "details": {"name": "podname", "kind": "pods"},
            "code": 403},
        r.status = 403
        r.reason = "Forbidden"

        # A mock kube_client that throws errors when making a pod
        mock_kube_client = mock.patch('kubernetes.client.CoreV1Api', autospec=True)
        mock_kube_client.create_namespaced_pod = mock.MagicMock(
            side_effect=ApiException(http_resp=r))
        mock_get_kube_client.return_value = mock_kube_client

        kubernetesExecutor = KubernetesExecutor()
        kubernetesExecutor.start()

        # Execute a task while the Api Throws errors
        try_number = 1
        kubernetesExecutor.execute_async(key=('dag', 'task', datetime.utcnow(), try_number),
                                         command='command', executor_config={})
        kubernetesExecutor.sync()
        kubernetesExecutor.sync()

        mock_kube_client.create_namespaced_pod.assert_called()
        self.assertFalse(kubernetesExecutor.task_queue.empty())

        # Disable the ApiException
        mock_kube_client.create_namespaced_pod.side_effect = None

        # Execute the task without errors should empty the queue
        kubernetesExecutor.sync()
        mock_kube_client.create_namespaced_pod.assert_called()
        self.assertTrue(kubernetesExecutor.task_queue.empty())


if __name__ == '__main__':
    unittest.main()<|MERGE_RESOLUTION|>--- conflicted
+++ resolved
@@ -187,7 +187,6 @@
 
         self.assertEqual(dags_folder, env['AIRFLOW__CORE__DAGS_FOLDER'])
 
-<<<<<<< HEAD
     def test_make_pod_with_empty_executor_config(self):
         self.kube_config.kube_affinity = self.affinity_config
         self.kube_config.kube_tolerations = self.tolerations_config
@@ -236,7 +235,7 @@
 
         self.assertEqual(2, len(pod.tolerations))
         self.assertEqual('prod', pod.tolerations[1]['key'])
-=======
+
     def test_worker_pvc_dags(self):
         # Tests persistence volume config created when `dags_volume_claim` is set
         self.kube_config.dags_volume_claim = 'airflow-dags'
@@ -291,7 +290,6 @@
         self.assertEqual(0, len(dag_volume))
         self.assertEqual(0, len(dag_volume_mount))
         self.assertEqual(0, len(init_containers))
->>>>>>> c68ec18a
 
 
 class TestKubernetesExecutor(unittest.TestCase):
