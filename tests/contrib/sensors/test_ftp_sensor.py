--- conflicted
+++ resolved
@@ -32,19 +32,11 @@
         op = FTPSensor(path="foobar.json", ftp_conn_id="bob_ftp",
                        task_id="test_task")
 
-<<<<<<< HEAD
-        self.hook_mock.get_mod_time.side_effect = \
-            [error_perm("550: Can't check for file existence"),
-                error_perm("550: Directory or file does not exist"),
-                error_perm("550 - Directory or file does not exist"),
-                None]
-=======
         mock_hook.return_value.__enter__.return_value.get_mod_time.side_effect = [
             error_perm("550: Can't check for file existence"),
             error_perm("550: Directory or file does not exist"),
             error_perm("550 - Directory or file does not exist"), None
         ]
->>>>>>> 4311c1f0
 
         self.assertFalse(op.poke(None))
         self.assertFalse(op.poke(None))
@@ -64,14 +56,6 @@
 
         self.assertTrue("530" in str(context.exception))
 
-<<<<<<< HEAD
-    def test_poke_fail_on_transient_error(self):
-        op = FTPSensor(path="foobar.json", ftp_conn_id="bob_ftp",
-                       task_id="test_task")
-
-        self.hook_mock.get_mod_time.side_effect = \
-            error_perm("434: Host unavailable")
-=======
     @mock.patch('airflow.contrib.sensors.ftp_sensor.FTPHook', spec=FTPHook)
     def test_poke_fail_on_transient_error(self, mock_hook):
         op = FTPSensor(path="foobar.json", ftp_conn_id="bob_ftp",
@@ -79,21 +63,12 @@
 
         mock_hook.return_value.__enter__.return_value\
             .get_mod_time.side_effect = error_perm("434: Host unavailable")
->>>>>>> 4311c1f0
 
         with self.assertRaises(error_perm) as context:
             op.execute(None)
 
         self.assertTrue("434" in str(context.exception))
 
-<<<<<<< HEAD
-    def test_poke_ignore_transient_error(self):
-        op = FTPSensor(path="foobar.json", ftp_conn_id="bob_ftp",
-                       task_id="test_task", fail_on_transient_errors=False)
-
-        self.hook_mock.get_mod_time.side_effect = \
-            [error_perm("434: Host unavailable"), None]
-=======
     @mock.patch('airflow.contrib.sensors.ftp_sensor.FTPHook', spec=FTPHook)
     def test_poke_ignore_transient_error(self, mock_hook):
         op = FTPSensor(path="foobar.json", ftp_conn_id="bob_ftp",
@@ -102,7 +77,6 @@
         mock_hook.return_value.__enter__.return_value.get_mod_time.side_effect = [
             error_perm("434: Host unavailable"), None
         ]
->>>>>>> 4311c1f0
 
         self.assertFalse(op.poke(None))
         self.assertTrue(op.poke(None))
