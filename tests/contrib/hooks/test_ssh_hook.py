# -*- coding: utf-8 -*-
#
# Licensed to the Apache Software Foundation (ASF) under one
# or more contributor license agreements.  See the NOTICE file
# distributed with this work for additional information
# regarding copyright ownership.  The ASF licenses this file
# to you under the Apache License, Version 2.0 (the
# "License"); you may not use this file except in compliance
# with the License.  You may obtain a copy of the License at
#
#   http://www.apache.org/licenses/LICENSE-2.0
#
# Unless required by applicable law or agreed to in writing,
# software distributed under the License is distributed on an
# "AS IS" BASIS, WITHOUT WARRANTIES OR CONDITIONS OF ANY
# KIND, either express or implied.  See the License for the
# specific language governing permissions and limitations
# under the License.

import json
import unittest
<<<<<<< HEAD
from airflow import configuration
from airflow.models.connection import Connection
from airflow.utils import db
=======
from io import StringIO
>>>>>>> 4311c1f0

import paramiko

from airflow.contrib.hooks.ssh_hook import SSHHook
from airflow.models import Connection
from airflow.utils import db
from airflow.utils.db import create_session
from tests.compat import mock

HELLO_SERVER_CMD = """
import socket, sys
listener = socket.socket()
listener.setsockopt(socket.SOL_SOCKET, socket.SO_REUSEADDR, 1)
listener.bind(('localhost', 2134))
listener.listen(1)
sys.stdout.write('ready')
sys.stdout.flush()
conn = listener.accept()[0]
conn.sendall(b'hello')
"""


def generate_key_string(pkey: paramiko.PKey):
    key_fh = StringIO()
    pkey.write_private_key(key_fh)
    key_fh.seek(0)
    key_str = key_fh.read()
    return key_str


TEST_PKEY = paramiko.RSAKey.generate(4096)
TEST_PRIVATE_KEY = generate_key_string(pkey=TEST_PKEY)


class TestSSHHook(unittest.TestCase):
    CONN_SSH_WITH_PRIVATE_KEY_EXTRA = 'ssh_with_private_key_extra'
    CONN_SSH_WITH_EXTRA = 'ssh_with_extra'

    @classmethod
    def tearDownClass(cls) -> None:
        with create_session() as session:
            conns_to_reset = [
                cls.CONN_SSH_WITH_PRIVATE_KEY_EXTRA,
            ]
            connections = session.query(Connection).filter(Connection.conn_id.in_(conns_to_reset))
            connections.delete(synchronize_session=False)
            session.commit()

    @classmethod
    def setUpClass(cls) -> None:
        db.merge_conn(
            Connection(
                conn_id=cls.CONN_SSH_WITH_EXTRA,
                host='localhost',
                conn_type='ssh',
                extra='{"compress" : true, "no_host_key_check" : "true", '
                      '"allow_host_key_change": false}'
            )
        )
        db.merge_conn(
            Connection(
                conn_id=cls.CONN_SSH_WITH_PRIVATE_KEY_EXTRA,
                host='localhost',
                conn_type='ssh',
                extra=json.dumps({
                    "private_key": TEST_PRIVATE_KEY,
                })
            )
        )

    @mock.patch('airflow.contrib.hooks.ssh_hook.paramiko.SSHClient')
    def test_ssh_connection_with_password(self, ssh_mock):
        hook = SSHHook(remote_host='remote_host',
                       port='port',
                       username='username',
                       password='password',
                       timeout=10,
                       key_file='fake.file')

        with hook.get_conn():
            ssh_mock.return_value.connect.assert_called_once_with(
                hostname='remote_host',
                username='username',
                password='password',
                key_filename='fake.file',
                timeout=10,
                compress=True,
                port='port',
                sock=None
            )

    @mock.patch('airflow.contrib.hooks.ssh_hook.paramiko.SSHClient')
    def test_ssh_connection_without_password(self, ssh_mock):
        hook = SSHHook(remote_host='remote_host',
                       port='port',
                       username='username',
                       timeout=10,
                       key_file='fake.file')

        with hook.get_conn():
            ssh_mock.return_value.connect.assert_called_once_with(
                hostname='remote_host',
                username='username',
                key_filename='fake.file',
                timeout=10,
                compress=True,
                port='port',
                sock=None
            )

    @mock.patch('airflow.contrib.hooks.ssh_hook.SSHTunnelForwarder')
    def test_tunnel_with_password(self, ssh_mock):
        hook = SSHHook(remote_host='remote_host',
                       port='port',
                       username='username',
                       password='password',
                       timeout=10,
                       key_file='fake.file')

        with hook.get_tunnel(1234):
            ssh_mock.assert_called_once_with('remote_host',
                                             ssh_port='port',
                                             ssh_username='username',
                                             ssh_password='password',
                                             ssh_pkey='fake.file',
                                             ssh_proxy=None,
                                             local_bind_address=('localhost', ),
                                             remote_bind_address=('localhost', 1234),
                                             logger=hook.log)

    @mock.patch('airflow.contrib.hooks.ssh_hook.SSHTunnelForwarder')
    def test_tunnel_without_password(self, ssh_mock):
        hook = SSHHook(remote_host='remote_host',
                       port='port',
                       username='username',
                       timeout=10,
                       key_file='fake.file')

        with hook.get_tunnel(1234):
            ssh_mock.assert_called_once_with('remote_host',
                                             ssh_port='port',
                                             ssh_username='username',
                                             ssh_pkey='fake.file',
                                             ssh_proxy=None,
                                             local_bind_address=('localhost', ),
                                             remote_bind_address=('localhost', 1234),
                                             host_pkey_directories=[],
                                             logger=hook.log)

    def test_conn_with_extra_parameters(self):
<<<<<<< HEAD
        db.merge_conn(
            Connection(
                conn_id='ssh_with_extra',
                host='localhost',
                conn_type='ssh',
                extra='{"compress" : true, "no_host_key_check" : "true", '
                      '"allow_host_key_change": false}'
            )
        )
        ssh_hook = SSHHook(ssh_conn_id='ssh_with_extra')
        self.assertEqual(ssh_hook.compress, True)
        self.assertEqual(ssh_hook.no_host_key_check, True)
        self.assertEqual(ssh_hook.allow_host_key_change, False)
=======
        ssh_hook = SSHHook(ssh_conn_id=self.CONN_SSH_WITH_EXTRA)
        self.assertEqual(ssh_hook.compress, True)
        self.assertEqual(ssh_hook.no_host_key_check, True)
        self.assertEqual(ssh_hook.allow_host_key_change, False)

    @mock.patch('airflow.contrib.hooks.ssh_hook.SSHTunnelForwarder')
    def test_tunnel_with_private_key(self, ssh_mock):
        hook = SSHHook(
            ssh_conn_id=self.CONN_SSH_WITH_PRIVATE_KEY_EXTRA,
            remote_host='remote_host',
            port='port',
            username='username',
            timeout=10,
        )

        with hook.get_tunnel(1234):
            ssh_mock.assert_called_once_with('remote_host',
                                             ssh_port='port',
                                             ssh_username='username',
                                             ssh_pkey=TEST_PKEY,
                                             ssh_proxy=None,
                                             local_bind_address=('localhost',),
                                             remote_bind_address=('localhost', 1234),
                                             host_pkey_directories=[],
                                             logger=hook.log)
>>>>>>> 4311c1f0

    def test_ssh_connection(self):
        hook = SSHHook(ssh_conn_id='ssh_default')
        with hook.get_conn() as client:
            (_, stdout, _) = client.exec_command('ls')
            self.assertIsNotNone(stdout.read())

    def test_ssh_connection_old_cm(self):
        with SSHHook(ssh_conn_id='ssh_default') as hook:
            client = hook.get_conn()
            (_, stdout, _) = client.exec_command('ls')
            self.assertIsNotNone(stdout.read())

    def test_tunnel(self):
        hook = SSHHook(ssh_conn_id='ssh_default')

        import subprocess
        import socket

        subprocess_kwargs = dict(
            args=["python", "-c", HELLO_SERVER_CMD],
            stdout=subprocess.PIPE,
        )
        with subprocess.Popen(**subprocess_kwargs) as server_handle, hook.create_tunnel(2135, 2134):
            server_output = server_handle.stdout.read(5)
            self.assertEqual(b"ready", server_output)
            socket = socket.socket()
            socket.connect(("localhost", 2135))
            response = socket.recv(5)
            self.assertEqual(response, b"hello")
            socket.close()
            server_handle.communicate()
            self.assertEqual(server_handle.returncode, 0)

    @mock.patch('airflow.contrib.hooks.ssh_hook.paramiko.SSHClient')
    def test_ssh_connection_with_private_key_extra(self, ssh_mock):
        hook = SSHHook(
            ssh_conn_id=self.CONN_SSH_WITH_PRIVATE_KEY_EXTRA,
            remote_host='remote_host',
            port='port',
            username='username',
            timeout=10,
        )

        with hook.get_conn():
            ssh_mock.return_value.connect.assert_called_once_with(
                hostname='remote_host',
                username='username',
                pkey=TEST_PKEY,
                timeout=10,
                compress=True,
                port='port',
                sock=None
            )


if __name__ == '__main__':
    unittest.main()<|MERGE_RESOLUTION|>--- conflicted
+++ resolved
@@ -19,13 +19,7 @@
 
 import json
 import unittest
-<<<<<<< HEAD
-from airflow import configuration
-from airflow.models.connection import Connection
-from airflow.utils import db
-=======
 from io import StringIO
->>>>>>> 4311c1f0
 
 import paramiko
 
@@ -176,21 +170,6 @@
                                              logger=hook.log)
 
     def test_conn_with_extra_parameters(self):
-<<<<<<< HEAD
-        db.merge_conn(
-            Connection(
-                conn_id='ssh_with_extra',
-                host='localhost',
-                conn_type='ssh',
-                extra='{"compress" : true, "no_host_key_check" : "true", '
-                      '"allow_host_key_change": false}'
-            )
-        )
-        ssh_hook = SSHHook(ssh_conn_id='ssh_with_extra')
-        self.assertEqual(ssh_hook.compress, True)
-        self.assertEqual(ssh_hook.no_host_key_check, True)
-        self.assertEqual(ssh_hook.allow_host_key_change, False)
-=======
         ssh_hook = SSHHook(ssh_conn_id=self.CONN_SSH_WITH_EXTRA)
         self.assertEqual(ssh_hook.compress, True)
         self.assertEqual(ssh_hook.no_host_key_check, True)
@@ -216,7 +195,6 @@
                                              remote_bind_address=('localhost', 1234),
                                              host_pkey_directories=[],
                                              logger=hook.log)
->>>>>>> 4311c1f0
 
     def test_ssh_connection(self):
         hook = SSHHook(ssh_conn_id='ssh_default')
