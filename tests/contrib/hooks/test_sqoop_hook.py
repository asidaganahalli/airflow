--- conflicted
+++ resolved
@@ -24,16 +24,9 @@
 from io import StringIO
 from unittest.mock import call, patch
 
-<<<<<<< HEAD
-from airflow import configuration
-from airflow.contrib.hooks.sqoop_hook import SqoopHook
-from airflow.exceptions import AirflowException
-from airflow.models.connection import Connection
-=======
 from airflow.contrib.hooks.sqoop_hook import SqoopHook
 from airflow.exceptions import AirflowException
 from airflow.models import Connection
->>>>>>> 4311c1f0
 from airflow.utils import db
 
 
