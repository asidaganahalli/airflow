--- conflicted
+++ resolved
@@ -292,12 +292,7 @@
             self.assertIs(args[0]['query']['useQueryCache'], bool_val)
             self.assertIs(args[0]['query']['useLegacySql'], True)
 
-<<<<<<< HEAD
-    @mock.patch.object(hook.BigQueryBaseCursor, 'run_with_configuration')
-    def test_api_resource_configs_duplication_warning(self, run_with_config):
-=======
     def test_api_resource_configs_duplication_warning(self):
->>>>>>> cb8b2a1d
         with self.assertRaises(ValueError):
             cursor = hook.BigQueryBaseCursor(mock.Mock(), "project_id")
             cursor.run_query('query',
@@ -318,8 +313,6 @@
         self.assertIsNone(_api_resource_configs_duplication_check(
             "key_one", key_one, {"key_one": True}))
 
-<<<<<<< HEAD
-=======
     def test_insert_all_succeed(self):
         project_id = 'bq-project'
         dataset_id = 'bq_dataset'
@@ -416,7 +409,6 @@
             "SELECT %(foo)s", {"foo": "bar"})
         mocked_rwc.assert_called_once()
 
->>>>>>> cb8b2a1d
 
 class TestLabelsInRunJob(unittest.TestCase):
     @mock.patch.object(hook.BigQueryBaseCursor, 'run_with_configuration')
@@ -428,46 +420,6 @@
                 config['labels'], {'label1': 'test1', 'label2': 'test2'}
             )
         mocked_rwc.side_effect = run_with_config
-<<<<<<< HEAD
-
-        bq_hook = hook.BigQueryBaseCursor(mock.Mock(), project_id)
-        bq_hook.run_query(
-            sql='select 1',
-            destination_dataset_table='my_dataset.my_table',
-            labels={'label1': 'test1', 'label2': 'test2'}
-        )
-
-        mocked_rwc.assert_called_once()
-
-
-class TestDatasetsOperations(unittest.TestCase):
-
-    @mock.patch.object(hook.BigQueryBaseCursor, 'run_with_configuration')
-    def test_create_empty_dataset_no_dataset_id_err(self,
-                                                    run_with_configuration):
-
-        with self.assertRaises(ValueError):
-            hook.BigQueryBaseCursor(
-                mock.Mock(), "test_create_empty_dataset").create_empty_dataset(
-                dataset_id="", project_id="")
-
-    @mock.patch.object(hook.BigQueryBaseCursor, 'run_with_configuration')
-    def test_create_empty_dataset_duplicates_call_err(self,
-                                                      run_with_configuration):
-        with self.assertRaises(ValueError):
-            hook.BigQueryBaseCursor(
-                mock.Mock(), "test_create_empty_dataset").create_empty_dataset(
-                dataset_id="", project_id="project_test",
-                dataset_reference={
-                    "datasetReference":
-                        {"datasetId": "test_dataset",
-                         "projectId": "project_test2"}})
-
-
-class TestTimePartitioningInRunJob(unittest.TestCase):
-    @mock.patch("airflow.contrib.hooks.bigquery_hook.LoggingMixin")
-    @mock.patch("airflow.contrib.hooks.bigquery_hook.time")
-=======
 
         bq_hook = hook.BigQueryBaseCursor(mock.Mock(), project_id)
         bq_hook.run_query(
@@ -562,7 +514,6 @@
 
 
 class TestTimePartitioningInRunJob(unittest.TestCase):
->>>>>>> cb8b2a1d
     @mock.patch.object(hook.BigQueryBaseCursor, 'run_with_configuration')
     def test_run_load_default(self, mocked_rwc):
         project_id = 12345
@@ -674,15 +625,8 @@
 
 class TestClusteringInRunJob(unittest.TestCase):
 
-<<<<<<< HEAD
-    @mock.patch("airflow.contrib.hooks.bigquery_hook.LoggingMixin")
-    @mock.patch("airflow.contrib.hooks.bigquery_hook.time")
-    @mock.patch.object(hook.BigQueryBaseCursor, 'run_with_configuration')
-    def test_run_load_default(self, mocked_rwc, mocked_time, mocked_logging):
-=======
     @mock.patch.object(hook.BigQueryBaseCursor, 'run_with_configuration')
     def test_run_load_default(self, mocked_rwc):
->>>>>>> cb8b2a1d
         project_id = 12345
 
         def run_with_config(config):
@@ -698,15 +642,8 @@
 
         mocked_rwc.assert_called_once()
 
-<<<<<<< HEAD
-    @mock.patch("airflow.contrib.hooks.bigquery_hook.LoggingMixin")
-    @mock.patch("airflow.contrib.hooks.bigquery_hook.time")
-    @mock.patch.object(hook.BigQueryBaseCursor, 'run_with_configuration')
-    def test_run_load_with_arg(self, mocked_rwc, mocked_time, mocked_logging):
-=======
     @mock.patch.object(hook.BigQueryBaseCursor, 'run_with_configuration')
     def test_run_load_with_arg(self, mocked_rwc):
->>>>>>> cb8b2a1d
         project_id = 12345
 
         def run_with_config(config):
@@ -729,15 +666,8 @@
 
         mocked_rwc.assert_called_once()
 
-<<<<<<< HEAD
-    @mock.patch("airflow.contrib.hooks.bigquery_hook.LoggingMixin")
-    @mock.patch("airflow.contrib.hooks.bigquery_hook.time")
-    @mock.patch.object(hook.BigQueryBaseCursor, 'run_with_configuration')
-    def test_run_query_default(self, mocked_rwc, mocked_time, mocked_logging):
-=======
     @mock.patch.object(hook.BigQueryBaseCursor, 'run_with_configuration')
     def test_run_query_default(self, mocked_rwc):
->>>>>>> cb8b2a1d
         project_id = 12345
 
         def run_with_config(config):
@@ -749,15 +679,8 @@
 
         mocked_rwc.assert_called_once()
 
-<<<<<<< HEAD
-    @mock.patch("airflow.contrib.hooks.bigquery_hook.LoggingMixin")
-    @mock.patch("airflow.contrib.hooks.bigquery_hook.time")
-    @mock.patch.object(hook.BigQueryBaseCursor, 'run_with_configuration')
-    def test_run_query_with_arg(self, mocked_rwc, mocked_time, mocked_logging):
-=======
     @mock.patch.object(hook.BigQueryBaseCursor, 'run_with_configuration')
     def test_run_query_with_arg(self, mocked_rwc):
->>>>>>> cb8b2a1d
         project_id = 12345
 
         def run_with_config(config):
