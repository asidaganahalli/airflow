--- conflicted
+++ resolved
@@ -24,13 +24,12 @@
 
 ## Airflow Master
 
-<<<<<<< HEAD
 ### Increase standard Dataproc disk sizes
 
 It is highly recommended to have 1TB+ disk size for Dataproc to have sufficient throughput:
 https://cloud.google.com/compute/docs/disks/performance
-=======
-#### Unify default conn_id for Google Cloud Platform
+
+### Unify default conn_id for Google Cloud Platform
 
 Previously not all hooks and operators related to Google Cloud Platform use
 ``google_cloud_default`` as a default conn_id. There is currently one default
@@ -123,20 +122,19 @@
 If `dag_discovery_safe_mode` is enabled, only check files for DAGs if
 they contain the strings "airflow" and "DAG". For backwards
 compatibility, this option is enabled by default.
->>>>>>> e27950a7
 
 ### Removed deprecated import mechanism
 
 The deprecated import mechanism has been removed so the import of modules becomes more consistent and explicit.
 
-For example: `from airflow.operators import BashOperator` 
+For example: `from airflow.operators import BashOperator`
 becomes `from airflow.operators.bash_operator import BashOperator`
 
 ### Changes to sensor imports
 
 Sensors are now accessible via `airflow.sensors` and no longer via `airflow.operators.sensors`.
 
-For example: `from airflow.operators.sensors import BaseSensorOperator` 
+For example: `from airflow.operators.sensors import BaseSensorOperator`
 becomes `from airflow.sensors.base_sensor_operator import BaseSensorOperator`
 
 ### Renamed "extra" requirements for cloud providers
@@ -297,7 +295,7 @@
 
 (Note: there is already `Variable.setdefault()` which me be helpful in some cases.)
 
-This changes the behaviour if you previously explicitly provided `None` as a default value. If your code expects a `KeyError` to be thrown, then don't pass the `default_var` argument. 
+This changes the behaviour if you previously explicitly provided `None` as a default value. If your code expects a `KeyError` to be thrown, then don't pass the `default_var` argument.
 
 ### Removal of `airflow_home` config setting
 
