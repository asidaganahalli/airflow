--- conflicted
+++ resolved
@@ -39,18 +39,17 @@
 <!-- END doctoc generated TOC please keep comment here to allow auto update -->
 ## Airflow Master
 
-<<<<<<< HEAD
+
 ### Changes to SQLSensor
 
 SQLSensor now keeps poking after receiving `NULL`. Previously `NULL` response
 has been treated as success criteria. Previous behaviour is still achievable
 setting param `success` to `lambda x: str(x) == 'None'`.
-=======
+
 ### Change dag loading duration metric name
 Change DAG file loading duration metric from 
 `dag.loading-duration.<dag_id>` to `dag.loading-duration.<dag_file>`. This is to 
 better handle the case when a DAG file has multiple DAGs.
->>>>>>> 5bfd7f48
 
 ### Changes to ImapHook, ImapAttachmentSensor and ImapAttachmentToS3Operator
 
