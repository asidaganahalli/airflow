--- conflicted
+++ resolved
@@ -24,7 +24,6 @@
 
 ## Airflow Master
 
-<<<<<<< HEAD
 #### Unify default conn_id for Google Cloud Platform
 
 Previously not all hooks and operators related to Google Cloud Platform use
@@ -34,10 +33,7 @@
 connections in the database have been preserved, but in every place where they
 were used, they should be indicated explicitly.
 
-### Deprecation chain function
-=======
 ### The chain function is removed
->>>>>>> cb32b777
 
 Bit operation like `>>` or `<<` are recommended for setting the dependency, which is easier to explain.
 The `airflow.utlis.helpers.chain` function is removed.
