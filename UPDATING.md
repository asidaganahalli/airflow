<!--
 Licensed to the Apache Software Foundation (ASF) under one
 or more contributor license agreements.  See the NOTICE file
 distributed with this work for additional information
 regarding copyright ownership.  The ASF licenses this file
 to you under the Apache License, Version 2.0 (the
 "License"); you may not use this file except in compliance
 with the License.  You may obtain a copy of the License at

   http://www.apache.org/licenses/LICENSE-2.0

 Unless required by applicable law or agreed to in writing,
 software distributed under the License is distributed on an
 "AS IS" BASIS, WITHOUT WARRANTIES OR CONDITIONS OF ANY
 KIND, either express or implied.  See the License for the
 specific language governing permissions and limitations
 under the License.
-->
# Updating Airflow

This file documents any backwards-incompatible changes in Airflow and
assists users migrating to a new version.

<!-- START doctoc generated TOC please keep comment here to allow auto update -->
<!-- DON'T EDIT THIS SECTION, INSTEAD RE-RUN doctoc TO UPDATE -->
**Table of contents**

- [Airflow Master](#airflow-master)
- [Airflow 1.10.5](#airflow-1105)
- [Airflow 1.10.4](#airflow-1104)
- [Airflow 1.10.3](#airflow-1103)
- [Airflow 1.10.2](#airflow-1102)
- [Airflow 1.10.1](#airflow-1101)
- [Airflow 1.10](#airflow-110)
- [Airflow 1.9](#airflow-19)
- [Airflow 1.8.1](#airflow-181)
- [Airflow 1.8](#airflow-18)
- [Airflow 1.7.1.2](#airflow-1712)

<!-- END doctoc generated TOC please keep comment here to allow auto update -->

## Airflow Master

<<<<<<< HEAD
### Operator return values are not pushed to XCom by default

The argument `do_xcom_push` on the BaseOperator controls whether or not the return value of an operator should
be pushed to XCom. By default this was `True` which often lead to undesired XComs in the database. It is
therefore now set to `False` and must be explicitly configured by `YourOperator(do_xcom_push=True)`.
=======
### Changes in Google Cloud Platform related hooks

The change in GCP operators implies that GCP Hooks for those operators require now keyword parameters rather
than positional ones in all methods where `project_id` is used. The methods throw an explanatory exception
in case they are called using positional parameters.

Hooks involved:

  * PubSubHook
  * MLEngineHook

Other GCP hooks are unaffected.

### Fernet is enabled by default

The fernet mechanism is enabled by default to increase the security of the default installation.  In order to
restore the previous behavior, the user must consciously set an empty key in the ``fernet_key`` option of
section ``[core]`` in the ``airflow.cfg`` file.

At the same time, this means that the `apache-airflow[crypto]` extra-packages are always installed.
However, this requires that your operating system has ``libffi-dev`` installed.

### Changes to Google PubSub Operators, Hook and Sensor
In the `PubSubPublishOperator` and `PubSubHook.publsh` method the data field in a message should be bytestring (utf-8 encoded) rather than base64 encoded string.

Due to the normalization of the parameters within GCP operators and hooks a parameters like `project` or `topic_project`
are deprecated and will be substituted by parameter `project_id`. 
In `PubSubHook.create_subscription` hook method in the parameter `subscription_project` is replaced by `subscription_project_id`. 
Template fields are updated accordingly and old ones may not work.

It is required now to pass key-word only arguments to `PubSub` hook.

These changes are not backward compatible.

Affected components:
 * airflow.gcp.hooks.pubsub.PubSubHook
 * airflow.gcp.operators.pubsub.PubSubTopicCreateOperator
 * airflow.gcp.operators.pubsub.PubSubSubscriptionCreateOperator
 * airflow.gcp.operators.pubsub.PubSubTopicDeleteOperator
 * airflow.gcp.operators.pubsub.PubSubSubscriptionDeleteOperator
 * airflow.gcp.operators.pubsub.PubSubPublishOperator
 * airflow.gcp.sensors.pubsub.PubSubPullSensor

### Changes to `aws_default` Connection's default region

The region of Airflow's default connection to AWS (`aws_default`) was previously
set to `us-east-1` during installation.

The region now needs to be set manually, either in the connection screens in
Airflow, via the `~/.aws` config files, or via the `AWS_DEFAULT_REGION` environment
variable.

### Removed Hipchat integration

Hipchat has reached end of life and is no longer available.

For more information please see
https://community.atlassian.com/t5/Stride-articles/Stride-and-Hipchat-Cloud-have-reached-End-of-Life-updated/ba-p/940248

### Some DAG Processing metrics have been renamed

The following metrics are deprecated and won't be emitted in Airflow 2.0:

- `scheduler.dagbag.errors` and `dagbag_import_errors` -- use `dag_processing.import_errors` instead
- `dag_file_processor_timeouts` -- use `dag_processing.processor_timeouts` instead
- `collect_dags` -- use `dag_processing.total_parse_time` instead
- `dag.loading-duration.<basename>` -- use `dag_processing.last_duration.<basename>` instead
- `dag_processing.last_runtime.<basename>` -- use `dag_processing.last_duration.<basename>` instead

### The gcp_conn_id parameter in GKEPodOperator is required

In previous versions, it was possible to pass the `None` value to the `gcp_conn_id` in the GKEPodOperator
operator, which resulted in credentials being determined according to the
[Application Default Credentials](https://cloud.google.com/docs/authentication/production) strategy.

Now this parameter requires a value. To restore the previous behavior, configure the connection without
specifying the service account.

Detailed information about connection management is available:
[Google Cloud Platform Connection](https://airflow.apache.org/howto/connection/gcp.html).

### Normalize gcp_conn_id for Google Cloud Platform

Previously not all hooks and operators related to Google Cloud Platform use 
`gcp_conn_id` as parameter for GCP connection. There is currently one parameter 
which apply to most services. Parameters like ``datastore_conn_id``, ``bigquery_conn_id``,
``google_cloud_storage_conn_id`` and similar have been deprecated. Operators that require two connections are not changed.

Following components were affected by normalization:
  * airflow.gcp.hooks.datastore.DatastoreHook
  * airflow.gcp.hooks.bigquery.BigQueryHook
  * airflow.gcp.hooks.gcs.GoogleCloudStorageHook
  * airflow.gcp.operators.bigquery.BigQueryCheckOperator
  * airflow.gcp.operators.bigquery.BigQueryValueCheckOperator
  * airflow.gcp.operators.bigquery.BigQueryIntervalCheckOperator
  * airflow.gcp.operators.bigquery.BigQueryGetDataOperator
  * airflow.gcp.operators.bigquery.BigQueryOperator
  * airflow.gcp.operators.bigquery.BigQueryDeleteDatasetOperator
  * airflow.gcp.operators.bigquery.BigQueryCreateEmptyDatasetOperator
  * airflow.gcp.operators.bigquery.BigQueryTableDeleteOperator
  * airflow.gcp.operators.gcs.GoogleCloudStorageCreateBucketOperator
  * airflow.gcp.operators.gcs.GoogleCloudStorageListOperator
  * airflow.gcp.operators.gcs.GoogleCloudStorageDownloadOperator
  * airflow.gcp.operators.gcs.GoogleCloudStorageDeleteOperator
  * airflow.gcp.operators.gcs.GoogleCloudStorageBucketCreateAclEntryOperator
  * airflow.gcp.operators.gcs.GoogleCloudStorageObjectCreateAclEntryOperator
  * airflow.operators.sql_to_gcs.BaseSQLToGoogleCloudStorageOperator
  * airflow.operators.adls_to_gcs.AdlsToGoogleCloudStorageOperator
  * airflow.operators.gcs_to_s3.GoogleCloudStorageToS3Operator
  * airflow.operators.gcs_to_gcs.GoogleCloudStorageToGoogleCloudStorageOperator
  * airflow.operators.bigquery_to_gcs.BigQueryToCloudStorageOperator
  * airflow.operators.local_to_gcs.FileToGoogleCloudStorageOperator
  * airflow.operators.cassandra_to_gcs.CassandraToGoogleCloudStorageOperator
  * airflow.operators.bigquery_to_bigquery.BigQueryToBigQueryOperator

### Changes to propagating Kubernetes worker annotations

`kubernetes_annotations` configuration section has been removed. 
A new key `worker_annotations` has been added to existing `kubernetes` section instead. 
That is to remove restriction on the character set for k8s annotation keys.
All key/value pairs from `kubernetes_annotations` should now go to `worker_annotations` as a json. I.e. instead of e.g.
```
[kubernetes_annotations]
annotation_key = annotation_value
annotation_key2 = annotation_value2
```
it should be rewritten to
```
[kubernetes]
worker_annotations = { "annotation_key" : "annotation_value", "annotation_key2" : "annotation_value2" }
```

### Changes to import paths and names of GCP operators and hooks

According to [AIP-21](https://cwiki.apache.org/confluence/display/AIRFLOW/AIP-21%3A+Changes+in+import+paths) 
operators related to Google Cloud Platform has been moved from contrib to core. 
The following table shows changes in import paths.

|                                                     Old path                                                     |                                                 New path                                                  |
|------------------------------------------------------------------------------------------------------------------|-----------------------------------------------------------------------------------------------------------|
|airflow.contrib.hooks.bigquery_hook.BigQueryHook                                                                  |airflow.gcp.hooks.bigquery.BigQueryHook                                                                    |
|airflow.contrib.hooks.datastore_hook.DatastoreHook                                                                |airflow.gcp.hooks.datastore.DatastoreHook                                                                  |
|airflow.contrib.hooks.gcp_bigtable_hook.BigtableHook                                                              |airflow.gcp.hooks.bigtable.BigtableHook                                                                    |
|airflow.contrib.hooks.gcp_cloud_build_hook.CloudBuildHook                                                         |airflow.gcp.hooks.cloud_build.CloudBuildHook                                                               |
|airflow.contrib.hooks.gcp_compute_hook.GceHook                                                                    |airflow.gcp.hooks.compute.ComputeEngineHook                                                                |
|airflow.contrib.hooks.gcp_container_hook.GKEClusterHook                                                           |airflow.gcp.hooks.kubernetes_engine.GKEClusterHook                                                         |
|airflow.contrib.hooks.gcp_dataflow_hook.DataFlowHook                                                              |airflow.gcp.hooks.dataflow.DataFlowHook                                                                    |
|airflow.contrib.hooks.gcp_dataproc_hook.DataProcHook                                                              |airflow.gcp.hooks.dataproc.DataProcHook                                                                    |
|airflow.contrib.hooks.gcp_dlp_hook.CloudDLPHook                                                                   |airflow.gcp.hooks.dlp.CloudDLPHook                                                                         |
|airflow.contrib.hooks.gcp_function_hook.GcfHook                                                                   |airflow.gcp.hooks.functions.GcfHook                                                                        |
|airflow.contrib.hooks.gcp_kms_hook.GoogleCloudKMSHook                                                             |airflow.gcp.hooks.kms.GoogleCloudKMSHook                                                                   |
|airflow.contrib.hooks.gcp_mlengine_hook.MLEngineHook                                                              |airflow.gcp.hooks.mlengine.MLEngineHook                                                                    |
|airflow.contrib.hooks.gcp_natural_language_hook.CloudNaturalLanguageHook                                          |airflow.gcp.hooks.natural_language.CloudNaturalLanguageHook                                                |
|airflow.contrib.hooks.gcp_pubsub_hook.PubSubHook                                                                  |airflow.gcp.hooks.pubsub.PubSubHook                                                                        |
|airflow.contrib.hooks.gcp_spanner_hook.CloudSpannerHook                                                           |airflow.gcp.hooks.spanner.CloudSpannerHook                                                                 |
|airflow.contrib.hooks.gcp_speech_to_text_hook.GCPSpeechToTextHook                                                 |airflow.gcp.hooks.speech_to_text.GCPSpeechToTextHook                                                       |
|airflow.contrib.hooks.gcp_sql_hook.CloudSqlDatabaseHook                                                           |airflow.gcp.hooks.cloud_sql.CloudSqlDatabaseHook                                                           |
|airflow.contrib.hooks.gcp_sql_hook.CloudSqlHook                                                                   |airflow.gcp.hooks.cloud_sql.CloudSqlHook                                                                   |
|airflow.contrib.hooks.gcp_tasks_hook.CloudTasksHook                                                               |airflow.gcp.hooks.tasks.CloudTasksHook                                                                     |
|airflow.contrib.hooks.gcp_text_to_speech_hook.GCPTextToSpeechHook                                                 |airflow.gcp.hooks.text_to_speech.GCPTextToSpeechHook                                                       |
|airflow.contrib.hooks.gcp_transfer_hook.GCPTransferServiceHook                                                    |airflow.gcp.hooks.cloud_storage_transfer_service.GCPTransferServiceHook                                    |
|airflow.contrib.hooks.gcp_translate_hook.CloudTranslateHook                                                       |airflow.gcp.hooks.translate.CloudTranslateHook                                                             |
|airflow.contrib.hooks.gcp_video_intelligence_hook.CloudVideoIntelligenceHook                                      |airflow.gcp.hooks.video_intelligence.CloudVideoIntelligenceHook                                            |
|airflow.contrib.hooks.gcp_vision_hook.CloudVisionHook                                                             |airflow.gcp.hooks.vision.CloudVisionHook                                                                   |
|airflow.contrib.hooks.gcs_hook.GoogleCloudStorageHook                                                             |airflow.gcp.hooks.gcs.GoogleCloudStorageHook                                                               |
|airflow.contrib.operators.adls_to_gcs.AdlsToGoogleCloudStorageOperator                                            |airflow.operators.adls_to_gcs.AdlsToGoogleCloudStorageOperator                                             |
|airflow.contrib.operators.bigquery_check_operator.BigQueryCheckOperator                                           |airflow.gcp.operators.bigquery.BigQueryCheckOperator                                                       |
|airflow.contrib.operators.bigquery_check_operator.BigQueryIntervalCheckOperator                                   |airflow.gcp.operators.bigquery.BigQueryIntervalCheckOperator                                               |
|airflow.contrib.operators.bigquery_check_operator.BigQueryValueCheckOperator                                      |airflow.gcp.operators.bigquery.BigQueryValueCheckOperator                                                  |
|airflow.contrib.operators.bigquery_get_data.BigQueryGetDataOperator                                               |airflow.gcp.operators.bigquery.BigQueryGetDataOperator                                                     |
|airflow.contrib.operators.bigquery_operator.BigQueryCreateEmptyDatasetOperator                                    |airflow.gcp.operators.bigquery.BigQueryCreateEmptyDatasetOperator                                          |
|airflow.contrib.operators.bigquery_operator.BigQueryCreateEmptyTableOperator                                      |airflow.gcp.operators.bigquery.BigQueryCreateEmptyTableOperator                                            |
|airflow.contrib.operators.bigquery_operator.BigQueryCreateExternalTableOperator                                   |airflow.gcp.operators.bigquery.BigQueryCreateExternalTableOperator                                         |
|airflow.contrib.operators.bigquery_operator.BigQueryDeleteDatasetOperator                                         |airflow.gcp.operators.bigquery.BigQueryDeleteDatasetOperator                                               |
|airflow.contrib.operators.bigquery_operator.BigQueryOperator                                                      |airflow.gcp.operators.bigquery.BigQueryOperator                                                            |
|airflow.contrib.operators.bigquery_table_delete_operator.BigQueryTableDeleteOperator                              |airflow.gcp.operators.bigquery.BigQueryTableDeleteOperator                                                 |
|airflow.contrib.operators.bigquery_to_bigquery.BigQueryToBigQueryOperator                                         |airflow.operators.bigquery_to_bigquery.BigQueryToBigQueryOperator                                          |
|airflow.contrib.operators.bigquery_to_gcs.BigQueryToCloudStorageOperator                                          |airflow.operators.bigquery_to_gcs.BigQueryToCloudStorageOperator                                           |
|airflow.contrib.operators.bigquery_to_mysql_operator.BigQueryToMySqlOperator                                      |airflow.operators.bigquery_to_mysql.BigQueryToMySqlOperator                                                |
|airflow.contrib.operators.dataflow_operator.DataFlowJavaOperator                                                  |airflow.gcp.operators.dataflow.DataFlowJavaOperator                                                        |
|airflow.contrib.operators.dataflow_operator.DataFlowPythonOperator                                                |airflow.gcp.operators.dataflow.DataFlowPythonOperator                                                      |
|airflow.contrib.operators.dataflow_operator.DataflowTemplateOperator                                              |airflow.gcp.operators.dataflow.DataflowTemplateOperator                                                    |
|airflow.contrib.operators.dataproc_operator.DataProcHadoopOperator                                                |airflow.gcp.operators.dataproc.DataProcHadoopOperator                                                      |
|airflow.contrib.operators.dataproc_operator.DataProcHiveOperator                                                  |airflow.gcp.operators.dataproc.DataProcHiveOperator                                                        |
|airflow.contrib.operators.dataproc_operator.DataProcJobBaseOperator                                               |airflow.gcp.operators.dataproc.DataProcJobBaseOperator                                                     |
|airflow.contrib.operators.dataproc_operator.DataProcPigOperator                                                   |airflow.gcp.operators.dataproc.DataProcPigOperator                                                         |
|airflow.contrib.operators.dataproc_operator.DataProcPySparkOperator                                               |airflow.gcp.operators.dataproc.DataProcPySparkOperator                                                     |
|airflow.contrib.operators.dataproc_operator.DataProcSparkOperator                                                 |airflow.gcp.operators.dataproc.DataProcSparkOperator                                                       |
|airflow.contrib.operators.dataproc_operator.DataProcSparkSqlOperator                                              |airflow.gcp.operators.dataproc.DataProcSparkSqlOperator                                                    |
|airflow.contrib.operators.dataproc_operator.DataprocClusterCreateOperator                                         |airflow.gcp.operators.dataproc.DataprocClusterCreateOperator                                               |
|airflow.contrib.operators.dataproc_operator.DataprocClusterDeleteOperator                                         |airflow.gcp.operators.dataproc.DataprocClusterDeleteOperator                                               |
|airflow.contrib.operators.dataproc_operator.DataprocClusterScaleOperator                                          |airflow.gcp.operators.dataproc.DataprocClusterScaleOperator                                                |
|airflow.contrib.operators.dataproc_operator.DataprocOperationBaseOperator                                         |airflow.gcp.operators.dataproc.DataprocOperationBaseOperator                                               |
|airflow.contrib.operators.dataproc_operator.DataprocWorkflowTemplateInstantiateInlineOperator                     |airflow.gcp.operators.dataproc.DataprocWorkflowTemplateInstantiateInlineOperator                           |
|airflow.contrib.operators.dataproc_operator.DataprocWorkflowTemplateInstantiateOperator                           |airflow.gcp.operators.dataproc.DataprocWorkflowTemplateInstantiateOperator                                 |
|airflow.contrib.operators.datastore_export_operator.DatastoreExportOperator                                       |airflow.gcp.operators.datastore.DatastoreExportOperator                                                    |
|airflow.contrib.operators.datastore_import_operator.DatastoreImportOperator                                       |airflow.gcp.operators.datastore.DatastoreImportOperator                                                    |
|airflow.contrib.operators.file_to_gcs.FileToGoogleCloudStorageOperator                                            |airflow.operators.local_to_gcs.FileToGoogleCloudStorageOperator                                            |
|airflow.contrib.operators.gcp_bigtable_operator.BigtableClusterUpdateOperator                                     |airflow.gcp.operators.bigtable.BigtableClusterUpdateOperator                                               |
|airflow.contrib.operators.gcp_bigtable_operator.BigtableInstanceCreateOperator                                    |airflow.gcp.operators.bigtable.BigtableInstanceCreateOperator                                              |
|airflow.contrib.operators.gcp_bigtable_operator.BigtableInstanceDeleteOperator                                    |airflow.gcp.operators.bigtable.BigtableInstanceDeleteOperator                                              |
|airflow.contrib.operators.gcp_bigtable_operator.BigtableTableCreateOperator                                       |airflow.gcp.operators.bigtable.BigtableTableCreateOperator                                                 |
|airflow.contrib.operators.gcp_bigtable_operator.BigtableTableDeleteOperator                                       |airflow.gcp.operators.bigtable.BigtableTableDeleteOperator                                                 |
|airflow.contrib.operators.gcp_bigtable_operator.BigtableTableWaitForReplicationSensor                             |airflow.gcp.sensors.bigtable.BigtableTableWaitForReplicationSensor                                         |
|airflow.contrib.operators.gcp_cloud_build_operator.CloudBuildCreateBuildOperator                                  |airflow.gcp.operators.cloud_build.CloudBuildCreateBuildOperator                                            |
|airflow.contrib.operators.gcp_compute_operator.GceBaseOperator                                                    |airflow.gcp.operators.compute.GceBaseOperator                                                              |
|airflow.contrib.operators.gcp_compute_operator.GceInstanceGroupManagerUpdateTemplateOperator                      |airflow.gcp.operators.compute.GceInstanceGroupManagerUpdateTemplateOperator                                |
|airflow.contrib.operators.gcp_compute_operator.GceInstanceStartOperator                                           |airflow.gcp.operators.compute.GceInstanceStartOperator                                                     |
|airflow.contrib.operators.gcp_compute_operator.GceInstanceStopOperator                                            |airflow.gcp.operators.compute.GceInstanceStopOperator                                                      |
|airflow.contrib.operators.gcp_compute_operator.GceInstanceTemplateCopyOperator                                    |airflow.gcp.operators.compute.GceInstanceTemplateCopyOperator                                              |
|airflow.contrib.operators.gcp_compute_operator.GceSetMachineTypeOperator                                          |airflow.gcp.operators.compute.GceSetMachineTypeOperator                                                    |
|airflow.contrib.operators.gcp_container_operator.GKEClusterCreateOperator                                         |airflow.gcp.operators.kubernetes_engine.GKEClusterCreateOperator                                           |
|airflow.contrib.operators.gcp_container_operator.GKEClusterDeleteOperator                                         |airflow.gcp.operators.kubernetes_engine.GKEClusterDeleteOperator                                           |
|airflow.contrib.operators.gcp_container_operator.GKEPodOperator                                                   |airflow.gcp.operators.kubernetes_engine.GKEPodOperator                                                     |
|airflow.contrib.operators.gcp_dlp_operator.CloudDLPCancelDLPJobOperator                                           |airflow.gcp.operators.dlp.CloudDLPCancelDLPJobOperator                                                     |
|airflow.contrib.operators.gcp_dlp_operator.CloudDLPCreateDLPJobOperator                                           |airflow.gcp.operators.dlp.CloudDLPCreateDLPJobOperator                                                     |
|airflow.contrib.operators.gcp_dlp_operator.CloudDLPCreateDeidentifyTemplateOperator                               |airflow.gcp.operators.dlp.CloudDLPCreateDeidentifyTemplateOperator                                         |
|airflow.contrib.operators.gcp_dlp_operator.CloudDLPCreateInspectTemplateOperator                                  |airflow.gcp.operators.dlp.CloudDLPCreateInspectTemplateOperator                                            |
|airflow.contrib.operators.gcp_dlp_operator.CloudDLPCreateJobTriggerOperator                                       |airflow.gcp.operators.dlp.CloudDLPCreateJobTriggerOperator                                                 |
|airflow.contrib.operators.gcp_dlp_operator.CloudDLPCreateStoredInfoTypeOperator                                   |airflow.gcp.operators.dlp.CloudDLPCreateStoredInfoTypeOperator                                             |
|airflow.contrib.operators.gcp_dlp_operator.CloudDLPDeidentifyContentOperator                                      |airflow.gcp.operators.dlp.CloudDLPDeidentifyContentOperator                                                |
|airflow.contrib.operators.gcp_dlp_operator.CloudDLPDeleteDeidentifyTemplateOperator                               |airflow.gcp.operators.dlp.CloudDLPDeleteDeidentifyTemplateOperator                                         |
|airflow.contrib.operators.gcp_dlp_operator.CloudDLPDeleteDlpJobOperator                                           |airflow.gcp.operators.dlp.CloudDLPDeleteDlpJobOperator                                                     |
|airflow.contrib.operators.gcp_dlp_operator.CloudDLPDeleteInspectTemplateOperator                                  |airflow.gcp.operators.dlp.CloudDLPDeleteInspectTemplateOperator                                            |
|airflow.contrib.operators.gcp_dlp_operator.CloudDLPDeleteJobTriggerOperator                                       |airflow.gcp.operators.dlp.CloudDLPDeleteJobTriggerOperator                                                 |
|airflow.contrib.operators.gcp_dlp_operator.CloudDLPDeleteStoredInfoTypeOperator                                   |airflow.gcp.operators.dlp.CloudDLPDeleteStoredInfoTypeOperator                                             |
|airflow.contrib.operators.gcp_dlp_operator.CloudDLPGetDeidentifyTemplateOperator                                  |airflow.gcp.operators.dlp.CloudDLPGetDeidentifyTemplateOperator                                            |
|airflow.contrib.operators.gcp_dlp_operator.CloudDLPGetDlpJobOperator                                              |airflow.gcp.operators.dlp.CloudDLPGetDlpJobOperator                                                        |
|airflow.contrib.operators.gcp_dlp_operator.CloudDLPGetInspectTemplateOperator                                     |airflow.gcp.operators.dlp.CloudDLPGetInspectTemplateOperator                                               |
|airflow.contrib.operators.gcp_dlp_operator.CloudDLPGetJobTripperOperator                                          |airflow.gcp.operators.dlp.CloudDLPGetJobTripperOperator                                                    |
|airflow.contrib.operators.gcp_dlp_operator.CloudDLPGetStoredInfoTypeOperator                                      |airflow.gcp.operators.dlp.CloudDLPGetStoredInfoTypeOperator                                                |
|airflow.contrib.operators.gcp_dlp_operator.CloudDLPInspectContentOperator                                         |airflow.gcp.operators.dlp.CloudDLPInspectContentOperator                                                   |
|airflow.contrib.operators.gcp_dlp_operator.CloudDLPListDeidentifyTemplatesOperator                                |airflow.gcp.operators.dlp.CloudDLPListDeidentifyTemplatesOperator                                          |
|airflow.contrib.operators.gcp_dlp_operator.CloudDLPListDlpJobsOperator                                            |airflow.gcp.operators.dlp.CloudDLPListDlpJobsOperator                                                      |
|airflow.contrib.operators.gcp_dlp_operator.CloudDLPListInfoTypesOperator                                          |airflow.gcp.operators.dlp.CloudDLPListInfoTypesOperator                                                    |
|airflow.contrib.operators.gcp_dlp_operator.CloudDLPListInspectTemplatesOperator                                   |airflow.gcp.operators.dlp.CloudDLPListInspectTemplatesOperator                                             |
|airflow.contrib.operators.gcp_dlp_operator.CloudDLPListJobTriggersOperator                                        |airflow.gcp.operators.dlp.CloudDLPListJobTriggersOperator                                                  |
|airflow.contrib.operators.gcp_dlp_operator.CloudDLPListStoredInfoTypesOperator                                    |airflow.gcp.operators.dlp.CloudDLPListStoredInfoTypesOperator                                              |
|airflow.contrib.operators.gcp_dlp_operator.CloudDLPRedactImageOperator                                            |airflow.gcp.operators.dlp.CloudDLPRedactImageOperator                                                      |
|airflow.contrib.operators.gcp_dlp_operator.CloudDLPReidentifyContentOperator                                      |airflow.gcp.operators.dlp.CloudDLPReidentifyContentOperator                                                |
|airflow.contrib.operators.gcp_dlp_operator.CloudDLPUpdateDeidentifyTemplateOperator                               |airflow.gcp.operators.dlp.CloudDLPUpdateDeidentifyTemplateOperator                                         |
|airflow.contrib.operators.gcp_dlp_operator.CloudDLPUpdateInspectTemplateOperator                                  |airflow.gcp.operators.dlp.CloudDLPUpdateInspectTemplateOperator                                            |
|airflow.contrib.operators.gcp_dlp_operator.CloudDLPUpdateJobTriggerOperator                                       |airflow.gcp.operators.dlp.CloudDLPUpdateJobTriggerOperator                                                 |
|airflow.contrib.operators.gcp_dlp_operator.CloudDLPUpdateStoredInfoTypeOperator                                   |airflow.gcp.operators.dlp.CloudDLPUpdateStoredInfoTypeOperator                                             |
|airflow.contrib.operators.gcp_function_operator.GcfFunctionDeleteOperator                                         |airflow.gcp.operators.functions.GcfFunctionDeleteOperator                                                  |
|airflow.contrib.operators.gcp_function_operator.GcfFunctionDeployOperator                                         |airflow.gcp.operators.functions.GcfFunctionDeployOperator                                                  |
|airflow.contrib.operators.gcp_natural_language_operator.CloudLanguageAnalyzeEntitiesOperator                      |airflow.gcp.operators.natural_language.CloudLanguageAnalyzeEntitiesOperator                                |
|airflow.contrib.operators.gcp_natural_language_operator.CloudLanguageAnalyzeEntitySentimentOperator               |airflow.gcp.operators.natural_language.CloudLanguageAnalyzeEntitySentimentOperator                         |
|airflow.contrib.operators.gcp_natural_language_operator.CloudLanguageAnalyzeSentimentOperator                     |airflow.gcp.operators.natural_language.CloudLanguageAnalyzeSentimentOperator                               |
|airflow.contrib.operators.gcp_natural_language_operator.CloudLanguageClassifyTextOperator                         |airflow.gcp.operators.natural_language.CloudLanguageClassifyTextOperator                                   |
|airflow.contrib.operators.gcp_spanner_operator.CloudSpannerInstanceDatabaseDeleteOperator                         |airflow.gcp.operators.spanner.CloudSpannerInstanceDatabaseDeleteOperator                                   |
|airflow.contrib.operators.gcp_spanner_operator.CloudSpannerInstanceDatabaseDeployOperator                         |airflow.gcp.operators.spanner.CloudSpannerInstanceDatabaseDeployOperator                                   |
|airflow.contrib.operators.gcp_spanner_operator.CloudSpannerInstanceDatabaseQueryOperator                          |airflow.gcp.operators.spanner.CloudSpannerInstanceDatabaseQueryOperator                                    |
|airflow.contrib.operators.gcp_spanner_operator.CloudSpannerInstanceDatabaseUpdateOperator                         |airflow.gcp.operators.spanner.CloudSpannerInstanceDatabaseUpdateOperator                                   |
|airflow.contrib.operators.gcp_spanner_operator.CloudSpannerInstanceDeleteOperator                                 |airflow.gcp.operators.spanner.CloudSpannerInstanceDeleteOperator                                           |
|airflow.contrib.operators.gcp_spanner_operator.CloudSpannerInstanceDeployOperator                                 |airflow.gcp.operators.spanner.CloudSpannerInstanceDeployOperator                                           |
|airflow.contrib.operators.gcp_speech_to_text_operator.GcpSpeechToTextRecognizeSpeechOperator                      |airflow.gcp.operators.speech_to_text.GcpSpeechToTextRecognizeSpeechOperator                                |
|airflow.contrib.operators.gcp_text_to_speech_operator.GcpTextToSpeechSynthesizeOperator                           |airflow.gcp.operators.text_to_speech.GcpTextToSpeechSynthesizeOperator                                     |
|airflow.contrib.operators.gcp_transfer_operator.GcpTransferServiceJobCreateOperator                               |airflow.gcp.operators.cloud_storage_transfer_service.GcpTransferServiceJobCreateOperator                   |
|airflow.contrib.operators.gcp_transfer_operator.GcpTransferServiceJobDeleteOperator                               |airflow.gcp.operators.cloud_storage_transfer_service.GcpTransferServiceJobDeleteOperator                   |
|airflow.contrib.operators.gcp_transfer_operator.GcpTransferServiceJobUpdateOperator                               |airflow.gcp.operators.cloud_storage_transfer_service.GcpTransferServiceJobUpdateOperator                   |
|airflow.contrib.operators.gcp_transfer_operator.GcpTransferServiceOperationCancelOperator                         |airflow.gcp.operators.cloud_storage_transfer_service.GcpTransferServiceOperationCancelOperator             |
|airflow.contrib.operators.gcp_transfer_operator.GcpTransferServiceOperationGetOperator                            |airflow.gcp.operators.cloud_storage_transfer_service.GcpTransferServiceOperationGetOperator                |
|airflow.contrib.operators.gcp_transfer_operator.GcpTransferServiceOperationPauseOperator                          |airflow.gcp.operators.cloud_storage_transfer_service.GcpTransferServiceOperationPauseOperator              |
|airflow.contrib.operators.gcp_transfer_operator.GcpTransferServiceOperationResumeOperator                         |airflow.gcp.operators.cloud_storage_transfer_service.GcpTransferServiceOperationResumeOperator             |
|airflow.contrib.operators.gcp_transfer_operator.GcpTransferServiceOperationsListOperator                          |airflow.gcp.operators.cloud_storage_transfer_service.GcpTransferServiceOperationsListOperator              |
|airflow.contrib.operators.gcp_transfer_operator.GoogleCloudStorageToGoogleCloudStorageTransferOperator            |airflow.gcp.operators.cloud_storage_transfer_service.GoogleCloudStorageToGoogleCloudStorageTransferOperator|
|airflow.contrib.operators.gcp_translate_operator.CloudTranslateTextOperator                                       |airflow.gcp.operators.translate.CloudTranslateTextOperator                                                 |
|airflow.contrib.operators.gcp_translate_speech_operator.GcpTranslateSpeechOperator                                |airflow.gcp.operators.translate_speech.GcpTranslateSpeechOperator                                          |
|airflow.contrib.operators.gcp_video_intelligence_operator.CloudVideoIntelligenceDetectVideoExplicitContentOperator|airflow.gcp.operators.video_intelligence.CloudVideoIntelligenceDetectVideoExplicitContentOperator          |
|airflow.contrib.operators.gcp_video_intelligence_operator.CloudVideoIntelligenceDetectVideoLabelsOperator         |airflow.gcp.operators.video_intelligence.CloudVideoIntelligenceDetectVideoLabelsOperator                   |
|airflow.contrib.operators.gcp_video_intelligence_operator.CloudVideoIntelligenceDetectVideoShotsOperator          |airflow.gcp.operators.video_intelligence.CloudVideoIntelligenceDetectVideoShotsOperator                    |
|airflow.contrib.operators.gcp_vision_operator.CloudVisionAddProductToProductSetOperator                           |airflow.gcp.operators.vision.CloudVisionAddProductToProductSetOperator                                     |
|airflow.contrib.operators.gcp_vision_operator.CloudVisionAnnotateImageOperator                                    |airflow.gcp.operators.vision.CloudVisionAnnotateImageOperator                                              |
|airflow.contrib.operators.gcp_vision_operator.CloudVisionDetectDocumentTextOperator                               |airflow.gcp.operators.vision.CloudVisionDetectDocumentTextOperator                                         |
|airflow.contrib.operators.gcp_vision_operator.CloudVisionDetectImageLabelsOperator                                |airflow.gcp.operators.vision.CloudVisionDetectImageLabelsOperator                                          |
|airflow.contrib.operators.gcp_vision_operator.CloudVisionDetectImageSafeSearchOperator                            |airflow.gcp.operators.vision.CloudVisionDetectImageSafeSearchOperator                                      |
|airflow.contrib.operators.gcp_vision_operator.CloudVisionDetectTextOperator                                       |airflow.gcp.operators.vision.CloudVisionDetectTextOperator                                                 |
|airflow.contrib.operators.gcp_vision_operator.CloudVisionProductCreateOperator                                    |airflow.gcp.operators.vision.CloudVisionProductCreateOperator                                              |
|airflow.contrib.operators.gcp_vision_operator.CloudVisionProductDeleteOperator                                    |airflow.gcp.operators.vision.CloudVisionProductDeleteOperator                                              |
|airflow.contrib.operators.gcp_vision_operator.CloudVisionProductGetOperator                                       |airflow.gcp.operators.vision.CloudVisionProductGetOperator                                                 |
|airflow.contrib.operators.gcp_vision_operator.CloudVisionProductSetCreateOperator                                 |airflow.gcp.operators.vision.CloudVisionProductSetCreateOperator                                           |
|airflow.contrib.operators.gcp_vision_operator.CloudVisionProductSetDeleteOperator                                 |airflow.gcp.operators.vision.CloudVisionProductSetDeleteOperator                                           |
|airflow.contrib.operators.gcp_vision_operator.CloudVisionProductSetGetOperator                                    |airflow.gcp.operators.vision.CloudVisionProductSetGetOperator                                              |
|airflow.contrib.operators.gcp_vision_operator.CloudVisionProductSetUpdateOperator                                 |airflow.gcp.operators.vision.CloudVisionProductSetUpdateOperator                                           |
|airflow.contrib.operators.gcp_vision_operator.CloudVisionProductUpdateOperator                                    |airflow.gcp.operators.vision.CloudVisionProductUpdateOperator                                              |
|airflow.contrib.operators.gcp_vision_operator.CloudVisionReferenceImageCreateOperator                             |airflow.gcp.operators.vision.CloudVisionReferenceImageCreateOperator                                       |
|airflow.contrib.operators.gcp_vision_operator.CloudVisionRemoveProductFromProductSetOperator                      |airflow.gcp.operators.vision.CloudVisionRemoveProductFromProductSetOperator                                |
|airflow.contrib.operators.gcs_acl_operator.GoogleCloudStorageBucketCreateAclEntryOperator                         |airflow.gcp.operators.gcs.GoogleCloudStorageBucketCreateAclEntryOperator                                   |
|airflow.contrib.operators.gcs_acl_operator.GoogleCloudStorageObjectCreateAclEntryOperator                         |airflow.gcp.operators.gcs.GoogleCloudStorageObjectCreateAclEntryOperator                                   |
|airflow.contrib.operators.gcs_delete_operator.GoogleCloudStorageDeleteOperator                                    |airflow.gcp.operators.gcs.GoogleCloudStorageDeleteOperator                                                 |
|airflow.contrib.operators.gcs_download_operator.GoogleCloudStorageDownloadOperator                                |airflow.gcp.operators.gcs.GoogleCloudStorageDownloadOperator                                               |
|airflow.contrib.operators.gcs_list_operator.GoogleCloudStorageListOperator                                        |airflow.gcp.operators.gcs.GoogleCloudStorageListOperator                                                   |
|airflow.contrib.operators.gcs_operator.GoogleCloudStorageCreateBucketOperator                                     |airflow.gcp.operators.gcs.GoogleCloudStorageCreateBucketOperator                                           |
|airflow.contrib.operators.gcs_to_bq.GoogleCloudStorageToBigQueryOperator                                          |airflow.operators.gcs_to_bq.GoogleCloudStorageToBigQueryOperator                                           |
|airflow.contrib.operators.gcs_to_gcs.GoogleCloudStorageToGoogleCloudStorageOperator                               |airflow.operators.gcs_to_gcs.GoogleCloudStorageToGoogleCloudStorageOperator                                |
|airflow.contrib.operators.gcs_to_s3.GoogleCloudStorageToS3Operator                                                |airflow.operators.gcs_to_s3.GoogleCloudStorageToS3Operator                                                 |
|airflow.contrib.operators.mlengine_operator.MLEngineBatchPredictionOperator                                       |airflow.gcp.operators.mlengine.MLEngineBatchPredictionOperator                                             |
|airflow.contrib.operators.mlengine_operator.MLEngineModelOperator                                                 |airflow.gcp.operators.mlengine.MLEngineModelOperator                                                       |
|airflow.contrib.operators.mlengine_operator.MLEngineTrainingOperator                                              |airflow.gcp.operators.mlengine.MLEngineTrainingOperator                                                    |
|airflow.contrib.operators.mlengine_operator.MLEngineVersionOperator                                               |airflow.gcp.operators.mlengine.MLEngineVersionOperator                                                     |
|airflow.contrib.operators.mssql_to_gcs.MsSqlToGoogleCloudStorageOperator                                          |airflow.operators.mssql_to_gcs.MsSqlToGoogleCloudStorageOperator                                           |
|airflow.contrib.operators.mysql_to_gcs.MySqlToGoogleCloudStorageOperator                                          |airflow.operators.mysql_to_gcs.MySqlToGoogleCloudStorageOperator                                           |
|airflow.contrib.operators.postgres_to_gcs_operator.PostgresToGoogleCloudStorageOperator                           |airflow.operators.postgres_to_gcs.PostgresToGoogleCloudStorageOperator                                     |
|airflow.contrib.operators.pubsub_operator.PubSubPublishOperator                                                   |airflow.gcp.operators.pubsub.PubSubPublishOperator                                                         |
|airflow.contrib.operators.pubsub_operator.PubSubSubscriptionCreateOperator                                        |airflow.gcp.operators.pubsub.PubSubSubscriptionCreateOperator                                              |
|airflow.contrib.operators.pubsub_operator.PubSubSubscriptionDeleteOperator                                        |airflow.gcp.operators.pubsub.PubSubSubscriptionDeleteOperator                                              |
|airflow.contrib.operators.pubsub_operator.PubSubTopicCreateOperator                                               |airflow.gcp.operators.pubsub.PubSubTopicCreateOperator                                                     |
|airflow.contrib.operators.pubsub_operator.PubSubTopicDeleteOperator                                               |airflow.gcp.operators.pubsub.PubSubTopicDeleteOperator                                                     |
|airflow.contrib.operators.sql_to_gcs.BaseSQLToGoogleCloudStorageOperator                                          |airflow.operators.sql_to_gcs.BaseSQLToGoogleCloudStorageOperator                                           |
|airflow.contrib.sensors.bigquery_sensor.BigQueryTableSensor                                                       |airflow.gcp.sensors.bigquery.BigQueryTableSensor                                                           |
|airflow.contrib.sensors.gcp_transfer_sensor.GCPTransferServiceWaitForJobStatusSensor                              |airflow.gcp.sensors.cloud_storage_transfer_service.GCPTransferServiceWaitForJobStatusSensor                |
|airflow.contrib.sensors.gcs_sensor.GoogleCloudStorageObjectSensor                                                 |airflow.gcp.sensors.gcs.GoogleCloudStorageObjectSensor                                                     |
|airflow.contrib.sensors.gcs_sensor.GoogleCloudStorageObjectUpdatedSensor                                          |airflow.gcp.sensors.gcs.GoogleCloudStorageObjectUpdatedSensor                                              |
|airflow.contrib.sensors.gcs_sensor.GoogleCloudStoragePrefixSensor                                                 |airflow.gcp.sensors.gcs.GoogleCloudStoragePrefixSensor                                                     |
|airflow.contrib.sensors.gcs_sensor.GoogleCloudStorageUploadSessionCompleteSensor                                  |airflow.gcp.sensors.gcs.GoogleCloudStorageUploadSessionCompleteSensor                                      |
|airflow.contrib.sensors.pubsub_sensor.PubSubPullSensor                                                            |airflow.gcp.sensors.pubsub.PubSubPullSensor                                                                |


### Remove provide_context

`provide_context` argument on the PythonOperator was removed. The signature of the callable passed to the PythonOperator is now inferred and argument values are always automatically provided. There is no need to explicitly provide or not provide the context anymore. For example:

```python
def myfunc(execution_date):
    print(execution_date)

python_operator = PythonOperator(task_id='mytask', python_callable=myfunc, dag=dag)
```

Notice you don't have to set provide_context=True, variables from the task context are now automatically detected and provided.

All context variables can still be provided with a double-asterisk argument:

```python
def myfunc(**context):
    print(context)  # all variables will be provided to context

python_operator = PythonOperator(task_id='mytask', python_callable=myfunc)
```

The task context variable names are reserved names in the callable function, hence a clash with `op_args` and `op_kwargs` results in an exception:

```python
def myfunc(dag):
    # raises a ValueError because "dag" is a reserved name
    # valid signature example: myfunc(mydag)

python_operator = PythonOperator(
    task_id='mytask',
    op_args=[1],
    python_callable=myfunc,
)
```

The change is backwards compatible, setting `provide_context` will add the `provide_context` variable to the `kwargs` (but won't do anything).

PR: [#5990](https://github.com/apache/airflow/pull/5990)

### Changes to FileSensor

FileSensor is now takes a glob pattern, not just a filename. If the filename you are looking for has `*`, `?`, or `[` in it then you should replace these with `[*]`, `[?]`, and `[[]`.

### Change dag loading duration metric name
Change DAG file loading duration metric from
`dag.loading-duration.<dag_id>` to `dag.loading-duration.<dag_file>`. This is to
better handle the case when a DAG file has multiple DAGs.

### Changes to ImapHook, ImapAttachmentSensor and ImapAttachmentToS3Operator

ImapHook:
* The order of arguments has changed for `has_mail_attachment`,
`retrieve_mail_attachments` and `download_mail_attachments`.
* A new `mail_filter` argument has been added to each of those.

ImapAttachmentSensor:
* The order of arguments has changed for `__init__`.
* A new `mail_filter` argument has been added to `__init__`.

ImapAttachmentToS3Operator:
* The order of arguments has changed for `__init__`.
* A new `imap_mail_filter` argument has been added to `__init__`.
>>>>>>> 74d2a0d9

### Changes to `SubDagOperator`

`SubDagOperator` is changed to use Airflow scheduler instead of backfill
to schedule tasks in the subdag. User no longer need to specify the executor
in `SubDagOperator`.

### Variables removed from the task instance context

The following variables were removed from the task instance context:
- end_date
- latest_date
- tables

### Moved provide_gcp_credential_file decorator to GoogleCloudBaseHook

To simplify the code, the decorator has been moved from the inner-class.

Instead of `@GoogleCloudBaseHook._Decorators.provide_gcp_credential_file`,
you should write `@GoogleCloudBaseHook.provide_gcp_credential_file`

### Changes to S3Hook

Note: The order of arguments has changed for `check_for_prefix`.
The `bucket_name` is now optional. It falls back to the `connection schema` attribute.

### Changes to Google Transfer Operator
To obtain pylint compatibility the `filter ` argument in `GcpTransferServiceOperationsListOperator`
has been renamed to `request_filter`.

### Changes in  Google Cloud Transfer Hook
 To obtain pylint compatibility the `filter` argument in `GCPTransferServiceHook.list_transfer_job` and
 `GCPTransferServiceHook.list_transfer_operations` has been renamed to `request_filter`.

### Export MySQL timestamps as UTC

`MySqlToGoogleCloudStorageOperator` now exports TIMESTAMP columns as UTC
by default, rather than using the default timezone of the MySQL server.
This is the correct behavior for use with BigQuery, since BigQuery
assumes that TIMESTAMP columns without time zones are in UTC. To
preserve the previous behavior, set `ensure_utc` to `False.`

### CLI reorganization

The Airflow CLI has been organized so that related commands are grouped
together as subcommands. The `airflow list_dags` command is now `airflow
dags list`, `airflow pause` is `airflow dags pause`, etc. For a complete
list of updated CLI commands, see https://airflow.apache.org/cli.html.

### Removal of Mesos Executor

The Mesos Executor is removed from the code base as it was not widely used and not maintained. [Mailing List Discussion on deleting it](https://lists.apache.org/thread.html/daa9500026b820c6aaadeffd66166eae558282778091ebbc68819fb7@%3Cdev.airflow.apache.org%3E).

### Increase standard Dataproc disk sizes

It is highly recommended to have 1TB+ disk size for Dataproc to have sufficient throughput:
https://cloud.google.com/compute/docs/disks/performance

Hence, the default value for `master_disk_size` in DataprocClusterCreateOperator has beeen changes from 500GB to 1TB.

### Changes to SalesforceHook

* renamed `sign_in` function to `get_conn`

### HTTPHook verify default value changed from False to True.

The HTTPHook is now secured by default: `verify=True`.
This can be overwriten by using the extra_options param as `{'verify': False}`.

### Changes to GoogleCloudStorageHook

* The following parameters have been replaced in all the methods in GCSHook:
  * `bucket` is changed to `bucket_name`
  * `object` is changed to `object_name`

* The `maxResults` parameter in `GoogleCloudStorageHook.list` has been renamed to `max_results` for consistency.

### Changes to CloudantHook

* upgraded cloudant version from `>=0.5.9,<2.0` to `>=2.0`
* removed the use of the `schema` attribute in the connection
* removed `db` function since the database object can also be retrieved by calling `cloudant_session['database_name']`

For example:
```python
from airflow.contrib.hooks.cloudant_hook import CloudantHook

with CloudantHook().get_conn() as cloudant_session:
    database = cloudant_session['database_name']
```

See the [docs](https://python-cloudant.readthedocs.io/en/latest/) for more information on how to use the new cloudant version.

### Unify default conn_id for Google Cloud Platform

Previously not all hooks and operators related to Google Cloud Platform use
``google_cloud_default`` as a default conn_id. There is currently one default
variant. Values like ``google_cloud_storage_default``, ``bigquery_default``,
``google_cloud_datastore_default`` have been deprecated. The configuration of
existing relevant connections in the database have been preserved. To use those
deprecated GCP conn_id, you need to explicitly pass their conn_id into
operators/hooks. Otherwise, ``google_cloud_default`` will be used as GCP's conn_id
by default.

### Viewer won't have edit permissions on DAG view.

### New `dag_discovery_safe_mode` config option

If `dag_discovery_safe_mode` is enabled, only check files for DAGs if
they contain the strings "airflow" and "DAG". For backwards
compatibility, this option is enabled by default.

### Removed deprecated import mechanism

The deprecated import mechanism has been removed so the import of modules becomes more consistent and explicit.

For example: `from airflow.operators import BashOperator`
becomes `from airflow.operators.bash_operator import BashOperator`

### Changes to sensor imports

Sensors are now accessible via `airflow.sensors` and no longer via `airflow.operators.sensors`.

For example: `from airflow.operators.sensors import BaseSensorOperator`
becomes `from airflow.sensors.base_sensor_operator import BaseSensorOperator`

### Renamed "extra" requirements for cloud providers

Subpackages for specific services have been combined into one variant for
each cloud provider. The name of the subpackage for the Google Cloud Platform
has changed to follow style.

If you want to install integration for Microsoft Azure, then instead of
```
pip install 'apache-airflow[azure_blob_storage,azure_data_lake,azure_cosmos,azure_container_instances]'
```
you should execute `pip install 'apache-airflow[azure]'`

If you want to install integration for Amazon Web Services, then instead of
`pip install 'apache-airflow[s3,emr]'`, you should execute `pip install 'apache-airflow[aws]'`

If you want to install integration for Google Cloud Platform, then instead of
`pip install 'apache-airflow[gcp_api]'`, you should execute `pip install 'apache-airflow[gcp]'`.
The old way will work until the release of Airflow 2.1.

### Deprecate legacy UI in favor of FAB RBAC UI
Previously we were using two versions of UI, which were hard to maintain as we need to implement/update the same feature
in both versions. With this change we've removed the older UI in favor of Flask App Builder RBAC UI. No need to set the
RBAC UI explicitly in the configuration now as this is the only default UI.
Please note that that custom auth backends will need re-writing to target new FAB based UI.

As part of this change, a few configuration items in `[webserver]` section are removed and no longer applicable,
including `authenticate`, `filter_by_owner`, `owner_mode`, and `rbac`.


#### Remove run_duration

We should not use the `run_duration` option anymore. This used to be for restarting the scheduler from time to time, but right now the scheduler is getting more stable and therefore using this setting is considered bad and might cause an inconsistent state.

### New `dag_processor_manager_log_location` config option

The DAG parsing manager log now by default will be log into a file, where its location is
controlled by the new `dag_processor_manager_log_location` config option in core section.

### min_file_parsing_loop_time config option temporarily disabled

The scheduler.min_file_parsing_loop_time config option has been temporarily removed due to
some bugs.

### CLI Changes

The ability to manipulate users from the command line has been changed. 'airflow create_user' and 'airflow delete_user' and 'airflow list_users' has been grouped to a single command `airflow users` with optional flags `--create`, `--list` and `--delete`.

Example Usage:

To create a new user:
```bash
airflow users --create --username jondoe --lastname doe --firstname jon --email jdoe@apache.org --role Viewer --password test
```

To list users:
```bash
airflow users --list
```

To delete a user:
```bash
airflow users --delete --username jondoe
```

To add a user to a role:
```bash
airflow users --add-role --username jondoe --role Public
```

To remove a user from a role:
```bash
airflow users --remove-role --username jondoe --role Public
```

### Unification of `do_xcom_push` flag
The `do_xcom_push` flag (a switch to push the result of an operator to xcom or not) was appearing in different incarnations in different operators. It's function has been unified under a common name (`do_xcom_push`) on `BaseOperator`. This way it is also easy to globally disable pushing results to xcom.

See [AIRFLOW-3249](https://jira.apache.org/jira/browse/AIRFLOW-3249) to check if your operator was affected.

### Changes to Dataproc related Operators
The 'properties' and 'jars' properties for the Dataproc related operators (`DataprocXXXOperator`) have been renamed from
`dataproc_xxxx_properties` and `dataproc_xxx_jars`  to `dataproc_properties`
and `dataproc_jars`respectively.
Arguments for dataproc_properties dataproc_jars

## Airflow 1.10.5

No breaking changes.

## Airflow 1.10.4

### Python 2 support is going away

Airflow 1.10 will be the last release series to support Python 2. Airflow 2.0.0 will only support Python 3.5 and up.

If you have a specific task that still requires Python 2 then you can use the PythonVirtualenvOperator for this.

### Changes to DatastoreHook

* removed argument `version` from `get_conn` function and added it to the hook's `__init__` function instead and renamed it to `api_version`
* renamed the `partialKeys` argument of function `allocate_ids` to `partial_keys`

### Changes to GoogleCloudStorageHook

* the discovery-based api (`googleapiclient.discovery`) used in `GoogleCloudStorageHook` is now replaced by the recommended client based api (`google-cloud-storage`). To know the difference between both the libraries, read https://cloud.google.com/apis/docs/client-libraries-explained. PR: [#5054](https://github.com/apache/airflow/pull/5054)
* as a part of this replacement, the `multipart` & `num_retries` parameters for `GoogleCloudStorageHook.upload` method have been deprecated.

  The client library uses multipart upload automatically if the object/blob size is more than 8 MB - [source code](https://github.com/googleapis/google-cloud-python/blob/11c543ce7dd1d804688163bc7895cf592feb445f/storage/google/cloud/storage/blob.py#L989-L997). The client also handles retries automatically

* the `generation` parameter is deprecated in `GoogleCloudStorageHook.delete` and `GoogleCloudStorageHook.insert_object_acl`.

Updating to `google-cloud-storage >= 1.16` changes the signature of the upstream `client.get_bucket()` method from `get_bucket(bucket_name: str)` to `get_bucket(bucket_or_name: Union[str, Bucket])`. This method is not directly exposed by the airflow hook, but any code accessing the connection directly (`GoogleCloudStorageHook().get_conn().get_bucket(...)` or similar) will need to be updated.

### Changes in writing Logs to Elasticsearch

The `elasticsearch_` prefix has been removed from all config items under the `[elasticsearch]` section. For example `elasticsearch_host` is now just `host`.

### Removal of `non_pooled_task_slot_count` and `non_pooled_backfill_task_slot_count`

`non_pooled_task_slot_count` and `non_pooled_backfill_task_slot_count`
are removed in favor of a real pool, e.g. `default_pool`.

By default tasks are running in `default_pool`.
`default_pool` is initialized with 128 slots and user can change the
number of slots through UI/CLI. `default_pool` cannot be removed.

### `pool` config option in Celery section to support different Celery pool implementation

The new `pool` config option allows users to choose different pool
implementation. Default value is "prefork", while choices include "prefork" (default),
"eventlet", "gevent" or "solo". This may help users achieve better concurrency performance
in different scenarios.

For more details about Celery pool implementation, please refer to:
- https://docs.celeryproject.org/en/latest/userguide/workers.html#concurrency
- https://docs.celeryproject.org/en/latest/userguide/concurrency/eventlet.html


### Change to method signature in `BaseOperator` and `DAG` classes

The signature of the `get_task_instances` method in the `BaseOperator` and `DAG` classes has changed. The change does not change the behavior of the method in either case.

#### For `BaseOperator`

Old signature:

```python
def get_task_instances(self, session, start_date=None, end_date=None):
```

New signature:

```python
@provide_session
def get_task_instances(self, start_date=None, end_date=None, session=None):
```

#### For `DAG`

Old signature:

```python
def get_task_instances(
    self, session, start_date=None, end_date=None, state=None):
```

New signature:

```python
@provide_session
def get_task_instances(
    self, start_date=None, end_date=None, state=None, session=None):
```

In either case, it is necessary to rewrite calls to the `get_task_instances` method that currently provide the `session` positional argument. New calls to this method look like:

```python
# if you can rely on @provide_session
dag.get_task_instances()
# if you need to provide the session
dag.get_task_instances(session=your_session)
```

## Airflow 1.10.3

### RedisPy dependency updated to v3 series
If you are using the Redis Sensor or Hook you may have to update your code. See
[redis-py porting instructions] to check if your code might be affected (MSET,
MSETNX, ZADD, and ZINCRBY all were, but read the full doc).

[redis-py porting instructions]: https://github.com/andymccurdy/redis-py/tree/3.2.0#upgrading-from-redis-py-2x-to-30

### SLUGIFY_USES_TEXT_UNIDECODE or AIRFLOW_GPL_UNIDECODE no longer required

It is no longer required to set one of the environment variables to avoid
a GPL dependency. Airflow will now always use text-unidecode if unidecode
was not installed before.

### new `sync_parallelism` config option in celery section

The new `sync_parallelism` config option will control how many processes CeleryExecutor will use to
fetch celery task state in parallel. Default value is max(1, number of cores - 1)

### Rename of BashTaskRunner to StandardTaskRunner

BashTaskRunner has been renamed to StandardTaskRunner. It is the default task runner
so you might need to update your config.

`task_runner = StandardTaskRunner`

### Modification to config file discovery

If the `AIRFLOW_CONFIG` environment variable was not set and the
`~/airflow/airflow.cfg` file existed, airflow previously used
`~/airflow/airflow.cfg` instead of `$AIRFLOW_HOME/airflow.cfg`. Now airflow
will discover its config file using the `$AIRFLOW_CONFIG` and `$AIRFLOW_HOME`
environment variables rather than checking for the presence of a file.

### New `dag_discovery_safe_mode` config option

If `dag_discovery_safe_mode` is enabled, only check files for DAGs if
they contain the strings "airflow" and "DAG". For backwards
compatibility, this option is enabled by default.

### Changes in Google Cloud Platform related operators

Most GCP-related operators have now optional `PROJECT_ID` parameter. In case you do not specify it,
the project id configured in
[GCP Connection](https://airflow.apache.org/howto/manage-connections.html#connection-type-gcp) is used.
There will be an `AirflowException` thrown in case `PROJECT_ID` parameter is not specified and the
connection used has no project id defined. This change should be  backwards compatible as earlier version
of the operators had `PROJECT_ID` mandatory.

Operators involved:

  * GCP Compute Operators
    * GceInstanceStartOperator
    * GceInstanceStopOperator
    * GceSetMachineTypeOperator
  * GCP Function Operators
    * GcfFunctionDeployOperator
  * GCP Cloud SQL Operators
    * CloudSqlInstanceCreateOperator
    * CloudSqlInstancePatchOperator
    * CloudSqlInstanceDeleteOperator
    * CloudSqlInstanceDatabaseCreateOperator
    * CloudSqlInstanceDatabasePatchOperator
    * CloudSqlInstanceDatabaseDeleteOperator

Other GCP operators are unaffected.

### Changes in Google Cloud Platform related hooks

The change in GCP operators implies that GCP Hooks for those operators require now keyword parameters rather
than positional ones in all methods where `project_id` is used. The methods throw an explanatory exception
in case they are called using positional parameters.

Hooks involved:

  * GceHook
  * GcfHook
  * CloudSqlHook

Other GCP hooks are unaffected.

### Changed behaviour of using default value when accessing variables
It's now possible to use `None` as a default value with the `default_var` parameter when getting a variable, e.g.

```python
foo = Variable.get("foo", default_var=None)
if foo is None:
    handle_missing_foo()
```

(Note: there is already `Variable.setdefault()` which me be helpful in some cases.)

This changes the behaviour if you previously explicitly provided `None` as a default value. If your code expects a `KeyError` to be thrown, then don't pass the `default_var` argument.

### Removal of `airflow_home` config setting

There were previously two ways of specifying the Airflow "home" directory
(`~/airflow` by default): the `AIRFLOW_HOME` environment variable, and the
`airflow_home` config setting in the `[core]` section.

If they had two different values different parts of the code base would end up
with different values. The config setting has been deprecated, and you should
remove the value from the config file and set `AIRFLOW_HOME` environment
variable if you need to use a non default value for this.

(Since this setting is used to calculate what config file to load, it is not
possible to keep just the config option)

### Change of two methods signatures in `GCPTransferServiceHook`

The signature of the `create_transfer_job` method in `GCPTransferServiceHook`
class has changed. The change does not change the behavior of the method.

Old signature:
```python
def create_transfer_job(self, description, schedule, transfer_spec, project_id=None):
```
New signature:
```python
def create_transfer_job(self, body):
```

It is necessary to rewrite calls to method. The new call looks like this:
```python
body = {
  'status': 'ENABLED',
  'projectId': project_id,
  'description': description,
  'transferSpec': transfer_spec,
  'schedule': schedule,
}
gct_hook.create_transfer_job(body)
```
The change results from the unification of all hooks and adjust to
[the official recommendations](https://lists.apache.org/thread.html/e8534d82be611ae7bcb21ba371546a4278aad117d5e50361fd8f14fe@%3Cdev.airflow.apache.org%3E)
for the Google Cloud Platform.

The signature of `wait_for_transfer_job` method in `GCPTransferServiceHook` has changed.

Old signature:
```python
def wait_for_transfer_job(self, job):
```
New signature:
```python
def wait_for_transfer_job(self, job, expected_statuses=(GcpTransferOperationStatus.SUCCESS, )):
```

The behavior of `wait_for_transfer_job` has changed:

Old behavior:

`wait_for_transfer_job` would wait for the SUCCESS status in specified jobs operations.

New behavior:

You can now specify an array of expected statuses. `wait_for_transfer_job` now waits for any of them.

The default value of `expected_statuses` is SUCCESS so that change is backwards compatible.

### Moved two classes to different modules

The class `GoogleCloudStorageToGoogleCloudStorageTransferOperator` has been moved from
`airflow.contrib.operators.gcs_to_gcs_transfer_operator` to `airflow.contrib.operators.gcp_transfer_operator`

the class `S3ToGoogleCloudStorageTransferOperator` has been moved from
`airflow.contrib.operators.s3_to_gcs_transfer_operator` to `airflow.contrib.operators.gcp_transfer_operator`

The change was made to keep all the operators related to GCS Transfer Services in one file.

The previous imports will continue to work until Airflow 2.0

### Fixed typo in --driver-class-path in SparkSubmitHook

The `driver_classapth` argument  to SparkSubmit Hook and Operator was
generating `--driver-classpath` on the spark command line, but this isn't a
valid option to spark.

The argument has been renamed to `driver_class_path`  and  the option it
generates has been fixed.


## Airflow 1.10.2

### DAG level Access Control for new RBAC UI

Extend and enhance new Airflow RBAC UI to support DAG level ACL. Each dag now has two permissions(one for write, one for read) associated('can_dag_edit', 'can_dag_read').
The admin will create new role, associate the dag permission with the target dag and assign that role to users. That user can only access / view the certain dags on the UI
that he has permissions on. If a new role wants to access all the dags, the admin could associate dag permissions on an artificial view(``all_dags``) with that role.

We also provide a new cli command(``sync_perm``) to allow admin to auto sync permissions.

### Modification to `ts_nodash` macro
`ts_nodash` previously contained TimeZone information along with execution date. For Example: `20150101T000000+0000`. This is not user-friendly for file or folder names which was a popular use case for `ts_nodash`. Hence this behavior has been changed and using `ts_nodash` will no longer contain TimeZone information, restoring the pre-1.10 behavior of this macro. And a new macro `ts_nodash_with_tz` has been added which can be used to get a string with execution date and timezone info without dashes.

Examples:
  * `ts_nodash`: `20150101T000000`
  * `ts_nodash_with_tz`: `20150101T000000+0000`

### Semantics of next_ds/prev_ds changed for manually triggered runs

next_ds/prev_ds now map to execution_date instead of the next/previous schedule-aligned execution date for DAGs triggered in the UI.

### User model changes
This patch changes the `User.superuser` field from a hardcoded boolean to a `Boolean()` database column. `User.superuser` will default to `False`, which means that this privilege will have to be granted manually to any users that may require it.

For example, open a Python shell and
```python
from airflow import models, settings

session = settings.Session()
users = session.query(models.User).all()  # [admin, regular_user]

users[1].superuser  # False

admin = users[0]
admin.superuser = True
session.add(admin)
session.commit()
```

### Custom auth backends interface change

We have updated the version of flask-login we depend upon, and as a result any
custom auth backends might need a small change: `is_active`,
`is_authenticated`, and `is_anonymous` should now be properties. What this means is if
previously you had this in your user class

    def is_active(self):
      return self.active

then you need to change it like this

    @property
    def is_active(self):
      return self.active

### Support autodetected schemas to GoogleCloudStorageToBigQueryOperator

GoogleCloudStorageToBigQueryOperator is now support schema auto-detection is available when you load data into BigQuery. Unfortunately, changes can be required.

If BigQuery tables are created outside of airflow and the schema is not defined in the task, multiple options are available:

define a schema_fields:

    gcs_to_bq.GoogleCloudStorageToBigQueryOperator(
      ...
      schema_fields={...})

or define a schema_object:

    gcs_to_bq.GoogleCloudStorageToBigQueryOperator(
      ...
      schema_object='path/to/schema/object)

or enabled autodetect of schema:

    gcs_to_bq.GoogleCloudStorageToBigQueryOperator(
      ...
      autodetect=True)

## Airflow 1.10.1

### StatsD Metrics

The `scheduler_heartbeat` metric has been changed from a gauge to a counter. Each loop of the scheduler will increment the counter by 1. This provides a higher degree of visibility and allows for better integration with Prometheus using the [StatsD Exporter](https://github.com/prometheus/statsd_exporter). The scheduler's activity status can be determined by graphing and alerting using a rate of change of the counter. If the scheduler goes down, the rate will drop to 0.

### EMRHook now passes all of connection's extra to CreateJobFlow API

EMRHook.create_job_flow has been changed to pass all keys to the create_job_flow API, rather than
just specific known keys for greater flexibility.

However prior to this release the "emr_default" sample connection that was created had invalid
configuration, so creating EMR clusters might fail until your connection is updated. (Ec2KeyName,
Ec2SubnetId, TerminationProtection and KeepJobFlowAliveWhenNoSteps were all top-level keys when they
should be inside the "Instances" dict)

### LDAP Auth Backend now requires TLS

Connecting to an LDAP server over plain text is not supported anymore. The
certificate presented by the LDAP server must be signed by a trusted
certificate, or you must provide the `cacert` option under `[ldap]` in the
config file.

If you want to use LDAP auth backend without TLS then you will have to create a
custom-auth backend based on
https://github.com/apache/airflow/blob/1.10.0/airflow/contrib/auth/backends/ldap_auth.py

## Airflow 1.10

Installation and upgrading requires setting `SLUGIFY_USES_TEXT_UNIDECODE=yes` in your environment or
`AIRFLOW_GPL_UNIDECODE=yes`. In case of the latter a GPL runtime dependency will be installed due to a
dependency (python-nvd3 -> python-slugify -> unidecode).

### Replace DataProcHook.await calls to DataProcHook.wait

The method name was changed to be compatible with the Python 3.7 async/await keywords

### Setting UTF-8 as default mime_charset in email utils

### Add a configuration variable(default_dag_run_display_number) to control numbers of dag run for display

Add a configuration variable(default_dag_run_display_number) under webserver section to control the number of dag runs to show in UI.

### Default executor for SubDagOperator is changed to SequentialExecutor

### New Webserver UI with Role-Based Access Control

The current webserver UI uses the Flask-Admin extension. The new webserver UI uses the [Flask-AppBuilder (FAB)](https://github.com/dpgaspar/Flask-AppBuilder) extension. FAB has built-in authentication support and Role-Based Access Control (RBAC), which provides configurable roles and permissions for individual users.

To turn on this feature, in your airflow.cfg file (under [webserver]), set the configuration variable `rbac = True`, and then run `airflow` command, which will generate the `webserver_config.py` file in your $AIRFLOW_HOME.

#### Setting up Authentication

FAB has built-in authentication support for DB, OAuth, OpenID, LDAP, and REMOTE_USER. The default auth type is `AUTH_DB`.

For any other authentication type (OAuth, OpenID, LDAP, REMOTE_USER), see the [Authentication section of FAB docs](http://flask-appbuilder.readthedocs.io/en/latest/security.html#authentication-methods) for how to configure variables in webserver_config.py file.

Once you modify your config file, run `airflow db init` to generate new tables for RBAC support (these tables will have the prefix `ab_`).

#### Creating an Admin Account

Once configuration settings have been updated and new tables have been generated, create an admin account with `airflow create_user` command.

#### Using your new UI

Run `airflow webserver` to start the new UI. This will bring up a log in page, enter the recently created admin username and password.

There are five roles created for Airflow by default: Admin, User, Op, Viewer, and Public. To configure roles/permissions, go to the `Security` tab and click `List Roles` in the new UI.

#### Breaking changes

- AWS Batch Operator renamed property queue to job_queue to prevent conflict with the internal queue from CeleryExecutor - AIRFLOW-2542
- Users created and stored in the old users table will not be migrated automatically. FAB's built-in authentication support must be reconfigured.
- Airflow dag home page is now `/home` (instead of `/admin`).
- All ModelViews in Flask-AppBuilder follow a different pattern from Flask-Admin. The `/admin` part of the URL path will no longer exist. For example: `/admin/connection` becomes `/connection/list`, `/admin/connection/new` becomes `/connection/add`, `/admin/connection/edit` becomes `/connection/edit`, etc.
- Due to security concerns, the new webserver will no longer support the features in the `Data Profiling` menu of old UI, including `Ad Hoc Query`, `Charts`, and `Known Events`.
- HiveServer2Hook.get_results() always returns a list of tuples, even when a single column is queried, as per Python API 2.
- **UTC is now the default timezone**: Either reconfigure your workflows scheduling in UTC or set `default_timezone` as explained in https://airflow.apache.org/timezone.html#default-time-zone

### airflow.contrib.sensors.hdfs_sensors renamed to airflow.contrib.sensors.hdfs_sensor

We now rename airflow.contrib.sensors.hdfs_sensors to airflow.contrib.sensors.hdfs_sensor for consistency purpose.

### MySQL setting required

We now rely on more strict ANSI SQL settings for MySQL in order to have sane defaults. Make sure
to have specified `explicit_defaults_for_timestamp=1` in your my.cnf under `[mysqld]`

### Celery config

To make the config of Airflow compatible with Celery, some properties have been renamed:

```
celeryd_concurrency -> worker_concurrency
celery_result_backend -> result_backend
celery_ssl_active -> ssl_active
celery_ssl_cert -> ssl_cert
celery_ssl_key -> ssl_key
```

Resulting in the same config parameters as Celery 4, with more transparency.

### GCP Dataflow Operators

Dataflow job labeling is now supported in Dataflow{Java,Python}Operator with a default
"airflow-version" label, please upgrade your google-cloud-dataflow or apache-beam version
to 2.2.0 or greater.

### Google Cloud Storage Hook

The `GoogleCloudStorageDownloadOperator` can either write to a supplied `filename` or return the content of a file via xcom through `store_to_xcom_key` - both options are mutually exclusive.

### BigQuery Hooks and Operator

The `bql` parameter passed to `BigQueryOperator` and `BigQueryBaseCursor.run_query` has been deprecated and renamed to `sql` for consistency purposes. Using `bql` will still work (and raise a `DeprecationWarning`), but is no longer
supported and will be removed entirely in Airflow 2.0

### Redshift to S3 Operator

With Airflow 1.9 or lower, Unload operation always included header row. In order to include header row,
we need to turn off parallel unload. It is preferred to perform unload operation using all nodes so that it is
faster for larger tables. So, parameter called `include_header` is added and default is set to False.
Header row will be added only if this parameter is set True and also in that case parallel will be automatically turned off (`PARALLEL OFF`)

### Google cloud connection string

With Airflow 1.9 or lower, there were two connection strings for the Google Cloud operators, both `google_cloud_storage_default` and `google_cloud_default`. This can be confusing and therefore the `google_cloud_storage_default` connection id has been replaced with `google_cloud_default` to make the connection id consistent across Airflow.

### Logging Configuration

With Airflow 1.9 or lower, `FILENAME_TEMPLATE`, `PROCESSOR_FILENAME_TEMPLATE`, `LOG_ID_TEMPLATE`, `END_OF_LOG_MARK` were configured in `airflow_local_settings.py`. These have been moved into the configuration file, and hence if you were using a custom configuration file the following defaults need to be added.

```
[core]
fab_logging_level = WARN
log_filename_template = {{{{ ti.dag_id }}}}/{{{{ ti.task_id }}}}/{{{{ ts }}}}/{{{{ try_number }}}}.log
log_processor_filename_template = {{{{ filename }}}}.log

[elasticsearch]
elasticsearch_log_id_template = {{dag_id}}-{{task_id}}-{{execution_date}}-{{try_number}}
elasticsearch_end_of_log_mark = end_of_log
```

The previous setting of `log_task_reader` is not needed in many cases now when using the default logging config with remote storages. (Previously it needed to be set to `s3.task` or similar. This is not needed with the default config anymore)

#### Change of per-task log path

With the change to Airflow core to be timezone aware the default log path for task instances will now include timezone information. This will by default mean all previous task logs won't be found. You can get the old behaviour back by setting the following config options:

```
[core]
log_filename_template = {{ ti.dag_id }}/{{ ti.task_id }}/{{ execution_date.strftime("%%Y-%%m-%%dT%%H:%%M:%%S") }}/{{ try_number }}.log
```

## Airflow 1.9

### SSH Hook updates, along with new SSH Operator & SFTP Operator

SSH Hook now uses the Paramiko library to create an ssh client connection, instead of the sub-process based ssh command execution previously (<1.9.0), so this is backward incompatible.

- update SSHHook constructor
- use SSHOperator class in place of SSHExecuteOperator which is removed now. Refer to test_ssh_operator.py for usage info.
- SFTPOperator is added to perform secure file transfer from serverA to serverB. Refer to test_sftp_operator.py for usage info.
- No updates are required if you are using ftpHook, it will continue to work as is.

### S3Hook switched to use Boto3

The airflow.hooks.S3_hook.S3Hook has been switched to use boto3 instead of the older boto (a.k.a. boto2). This results in a few backwards incompatible changes to the following classes: S3Hook:

- the constructors no longer accepts `s3_conn_id`. It is now called `aws_conn_id`.
- the default connection is now "aws_default" instead of "s3_default"
- the return type of objects returned by `get_bucket` is now boto3.s3.Bucket
- the return type of `get_key`, and `get_wildcard_key` is now an boto3.S3.Object.

If you are using any of these in your DAGs and specify a connection ID you will need to update the parameter name for the connection to "aws_conn_id": S3ToHiveTransfer, S3PrefixSensor, S3KeySensor, RedshiftToS3Transfer.

### Logging update

The logging structure of Airflow has been rewritten to make configuration easier and the logging system more transparent.

#### A quick recap about logging

A logger is the entry point into the logging system. Each logger is a named bucket to which messages can be written for processing. A logger is configured to have a log level. This log level describes the severity of the messages that the logger will handle. Python defines the following log levels: DEBUG, INFO, WARNING, ERROR or CRITICAL.

Each message that is written to the logger is a Log Record. Each log record contains a log level indicating the severity of that specific message. A log record can also contain useful metadata that describes the event that is being logged. This can include details such as a stack trace or an error code.

When a message is given to the logger, the log level of the message is compared to the log level of the logger. If the log level of the message meets or exceeds the log level of the logger itself, the message will undergo further processing. If it doesn’t, the message will be ignored.

Once a logger has determined that a message needs to be processed, it is passed to a Handler. This configuration is now more flexible and can be easily be maintained in a single file.

#### Changes in Airflow Logging

Airflow's logging mechanism has been refactored to use Python’s built-in `logging` module to perform logging of the application. By extending classes with the existing `LoggingMixin`, all the logging will go through a central logger. Also the `BaseHook` and `BaseOperator` already extend this class, so it is easily available to do logging.

The main benefit is easier configuration of the logging by setting a single centralized python file. Disclaimer; there is still some inline configuration, but this will be removed eventually. The new logging class is defined by setting the dotted classpath in your `~/airflow/airflow.cfg` file:

```
# Logging class
# Specify the class that will specify the logging configuration
# This class has to be on the python classpath
logging_config_class = my.path.default_local_settings.LOGGING_CONFIG
```

The logging configuration file needs to be on the `PYTHONPATH`, for example `$AIRFLOW_HOME/config`. This directory is loaded by default. Any directory may be added to the `PYTHONPATH`, this might be handy when the config is in another directory or a volume is mounted in case of Docker.

The config can be taken from `airflow/config_templates/airflow_local_settings.py` as a starting point. Copy the contents to `${AIRFLOW_HOME}/config/airflow_local_settings.py`,  and alter the config as is preferred.

```
# -*- coding: utf-8 -*-
#
# Licensed to the Apache Software Foundation (ASF) under one
# or more contributor license agreements.  See the NOTICE file
# distributed with this work for additional information
# regarding copyright ownership.  The ASF licenses this file
# to you under the Apache License, Version 2.0 (the
# "License"); you may not use this file except in compliance
# with the License.  You may obtain a copy of the License at
#
#   http://www.apache.org/licenses/LICENSE-2.0
#
# Unless required by applicable law or agreed to in writing,
# software distributed under the License is distributed on an
# "AS IS" BASIS, WITHOUT WARRANTIES OR CONDITIONS OF ANY
# KIND, either express or implied.  See the License for the
# specific language governing permissions and limitations
# under the License.

import os

from airflow import configuration as conf

# TODO: Logging format and level should be configured
# in this file instead of from airflow.cfg. Currently
# there are other log format and level configurations in
# settings.py and cli.py. Please see AIRFLOW-1455.

LOG_LEVEL = conf.get('core', 'LOGGING_LEVEL').upper()
LOG_FORMAT = conf.get('core', 'log_format')

BASE_LOG_FOLDER = conf.get('core', 'BASE_LOG_FOLDER')
PROCESSOR_LOG_FOLDER = conf.get('scheduler', 'child_process_log_directory')

FILENAME_TEMPLATE = '{{ ti.dag_id }}/{{ ti.task_id }}/{{ ts }}/{{ try_number }}.log'
PROCESSOR_FILENAME_TEMPLATE = '{{ filename }}.log'

DEFAULT_LOGGING_CONFIG = {
    'version': 1,
    'disable_existing_loggers': False,
    'formatters': {
        'airflow.task': {
            'format': LOG_FORMAT,
        },
        'airflow.processor': {
            'format': LOG_FORMAT,
        },
    },
    'handlers': {
        'console': {
            'class': 'logging.StreamHandler',
            'formatter': 'airflow.task',
            'stream': 'ext://sys.stdout'
        },
        'file.task': {
            'class': 'airflow.utils.log.file_task_handler.FileTaskHandler',
            'formatter': 'airflow.task',
            'base_log_folder': os.path.expanduser(BASE_LOG_FOLDER),
            'filename_template': FILENAME_TEMPLATE,
        },
        'file.processor': {
            'class': 'airflow.utils.log.file_processor_handler.FileProcessorHandler',
            'formatter': 'airflow.processor',
            'base_log_folder': os.path.expanduser(PROCESSOR_LOG_FOLDER),
            'filename_template': PROCESSOR_FILENAME_TEMPLATE,
        }
        # When using s3 or gcs, provide a customized LOGGING_CONFIG
        # in airflow_local_settings within your PYTHONPATH, see UPDATING.md
        # for details
        # 's3.task': {
        #     'class': 'airflow.utils.log.s3_task_handler.S3TaskHandler',
        #     'formatter': 'airflow.task',
        #     'base_log_folder': os.path.expanduser(BASE_LOG_FOLDER),
        #     's3_log_folder': S3_LOG_FOLDER,
        #     'filename_template': FILENAME_TEMPLATE,
        # },
        # 'gcs.task': {
        #     'class': 'airflow.utils.log.gcs_task_handler.GCSTaskHandler',
        #     'formatter': 'airflow.task',
        #     'base_log_folder': os.path.expanduser(BASE_LOG_FOLDER),
        #     'gcs_log_folder': GCS_LOG_FOLDER,
        #     'filename_template': FILENAME_TEMPLATE,
        # },
    },
    'loggers': {
        '': {
            'handlers': ['console'],
            'level': LOG_LEVEL
        },
        'airflow': {
            'handlers': ['console'],
            'level': LOG_LEVEL,
            'propagate': False,
        },
        'airflow.processor': {
            'handlers': ['file.processor'],
            'level': LOG_LEVEL,
            'propagate': True,
        },
        'airflow.task': {
            'handlers': ['file.task'],
            'level': LOG_LEVEL,
            'propagate': False,
        },
        'airflow.task_runner': {
            'handlers': ['file.task'],
            'level': LOG_LEVEL,
            'propagate': True,
        },
    }
}
```

To customize the logging (for example, use logging rotate), define one or more of the logging handles that [Python has to offer](https://docs.python.org/3/library/logging.handlers.html). For more details about the Python logging, please refer to the [official logging documentation](https://docs.python.org/3/library/logging.html).

Furthermore, this change also simplifies logging within the DAG itself:

```
root@ae1bc863e815:/airflow# python
Python 3.6.2 (default, Sep 13 2017, 14:26:54)
[GCC 4.9.2] on linux
Type "help", "copyright", "credits" or "license" for more information.
>>> from airflow.settings import *
>>>
>>> from datetime import datetime
>>> from airflow import DAG
>>> from airflow.operators.dummy_operator import DummyOperator
>>>
>>> dag = DAG('simple_dag', start_date=datetime(2017, 9, 1))
>>>
>>> task = DummyOperator(task_id='task_1', dag=dag)
>>>
>>> task.log.error('I want to say something..')
[2017-09-25 20:17:04,927] {<stdin>:1} ERROR - I want to say something..
```

#### Template path of the file_task_handler

The `file_task_handler` logger has been made more flexible. The default format can be changed, `{dag_id}/{task_id}/{execution_date}/{try_number}.log` by supplying Jinja templating in the `FILENAME_TEMPLATE` configuration variable. See the `file_task_handler` for more information.

#### I'm using S3Log or GCSLogs, what do I do!?

If you are logging to Google cloud storage, please see the [Google cloud platform documentation](https://airflow.apache.org/integration.html#gcp-google-cloud-platform) for logging instructions.

If you are using S3, the instructions should be largely the same as the Google cloud platform instructions above. You will need a custom logging config. The `REMOTE_BASE_LOG_FOLDER` configuration key in your airflow config has been removed, therefore you will need to take the following steps:

- Copy the logging configuration from [`airflow/config_templates/airflow_logging_settings.py`](https://github.com/apache/airflow/blob/master/airflow/config_templates/airflow_local_settings.py).
- Place it in a directory inside the Python import path `PYTHONPATH`. If you are using Python 2.7, ensuring that any `__init__.py` files exist so that it is importable.
- Update the config by setting the path of `REMOTE_BASE_LOG_FOLDER` explicitly in the config. The `REMOTE_BASE_LOG_FOLDER` key is not used anymore.
- Set the `logging_config_class` to the filename and dict. For example, if you place `custom_logging_config.py` on the base of your `PYTHONPATH`, you will need to set `logging_config_class = custom_logging_config.LOGGING_CONFIG` in your config as Airflow 1.8.

### New Features

#### Dask Executor

A new DaskExecutor allows Airflow tasks to be run in Dask Distributed clusters.

### Deprecated Features

These features are marked for deprecation. They may still work (and raise a `DeprecationWarning`), but are no longer
supported and will be removed entirely in Airflow 2.0

- If you're using the `google_cloud_conn_id` or `dataproc_cluster` argument names explicitly in `contrib.operators.Dataproc{*}Operator`(s), be sure to rename them to `gcp_conn_id` or `cluster_name`, respectively. We've renamed these arguments for consistency. (AIRFLOW-1323)

- `post_execute()` hooks now take two arguments, `context` and `result`
  (AIRFLOW-886)

  Previously, post_execute() only took one argument, `context`.

- `contrib.hooks.gcp_dataflow_hook.DataFlowHook` starts to use `--runner=DataflowRunner` instead of `DataflowPipelineRunner`, which is removed from the package `google-cloud-dataflow-0.6.0`.

- The pickle type for XCom messages has been replaced by json to prevent RCE attacks.
  Note that JSON serialization is stricter than pickling, so if you want to e.g. pass
  raw bytes through XCom you must encode them using an encoding like base64.
  By default pickling is still enabled until Airflow 2.0. To disable it
  set enable_xcom_pickling = False in your Airflow config.

## Airflow 1.8.1

The Airflow package name was changed from `airflow` to `apache-airflow` during this release. You must uninstall
a previously installed version of Airflow before installing 1.8.1.

## Airflow 1.8

### Database

The database schema needs to be upgraded. Make sure to shutdown Airflow and make a backup of your database. To
upgrade the schema issue `airflow upgradedb`.

### Upgrade systemd unit files

Systemd unit files have been updated. If you use systemd please make sure to update these.

> Please note that the webserver does not detach properly, this will be fixed in a future version.

### Tasks not starting although dependencies are met due to stricter pool checking

Airflow 1.7.1 has issues with being able to over subscribe to a pool, ie. more slots could be used than were
available. This is fixed in Airflow 1.8.0, but due to past issue jobs may fail to start although their
dependencies are met after an upgrade. To workaround either temporarily increase the amount of slots above
the amount of queued tasks or use a new pool.

### Less forgiving scheduler on dynamic start_date

Using a dynamic start_date (e.g. `start_date = datetime.now()`) is not considered a best practice. The 1.8.0 scheduler
is less forgiving in this area. If you encounter DAGs not being scheduled you can try using a fixed start_date and
renaming your DAG. The last step is required to make sure you start with a clean slate, otherwise the old schedule can
interfere.

### New and updated scheduler options

Please read through the new scheduler options, defaults have changed since 1.7.1.

#### child_process_log_directory

In order to increase the robustness of the scheduler, DAGS are now processed in their own process. Therefore each
DAG has its own log file for the scheduler. These log files are placed in `child_process_log_directory` which defaults to
`<AIRFLOW_HOME>/scheduler/latest`. You will need to make sure these log files are removed.

> DAG logs or processor logs ignore and command line settings for log file locations.

#### run_duration

Previously the command line option `num_runs` was used to let the scheduler terminate after a certain amount of
loops. This is now time bound and defaults to `-1`, which means run continuously. See also num_runs.

#### num_runs

Previously `num_runs` was used to let the scheduler terminate after a certain amount of loops. Now num_runs specifies
the number of times to try to schedule each DAG file within `run_duration` time. Defaults to `-1`, which means try
indefinitely. This is only available on the command line.

#### min_file_process_interval

After how much time should an updated DAG be picked up from the filesystem.

#### min_file_parsing_loop_time
CURRENTLY DISABLED DUE TO A BUG
How many seconds to wait between file-parsing loops to prevent the logs from being spammed.

#### dag_dir_list_interval

The frequency with which the scheduler should relist the contents of the DAG directory. If while developing +dags, they are not being picked up, have a look at this number and decrease it when necessary.

#### catchup_by_default

By default the scheduler will fill any missing interval DAG Runs between the last execution date and the current date.
This setting changes that behavior to only execute the latest interval. This can also be specified per DAG as
`catchup = False / True`. Command line backfills will still work.

### Faulty DAGs do not show an error in the Web UI

Due to changes in the way Airflow processes DAGs the Web UI does not show an error when processing a faulty DAG. To
find processing errors go the `child_process_log_directory` which defaults to `<AIRFLOW_HOME>/scheduler/latest`.

### New DAGs are paused by default

Previously, new DAGs would be scheduled immediately. To retain the old behavior, add this to airflow.cfg:

```
[core]
dags_are_paused_at_creation = False
```

### Airflow Context variable are passed to Hive config if conf is specified

If you specify a hive conf to the run_cli command of the HiveHook, Airflow add some
convenience variables to the config. In case you run a secure Hadoop setup it might be
required to whitelist these variables by adding the following to your configuration:

```
<property>
     <name>hive.security.authorization.sqlstd.confwhitelist.append</name>
     <value>airflow\.ctx\..*</value>
</property>
```

### Google Cloud Operator and Hook alignment

All Google Cloud Operators and Hooks are aligned and use the same client library. Now you have a single connection
type for all kinds of Google Cloud Operators.

If you experience problems connecting with your operator make sure you set the connection type "Google Cloud Platform".

Also the old P12 key file type is not supported anymore and only the new JSON key files are supported as a service
account.

### Deprecated Features

These features are marked for deprecation. They may still work (and raise a `DeprecationWarning`), but are no longer
supported and will be removed entirely in Airflow 2.0

- Hooks and operators must be imported from their respective submodules

  `airflow.operators.PigOperator` is no longer supported; `from airflow.operators.pig_operator import PigOperator` is.
  (AIRFLOW-31, AIRFLOW-200)

- Operators no longer accept arbitrary arguments

  Previously, `Operator.__init__()` accepted any arguments (either positional `*args` or keyword `**kwargs`) without
  complaint. Now, invalid arguments will be rejected. (https://github.com/apache/airflow/pull/1285)

- The config value secure_mode will default to True which will disable some insecure endpoints/features

### Known Issues

There is a report that the default of "-1" for num_runs creates an issue where errors are reported while parsing tasks.
It was not confirmed, but a workaround was found by changing the default back to `None`.

To do this edit `cli.py`, find the following:

```
        'num_runs': Arg(
            ("-n", "--num_runs"),
            default=-1, type=int,
            help="Set the number of runs to execute before exiting"),
```

and change `default=-1` to `default=None`. If you have this issue please report it on the mailing list.

## Airflow 1.7.1.2

### Changes to Configuration

#### Email configuration change

To continue using the default smtp email backend, change the email_backend line in your config file from:

```
[email]
email_backend = airflow.utils.send_email_smtp
```

to:

```
[email]
email_backend = airflow.utils.email.send_email_smtp
```

#### S3 configuration change

To continue using S3 logging, update your config file so:

```
s3_log_folder = s3://my-airflow-log-bucket/logs
```

becomes:

```
remote_base_log_folder = s3://my-airflow-log-bucket/logs
remote_log_conn_id = <your desired s3 connection>
```<|MERGE_RESOLUTION|>--- conflicted
+++ resolved
@@ -41,13 +41,12 @@
 
 ## Airflow Master
 
-<<<<<<< HEAD
 ### Operator return values are not pushed to XCom by default
 
 The argument `do_xcom_push` on the BaseOperator controls whether or not the return value of an operator should
 be pushed to XCom. By default this was `True` which often lead to undesired XComs in the database. It is
 therefore now set to `False` and must be explicitly configured by `YourOperator(do_xcom_push=True)`.
-=======
+
 ### Changes in Google Cloud Platform related hooks
 
 The change in GCP operators implies that GCP Hooks for those operators require now keyword parameters rather
@@ -430,7 +429,6 @@
 ImapAttachmentToS3Operator:
 * The order of arguments has changed for `__init__`.
 * A new `imap_mail_filter` argument has been added to `__init__`.
->>>>>>> 74d2a0d9
 
 ### Changes to `SubDagOperator`
 
