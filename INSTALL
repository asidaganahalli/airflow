--- conflicted
+++ resolved
@@ -1,8 +1,4 @@
-<<<<<<< HEAD
-# INSTALL / BUILD instructions for Apache Airflow (incubating)
-=======
 # INSTALL / BUILD instructions for Apache Airflow
->>>>>>> cb8b2a1d
 
 # [required] fetch the tarball and untar the source
 # change into the directory that was untarred.
