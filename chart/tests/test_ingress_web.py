# Licensed to the Apache Software Foundation (ASF) under one
# or more contributor license agreements.  See the NOTICE file
# distributed with this work for additional information
# regarding copyright ownership.  The ASF licenses this file
# to you under the Apache License, Version 2.0 (the
# "License"); you may not use this file except in compliance
# with the License.  You may obtain a copy of the License at
#
#   http://www.apache.org/licenses/LICENSE-2.0
#
# Unless required by applicable law or agreed to in writing,
# software distributed under the License is distributed on an
# "AS IS" BASIS, WITHOUT WARRANTIES OR CONDITIONS OF ANY
# KIND, either express or implied.  See the License for the
# specific language governing permissions and limitations
# under the License.

import unittest

import jmespath

from tests.helm_template_generator import render_chart


class IngressWebTest(unittest.TestCase):
    def test_should_pass_validation_with_just_ingress_enabled_v1(self):
        render_chart(
            values={"ingress": {"enabled": True}},
            show_only=["templates/webserver/webserver-ingress.yaml"],
        )  # checks that no validation exception is raised

    def test_should_pass_validation_with_just_ingress_enabled_v1beta1(self):
        render_chart(
            values={"ingress": {"enabled": True}},
            show_only=["templates/webserver/webserver-ingress.yaml"],
            kubernetes_version='1.16.0',
        )  # checks that no validation exception is raised

    def test_should_allow_more_than_one_annotation(self):
        docs = render_chart(
            values={"ingress": {"enabled": True, "web": {"annotations": {"aa": "bb", "cc": "dd"}}}},
            show_only=["templates/webserver/webserver-ingress.yaml"],
        )
        assert {"aa": "bb", "cc": "dd"} == jmespath.search("metadata.annotations", docs[0])

    def test_should_set_ingress_class_name(self):
        docs = render_chart(
            values={"ingress": {"enabled": True, "web": {"ingressClassName": "foo"}}},
            show_only=["templates/webserver/webserver-ingress.yaml"],
        )
<<<<<<< HEAD
        assert "foo" == jmespath.search("spec.ingressClassName", docs[0])
=======
        assert "foo" == jmespath.search("spec.ingressClassName", docs[0])

    def test_should_ingress_hosts_have_priority_over_host(self):
        docs = render_chart(
            values={
                "ingress": {
                    "enabled": True,
                    "web": {
                        "tls": {"enabled": True, "secretName": "supersecret"},
                        "hosts": ["*.a-host", "b-host"],
                        "host": "old-host",
                    },
                }
            },
            show_only=["templates/webserver/webserver-ingress.yaml"],
        )
        assert (
            ["*.a-host", "b-host"]
            == jmespath.search("spec.rules[*].host", docs[0])
            == jmespath.search("spec.tls[0].hosts", docs[0])
        )

    def test_should_ingress_host_still_work(self):
        docs = render_chart(
            values={
                "ingress": {
                    "enabled": True,
                    "web": {
                        "tls": {"enabled": True, "secretName": "supersecret"},
                        "host": "old-host",
                    },
                }
            },
            show_only=["templates/webserver/webserver-ingress.yaml"],
        )
        assert (
            ["old-host"]
            == jmespath.search("spec.rules[*].host", docs[0])
            == jmespath.search("spec.tls[0].hosts", docs[0])
        )

    def test_should_ingress_host_entry_not_exist(self):
        docs = render_chart(
            values={
                "ingress": {
                    "enabled": True,
                }
            },
            show_only=["templates/webserver/webserver-ingress.yaml"],
        )
        assert not jmespath.search("spec.rules[*].host", docs[0])
>>>>>>> 9cee8b3b
<|MERGE_RESOLUTION|>--- conflicted
+++ resolved
@@ -48,9 +48,6 @@
             values={"ingress": {"enabled": True, "web": {"ingressClassName": "foo"}}},
             show_only=["templates/webserver/webserver-ingress.yaml"],
         )
-<<<<<<< HEAD
-        assert "foo" == jmespath.search("spec.ingressClassName", docs[0])
-=======
         assert "foo" == jmespath.search("spec.ingressClassName", docs[0])
 
     def test_should_ingress_hosts_have_priority_over_host(self):
@@ -101,5 +98,4 @@
             },
             show_only=["templates/webserver/webserver-ingress.yaml"],
         )
-        assert not jmespath.search("spec.rules[*].host", docs[0])
->>>>>>> 9cee8b3b
+        assert not jmespath.search("spec.rules[*].host", docs[0])