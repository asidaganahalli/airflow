--- conflicted
+++ resolved
@@ -128,18 +128,12 @@
           image: {{ template "airflow_image_for_migrations" . }}
           imagePullPolicy: {{ .Values.images.airflow.pullPolicy }}
           volumeMounts:
-<<<<<<< HEAD
-            - name: config
-              mountPath: {{ template "airflow_config_path" . }}
-              subPath: airflow.cfg
-              readOnly: true
-{{- if or .Values.webserver.webserverConfig .Values.webserver.webserverConfigConfigmapName }}
-{{ include "airflow_webserver_config_mount" . | indent 12 }}
-=======
 {{- include "airflow_config_mount" . | nindent 12 }}
 {{- if .Values.webserver.extraVolumeMounts }}
 {{ toYaml .Values.webserver.extraVolumeMounts | indent 12 }}
->>>>>>> 19f1e5bf
+{{- end }}
+{{- if or .Values.webserver.webserverConfig .Values.webserver.webserverConfigConfigmapName }}
+{{ include "airflow_webserver_config_mount" . | indent 12 }}
 {{- end }}
           args:
           {{- include "wait-for-migrations-command" . | indent 10 }}
@@ -177,21 +171,9 @@
               subPath: pod_template_file.yaml
               readOnly: true
 {{- end }}
-<<<<<<< HEAD
-            - name: config
-              mountPath: {{ template "airflow_config_path" . }}
-              subPath: airflow.cfg
-              readOnly: true
+{{- include "airflow_config_mount" . | nindent 12 }}
 {{- if or .Values.webserver.webserverConfig .Values.webserver.webserverConfigConfigmapName }}
 {{ include "airflow_webserver_config_mount" . | indent 12 }}
-=======
-{{- include "airflow_config_mount" . | nindent 12 }}
-{{- if .Values.webserver.webserverConfig }}
-            - name: webserver-config
-              mountPath: {{ template "airflow_webserver_config_path" . }}
-              subPath: webserver_config.py
-              readOnly: true
->>>>>>> 19f1e5bf
 {{- end }}
 {{- if and (semverCompare "<2.0.0" .Values.airflowVersion) (or .Values.dags.gitSync.enabled .Values.dags.persistence.enabled) }}
             {{- include "airflow_dags_mount" . | nindent 12 }}
