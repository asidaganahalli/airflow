--- conflicted
+++ resolved
@@ -32,11 +32,6 @@
 
 Airflow dashboard:        kubectl port-forward svc/{{ .Release.Name }}-webserver {{ .Values.ports.airflowUI }}:{{ .Values.ports.airflowUI }} --namespace {{ .Release.Namespace }}
 {{- if eq .Values.executor "CeleryExecutor"}}
-<<<<<<< HEAD
-Flower dashboard:         kubectl port-forward svc/{{ .Release.Name }}-flower {{ .Values.ports.flowerUI }}:{{ .Values.ports.flowerUI }} --namespace airflow
+Flower dashboard:         kubectl port-forward svc/{{ .Release.Name }}-flower {{ .Values.ports.flowerUI }}:{{ .Values.ports.flowerUI }} --namespace {{ .Release.Namespace }}
 {{- end }}
-=======
-Flower dashboard:         kubectl port-forward svc/{{ .Release.Name }}-flower {{ .Values.ports.flowerUI }}:{{ .Values.ports.flowerUI }} --namespace {{ .Release.Namespace }}
-
->>>>>>> 2d4e44c0
 {{- end }}