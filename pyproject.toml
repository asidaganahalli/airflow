# Licensed to the Apache Software Foundation (ASF) under one
# or more contributor license agreements.  See the NOTICE file
# distributed with this work for additional information
# regarding copyright ownership.  The ASF licenses this file
# to you under the Apache License, Version 2.0 (the
# "License"); you may not use this file except in compliance
# with the License.  You may obtain a copy of the License at
#
#   http://www.apache.org/licenses/LICENSE-2.0
#
# Unless required by applicable law or agreed to in writing,
# software distributed under the License is distributed on an
# "AS IS" BASIS, WITHOUT WARRANTIES OR CONDITIONS OF ANY
# KIND, either express or implied.  See the License for the
# specific language governing permissions and limitations
# under the License.

[build-system]
# build dependencies should be fixed - including all transitive dependencies. This way we can ensure
# reproducibility of the build and make sure that any future releases of any dependencies will not
# break the build of released airflow sources in the future.
# The dependencies can be automatically upgraded by running:
# pre-commit run --hook-stage manual update-build-dependencies --all-files
requires = [
    "GitPython==3.1.41",
    "editables==0.5",
    "gitdb==4.0.11",
    "hatchling==1.21.1",
    "packaging==23.2",
    "pathspec==0.12.1",
    "pluggy==1.4.0",
    "smmap==5.0.1",
    "tomli==2.0.1; python_version < '3.11'",
    "trove-classifiers==2024.1.31",
]
build-backend = "hatchling.build"

[project]
name = "apache-airflow"
dynamic = ["version"]

description = "Programmatically author, schedule and monitor data pipelines"
readme = { file = "generated/PYPI_README.md", content-type = "text/markdown" }
license-files.globs = ["LICENSE", "3rd-party-licenses/*.txt"]
requires-python = "~=3.8"
authors = [
    { name = "Apache Software Foundation", email = "dev@airflow.apache.org" },
]
maintainers = [
    { name = "Apache Software Foundation", email="dev@airflow.apache.org" },
]
keywords = [ "airflow", "orchestration", "workflow", "dag", "pipelines", "automation", "data" ]
classifiers = [
    "Development Status :: 5 - Production/Stable",
    "Environment :: Console",
    "Environment :: Web Environment",
    "Framework :: Apache Airflow",
    "Intended Audience :: Developers",
    "Intended Audience :: System Administrators",
    "License :: OSI Approved :: Apache Software License",
    "Programming Language :: Python :: 3.8",
    "Programming Language :: Python :: 3.9",
    "Programming Language :: Python :: 3.10",
    "Programming Language :: Python :: 3.11",
    "Topic :: System :: Monitoring",
]
dependencies = [
    # Alembic is important to handle our migrations in predictable and performant way. It is developed
    # together with SQLAlchemy. Our experience with Alembic is that it very stable in minor version
    # The 1.13.0 of alembic marked some migration code as SQLAlchemy 2+ only so we limit it to 1.13.1
    "alembic>=1.13.1, <2.0",
    "argcomplete>=1.10",
    "asgiref",
    "attrs>=22.1.0",
    "blinker",
    # Colorlog 6.x merges TTYColoredFormatter into ColoredFormatter, breaking backwards compatibility with 4.x
    # Update CustomTTYColoredFormatter to remove
    "colorlog>=4.0.2, <5.0",
    "configupdater>=3.1.1",
    # `airflow/www/extensions/init_views` imports `connexion.decorators.validation.RequestBodyValidator`
    # connexion v3 has refactored the entire module to middleware, see: /spec-first/connexion/issues/1525
    # Specifically, RequestBodyValidator was removed in: /spec-first/connexion/pull/1595
    # The usage was added in #30596, seemingly only to override and improve the default error message.
    # Either revert that change or find another way, preferably without using connexion internals.
    # This limit can be removed after https://github.com/apache/airflow/issues/35234 is fixed
    "connexion[flask]>=2.10.0,<3.0",
    "cron-descriptor>=1.2.24",
    "croniter>=0.3.17",
    "cryptography>=0.9.3",
    "deprecated>=1.2.13",
    "dill>=0.2.2",
    "flask-caching>=1.5.0",
    # Flask-Session 0.6 add new arguments into the SqlAlchemySessionInterface constructor as well as
    # all parameters now are mandatory which make AirflowDatabaseSessionInterface incopatible with this version.
    "flask-session>=0.4.0,<0.6",
    "flask-wtf>=0.15",
    # Flask 2.3 is scheduled to introduce a number of deprecation removals - some of them might be breaking
    # for our dependencies - notably `_app_ctx_stack` and `_request_ctx_stack` removals.
    # We should remove the limitation after 2.3 is released and our dependencies are updated to handle it
    "flask>=2.2,<2.3",
    "fsspec>=2023.10.0",
    "google-re2>=1.0",
    "gunicorn>=20.1.0",
    "httpx",
    "importlib_metadata>=1.7;python_version<\"3.9\"",
    "importlib_resources>=5.2;python_version<\"3.9\"",
    "itsdangerous>=2.0",
    "jinja2>=3.0.0",
    "jsonschema>=4.18.0",
    "lazy-object-proxy",
    "linkify-it-py>=2.0.0",
    "lockfile>=0.12.2",
    "markdown-it-py>=2.1.0",
    "markdown>=3.0",
    "markupsafe>=1.1.1",
    "marshmallow-oneofschema>=2.0.1",
    "mdit-py-plugins>=0.3.0",
    "opentelemetry-api>=1.15.0",
    "opentelemetry-exporter-otlp",
    "packaging>=14.0",
    "pathspec>=0.9.0",
    "pendulum>=2.1.2,<4.0",
    "pluggy>=1.0",
    "psutil>=4.2.0",
    "pydantic>=2.3.0",
    "pygments>=2.0.1",
    "pyjwt>=2.0.0",
    "python-daemon>=3.0.0",
    "python-dateutil>=2.3",
    "python-nvd3>=0.15.0",
    "python-slugify>=5.0",
    "rfc3339-validator>=0.1.4",
    "rich-argparse>=1.0.0",
    "rich>=12.4.4",
    "setproctitle>=1.1.8",
    # We use some deprecated features of sqlalchemy 2.0 and we should replace them before we can upgrade
    # See https://sqlalche.me/e/b8d9 for details of deprecated features
    # you can set environment variable SQLALCHEMY_WARN_20=1 to show all deprecation warnings.
    # The issue tracking it is https://github.com/apache/airflow/issues/28723
    "sqlalchemy>=1.4.28,<2.0",
    "sqlalchemy-jsonfield>=1.0",
    "tabulate>=0.7.5",
    "tenacity>=6.2.0,!=8.2.0",
    "termcolor>=1.1.0",
    # We should remove this dependency when Providers are limited to Airflow 2.7+
    # as we replaced the usage of unicodecsv with csv in Airflow 2.7
    # See https://github.com/apache/airflow/pull/31693
    # We should also remove "licenses/LICENSE-unicodecsv.txt" file when we remove this dependency
    "unicodecsv>=0.14.1",
    "universal-pathlib>=0.1.4",
    # Werkzug 3 breaks Flask-Login 0.6.2, also connexion needs to be updated to >= 3.0
    # we should remove this limitation when FAB supports Flask 2.3 and we migrate connexion to 3+
    "werkzeug>=2.0,<3",
]

[project.optional-dependencies]
# Here manually managed extras start
# Those extras are manually managed and should be updated when needed
#
# START OF core extras
#
# This required for AWS deferrable operators.
# There is conflict between boto3 and aiobotocore dependency botocore.
# TODO: We can remove it once boto3 and aiobotocore both have compatible botocore version or
# boto3 have native aync support and we move away from aio aiobotocore
#
aiobotocore = [
    "aiobotocore>=2.7.0",
]
async = [
    "eventlet>=0.33.3",
    "gevent>=0.13",
    "greenlet>=0.4.9",
]
cgroups = [
    # Cgroupspy 0.2.2 added Python 3.10 compatibility
    "cgroupspy>=0.2.2",
]
deprecated-api = [
    "requests>=2.26.0",
]
github-enterprise = [
    "apache-airflow[fab]",
    "authlib>=1.0.0",
]
google-auth = [
    "apache-airflow[fab]",
    "authlib>=1.0.0",
]
graphviz = [
    "graphviz>=0.12",
]
kerberos = [
    "pykerberos>=1.1.13",
    "requests-kerberos>=0.10.0",
    "thrift-sasl>=0.2.0",
]
ldap = [
    "ldap3>=2.5.1",
    "python-ldap",
]
leveldb = [
    "plyvel",
]
otel = [
    "opentelemetry-exporter-prometheus",
]
pandas = [
    "pandas>=1.2.5",
]
password = [
    "bcrypt>=2.0.0",
    "flask-bcrypt>=0.7.1",
]
rabbitmq = [
    "amqp",
]
s3fs = [
    # This is required for support of S3 file system which uses aiobotocore
    # which can have a conflict with boto3 as mentioned in aiobotocore extra
    "s3fs>=2023.10.0",
]
saml = [
    # This is required for support of SAML which might be used by some providers (e.g. Amazon)
    "python3-saml>=1.16.0",
]
sentry = [
    "blinker>=1.1",
    # Sentry SDK 1.33 is broken when greenlets are installed and fails to import
    # See https://github.com/getsentry/sentry-python/issues/2473
    "sentry-sdk>=1.32.0,!=1.33.0",
]
statsd = [
    "statsd>=3.3.0",
]
virtualenv = [
    "virtualenv",
]
# END OF core extras
# START OF Apache no provider extras
apache-atlas = [
    "atlasclient>=0.1.2",
]
apache-webhdfs = [
    "hdfs[avro,dataframe,kerberos]>=2.0.4",
]
# END OF Apache no provider extras
all-core = [
    "apache-airflow[aiobotocore]",
    "apache-airflow[apache-atlas]",
    "apache-airflow[async]",
    "apache-airflow[cgroups]",
    "apache-airflow[deprecated-api]",
    "apache-airflow[github-enterprise]",
    "apache-airflow[google-auth]",
    "apache-airflow[graphviz]",
    "apache-airflow[kerberos]",
    "apache-airflow[ldap]",
    "apache-airflow[leveldb]",
    "apache-airflow[otel]",
    "apache-airflow[pandas]",
    "apache-airflow[password]",
    "apache-airflow[rabbitmq]",
    "apache-airflow[s3fs]",
    "apache-airflow[saml]",
    "apache-airflow[sentry]",
    "apache-airflow[statsd]",
    "apache-airflow[apache-webhdfs]",
    "apache-airflow[virtualenv]",
]
# START OF devel extras
devel-debuggers = [
    "ipdb>=0.13.13",
]
devel-devscripts = [
    "click>=8.0",
    "gitpython>=3.1.40",
    "hatch>=1.9.1",
    "pipdeptree>=2.13.1",
    "pygithub>=2.1.1",
    "restructuredtext-lint>=1.4.0",
    "rich-click>=1.7.0",
    "semver>=3.0.2",
    "towncrier>=23.11.0",
    "twine>=4.0.2",
]
devel-duckdb = [
    "duckdb>=0.9.0",
]
# Mypy 0.900 and above ships only with stubs from stdlib so if we need other stubs, we need to install them
# manually as `types-*`. See https://mypy.readthedocs.io/en/stable/running_mypy.html#missing-imports
# for details. We want to install them explicitly because we want to eventually move to
# mypyd which does not support installing the types dynamically with --install-types
devel-mypy = [
    # TODO: upgrade to newer versions of MyPy continuously as they are released
    # Make sure to upgrade the mypy version in update-common-sql-api-stubs in .pre-commit-config.yaml
    # when you upgrade it here !!!!
    "mypy==1.8.0",
    "types-Deprecated",
    "types-Markdown",
    "types-PyMySQL",
    "types-PyYAML",
    "types-aiofiles",
    "types-certifi",
    "types-croniter",
    "types-docutils",
    "types-paramiko",
    "types-protobuf",
    "types-python-dateutil",
    "types-python-slugify",
    "types-pytz",
    "types-redis",
    "types-requests",
    "types-setuptools",
    "types-tabulate",
    "types-termcolor",
    "types-toml",
]
devel-sentry = [
    "blinker>=1.7.0",
]
devel-static-checks = [
    "black>=23.12.0",
    "pre-commit>=3.5.0",
    "ruff==0.2.1",
    "yamllint>=1.33.0",
]
devel-tests = [
    "aioresponses>=0.7.6",
    "backports.zoneinfo>=0.2.1;python_version<'3.9'",
    "beautifulsoup4>=4.7.1",
    "coverage>=7.2",
    "pytest-asyncio>=0.23.3",
    "pytest-cov>=4.1.0",
    "pytest-httpx>=0.21.3",
    "pytest-icdiff>=0.9",
    "pytest-instafail>=0.5.0",
    "pytest-mock>=3.12.0",
    "pytest-rerunfailures>=13.0",
    "pytest-timeouts>=1.2.1",
    "pytest-xdist>=3.5.0",
<<<<<<< HEAD
    "pytest>=8.0.0",
=======
    # Temporary upper limmit to <8, not all dependencies at that moment ready to use 8.0
    # Internal meta-task for track https://github.com/apache/airflow/issues/37156
    "pytest>=7.4.4,<8.0",
>>>>>>> 1623a6a5
    "requests_mock>=1.11.0",
    "time-machine>=2.13.0",
]
# END OF devel extras
# START OF doc extras
doc = [
    "astroid>=2.12.3,<3.0",
    "checksumdir>=1.2.0",
    # click 8.1.4 and 8.1.5 generate mypy errors due to typing issue in the upstream package:
    # https://github.com/pallets/click/issues/2558
    "click>=8.0,!=8.1.4,!=8.1.5",
    # Docutils 0.17.0 converts generated <div class="section"> into <section> and breaks our doc formatting
    # By adding a lot of whitespace separation. This limit can be lifted when we update our doc to handle
    # <section> tags for sections
    "docutils<0.17,>=0.16",
    "sphinx-airflow-theme>=0.0.12",
    "sphinx-argparse>=0.4.0",
    # sphinx-autoapi fails with astroid 3.0, see: https://github.com/readthedocs/sphinx-autoapi/issues/407
    # This was fixed in sphinx-autoapi 3.0, however it has requirement sphinx>=6.1, but we stuck on 5.x
    "sphinx-autoapi>=2.1.1",
    "sphinx-copybutton>=0.5.2",
    "sphinx-design>=0.5.0",
    "sphinx-jinja>=2.0.2",
    "sphinx-rtd-theme>=2.0.0",
    # Currently we are using sphinx 5 but we need to migrate to Sphinx 7
    "sphinx>=5.3.0,<6.0.0",
    "sphinxcontrib-applehelp>=1.0.4",
    "sphinxcontrib-devhelp>=1.0.2",
    "sphinxcontrib-htmlhelp>=2.0.1",
    "sphinxcontrib-httpdomain>=1.8.1",
    "sphinxcontrib-jquery>=4.1",
    "sphinxcontrib-jsmath>=1.0.1",
    "sphinxcontrib-qthelp>=1.0.3",
    "sphinxcontrib-redoc>=1.6.0",
    "sphinxcontrib-serializinghtml==1.1.5",
    "sphinxcontrib-spelling>=8.0.0",
]
doc-gen = [
    "apache-airflow[doc]",
    "eralchemy2>=1.3.8",
]
# END OF doc extras
# START OF bundle extras
all-dbs = [
    "apache-airflow[apache-cassandra]",
    "apache-airflow[apache-drill]",
    "apache-airflow[apache-druid]",
    "apache-airflow[apache-hdfs]",
    "apache-airflow[apache-hive]",
    "apache-airflow[apache-impala]",
    "apache-airflow[apache-pinot]",
    "apache-airflow[arangodb]",
    "apache-airflow[cloudant]",
    "apache-airflow[databricks]",
    "apache-airflow[exasol]",
    "apache-airflow[influxdb]",
    "apache-airflow[microsoft-mssql]",
    "apache-airflow[mongo]",
    "apache-airflow[mysql]",
    "apache-airflow[neo4j]",
    "apache-airflow[postgres]",
    "apache-airflow[presto]",
    "apache-airflow[trino]",
    "apache-airflow[vertica]",
]
devel = [
    "apache-airflow[common.io]",
    "apache-airflow[common.sql]",
    "apache-airflow[devel-debuggers]",
    "apache-airflow[devel-devscripts]",
    "apache-airflow[devel-duckdb]",
    "apache-airflow[devel-mypy]",
    "apache-airflow[devel-sentry]",
    "apache-airflow[devel-static-checks]",
    "apache-airflow[devel-tests]",
    "apache-airflow[fab]",
    "apache-airflow[ftp]",
    "apache-airflow[http]",
    "apache-airflow[imap]",
    "apache-airflow[sqlite]",
]
devel-all-dbs = [
    "apache-airflow[apache-cassandra]",
    "apache-airflow[apache-drill]",
    "apache-airflow[apache-druid]",
    "apache-airflow[apache-hdfs]",
    "apache-airflow[apache-hive]",
    "apache-airflow[apache-impala]",
    "apache-airflow[apache-pinot]",
    "apache-airflow[arangodb]",
    "apache-airflow[cloudant]",
    "apache-airflow[databricks]",
    "apache-airflow[exasol]",
    "apache-airflow[influxdb]",
    "apache-airflow[microsoft-mssql]",
    "apache-airflow[mongo]",
    "apache-airflow[mysql]",
    "apache-airflow[neo4j]",
    "apache-airflow[postgres]",
    "apache-airflow[presto]",
    "apache-airflow[trino]",
    "apache-airflow[vertica]",
]
devel-ci = [
    "apache-airflow[devel-all]",
]
devel-hadoop = [
    "apache-airflow[apache-hdfs]",
    "apache-airflow[apache-hive]",
    "apache-airflow[apache-impala]",
    "apache-airflow[devel]",
    "apache-airflow[hdfs]",
    "apache-airflow[kerberos]",
    "apache-airflow[presto]",
]
# END OF bundle extras
#############################################################################################################
#  The whole section can be removed in Airflow 3.0 as those old aliases are deprecated in 2.* series
#############################################################################################################
# START OF deprecated extras
atlas = [
    "apache-airflow[apache-atlas]",
]
aws = [
    "apache-airflow[amazon]",
]
azure = [
    "apache-airflow[microsoft-azure]",
]
cassandra = [
    "apache-airflow[apache-cassandra]",
]
# Empty alias extra just for backward compatibility with Airflow 1.10
crypto = [
]
druid = [
    "pache-airflow[apache-druid]",
]
gcp = [
    "apache-airflow[google]",
]
gcp_api = [
    "apache-airflow[google]",
]
hdfs = [
    "apache-airflow[apache-hdfs]",
]
hive = [
    "apache-airflow[apache-hive]",
]
kubernetes = [
    "apache-airflow[cncf-kubernetes]",
]
mssql = [
    "apache-airflow[microsoft-mssql]",
]
pinot = [
    "apache-airflow[apache-pinot]",
]
s3 = [
    "apache-airflow[amazon]",
]
spark = [
    "apache-airflow[apache-spark]",
]
webhdfs = [
    "apache-airflow[apache-webhdfs]",
]
winrm = [
    "apache-airflow[microsoft-winrm]",
]
# END OF deprecated extras
#############################################################################################################
#  The whole section below is automatically generated by `update-providers-dependencies` pre-commit based
#  on `provider.yaml` files present in the `providers` subdirectories. The `provider.yaml` files are
#  A single source of truth for provider dependencies,
#
# PLEASE DO NOT MODIFY THIS SECTION MANUALLY. IT WILL BE OVERWRITTEN BY PRE-COMMIT !!
# If you want to modify these - modify the corresponding provider.yaml instead.
#############################################################################################################
# START OF GENERATED DEPENDENCIES
airbyte = [ # source: airflow/providers/airbyte/provider.yaml
  "apache-airflow[http]",
]
alibaba = [ # source: airflow/providers/alibaba/provider.yaml
  "alibabacloud_adb20211201>=1.0.0",
  "alibabacloud_tea_openapi>=0.3.7",
  "oss2>=2.14.0",
]
amazon = [ # source: airflow/providers/amazon/provider.yaml
  "PyAthena>=3.0.10",
  "apache-airflow[common_sql]",
  "apache-airflow[http]",
  "asgiref",
  "boto3>=1.33.0",
  "botocore>=1.33.0",
  "inflection>=0.5.1",
  "jsonpath_ng>=1.5.3",
  "redshift_connector>=2.0.918",
  "sqlalchemy_redshift>=0.8.6",
  "watchtower>=2.0.1,<4",
  # Devel dependencies for the amazon provider
  "aiobotocore>=2.7.0",
  "aws_xray_sdk>=2.12.0",
  "moto[cloudformation,glue]>=5.0.0",
  "mypy-boto3-appflow>=1.33.0",
  "mypy-boto3-rds>=1.33.0",
  "mypy-boto3-redshift-data>=1.33.0",
  "mypy-boto3-s3>=1.33.0",
  "s3fs>=2023.10.0",
]
apache-beam = [ # source: airflow/providers/apache/beam/provider.yaml
  "apache-beam>=2.53.0",
  "pyarrow>=14.0.1",
]
apache-cassandra = [ # source: airflow/providers/apache/cassandra/provider.yaml
  "cassandra-driver>=3.13.0",
]
apache-drill = [ # source: airflow/providers/apache/drill/provider.yaml
  "apache-airflow[common_sql]",
  "sqlalchemy-drill>=1.1.0",
]
apache-druid = [ # source: airflow/providers/apache/druid/provider.yaml
  "apache-airflow[common_sql]",
  "pydruid>=0.4.1",
]
apache-flink = [ # source: airflow/providers/apache/flink/provider.yaml
  "apache-airflow[cncf_kubernetes]",
  "cryptography>=2.0.0",
]
apache-hdfs = [ # source: airflow/providers/apache/hdfs/provider.yaml
  "hdfs[avro,dataframe,kerberos]>=2.0.4",
]
apache-hive = [ # source: airflow/providers/apache/hive/provider.yaml
  "apache-airflow[common_sql]",
  "hmsclient>=0.1.0",
  "pandas>=1.2.5",
  "pyhive[hive-pure-sasl]>=0.7.0",
  "thrift>=0.9.2",
]
apache-impala = [ # source: airflow/providers/apache/impala/provider.yaml
  "impyla>=0.18.0,<1.0",
]
apache-kafka = [ # source: airflow/providers/apache/kafka/provider.yaml
  "asgiref",
  "confluent-kafka>=1.8.2",
]
apache-kylin = [ # source: airflow/providers/apache/kylin/provider.yaml
  "kylinpy>=2.6",
]
apache-livy = [ # source: airflow/providers/apache/livy/provider.yaml
  "aiohttp>=3.9.2",
  "apache-airflow[http]",
  "asgiref",
]
apache-pig = [] # source: airflow/providers/apache/pig/provider.yaml
apache-pinot = [ # source: airflow/providers/apache/pinot/provider.yaml
  "apache-airflow[common_sql]",
  "pinotdb>0.4.7",
]
apache-spark = [ # source: airflow/providers/apache/spark/provider.yaml
  "grpcio-status>=1.59.0",
  "pyspark",
]
apprise = [ # source: airflow/providers/apprise/provider.yaml
  "apprise",
]
arangodb = [ # source: airflow/providers/arangodb/provider.yaml
  "python-arango>=7.3.2",
]
asana = [ # source: airflow/providers/asana/provider.yaml
  "asana>=0.10,<4.0.0",
]
atlassian-jira = [ # source: airflow/providers/atlassian/jira/provider.yaml
  "atlassian-python-api>=1.14.2,!=3.41.6",
  "beautifulsoup4",
]
celery = [ # source: airflow/providers/celery/provider.yaml
  "celery>=5.3.0,<6,!=5.3.3,!=5.3.2",
  "flower>=1.0.0",
  "google-re2>=1.0",
]
cloudant = [ # source: airflow/providers/cloudant/provider.yaml
  "cloudant>=2.0",
]
cncf-kubernetes = [ # source: airflow/providers/cncf/kubernetes/provider.yaml
  "aiofiles>=23.2.0",
  "asgiref>=3.5.2",
  "cryptography>=2.0.0",
  "google-re2>=1.0",
  "kubernetes>=28.1.0,<=29.0.0",
  "kubernetes_asyncio>=28.1.0,<=29.0.0",
]
cohere = [ # source: airflow/providers/cohere/provider.yaml
  "cohere>=4.37",
]
common-io = [] # source: airflow/providers/common/io/provider.yaml
common-sql = [ # source: airflow/providers/common/sql/provider.yaml
  "sqlparse>=0.4.2",
]
databricks = [ # source: airflow/providers/databricks/provider.yaml
  "aiohttp>=3.9.2, <4",
  "apache-airflow[common_sql]",
  "databricks-sql-connector>=2.0.0, <3.0.0, !=2.9.0",
  "requests>=2.27,<3",
  # Devel dependencies for the databricks provider
  "deltalake>=0.12.0",
]
datadog = [ # source: airflow/providers/datadog/provider.yaml
  "datadog>=0.14.0",
]
dbt-cloud = [ # source: airflow/providers/dbt/cloud/provider.yaml
  "aiohttp>=3.9.2",
  "apache-airflow[http]",
  "asgiref",
]
dingding = [ # source: airflow/providers/dingding/provider.yaml
  "apache-airflow[http]",
]
discord = [ # source: airflow/providers/discord/provider.yaml
  "apache-airflow[http]",
]
docker = [ # source: airflow/providers/docker/provider.yaml
  "docker>=5.0.3",
  "python-dotenv>=0.21.0",
]
elasticsearch = [ # source: airflow/providers/elasticsearch/provider.yaml
  "apache-airflow[common_sql]",
  "elasticsearch>=8.10,<9",
]
exasol = [ # source: airflow/providers/exasol/provider.yaml
  "apache-airflow[common_sql]",
  "pandas>=1.2.5",
  "pyexasol>=0.5.1",
]
fab = [ # source: airflow/providers/fab/provider.yaml
  "flask-appbuilder==4.3.11",
  "flask-login>=0.6.2",
  "flask>=2.2,<2.3",
  "google-re2>=1.0",
]
facebook = [ # source: airflow/providers/facebook/provider.yaml
  "facebook-business>=6.0.2",
]
ftp = [] # source: airflow/providers/ftp/provider.yaml
github = [ # source: airflow/providers/github/provider.yaml
  "PyGithub!=1.58",
]
google = [ # source: airflow/providers/google/provider.yaml
  "PyOpenSSL",
  "apache-airflow[common_sql]",
  "asgiref>=3.5.2",
  "gcloud-aio-auth>=4.0.0,<5.0.0",
  "gcloud-aio-bigquery>=6.1.2",
  "gcloud-aio-storage>=9.0.0",
  "gcsfs>=2023.10.0",
  "google-ads>=22.1.0",
  "google-analytics-admin",
  "google-api-core>=2.11.0,!=2.16.0",
  "google-api-python-client>=1.6.0",
  "google-auth-httplib2>=0.0.1",
  "google-auth>=1.0.0",
  "google-cloud-aiplatform>=1.22.1",
  "google-cloud-automl>=2.12.0",
  "google-cloud-batch>=0.13.0",
  "google-cloud-bigquery-datatransfer>=3.13.0",
  "google-cloud-bigtable>=2.17.0",
  "google-cloud-build>=3.22.0",
  "google-cloud-compute>=1.10.0",
  "google-cloud-container>=2.17.4",
  "google-cloud-datacatalog>=3.11.1",
  "google-cloud-dataflow-client>=0.8.6",
  "google-cloud-dataform>=0.5.0",
  "google-cloud-dataplex>=1.10.0",
  "google-cloud-dataproc-metastore>=1.12.0",
  "google-cloud-dataproc>=5.8.0",
  "google-cloud-dlp>=3.12.0",
  "google-cloud-kms>=2.15.0",
  "google-cloud-language>=2.9.0",
  "google-cloud-logging>=3.5.0",
  "google-cloud-memcache>=1.7.0",
  "google-cloud-monitoring>=2.18.0",
  "google-cloud-orchestration-airflow>=1.10.0",
  "google-cloud-os-login>=2.9.1",
  "google-cloud-pubsub>=2.19.0",
  "google-cloud-redis>=2.12.0",
  "google-cloud-run>=0.9.0",
  "google-cloud-secret-manager>=2.16.0",
  "google-cloud-spanner>=3.11.1",
  "google-cloud-speech>=2.18.0",
  "google-cloud-storage-transfer>=1.4.1",
  "google-cloud-storage>=2.7.0",
  "google-cloud-tasks>=2.13.0",
  "google-cloud-texttospeech>=2.14.1",
  "google-cloud-translate>=3.11.0",
  "google-cloud-videointelligence>=2.11.0",
  "google-cloud-vision>=3.4.0",
  "google-cloud-workflows>=1.10.0",
  "grpcio-gcp>=0.2.2",
  "httpx",
  "json-merge-patch>=0.2",
  "looker-sdk>=22.2.0",
  "pandas-gbq",
  "pandas>=1.2.5",
  "proto-plus>=1.19.6",
  "sqlalchemy-bigquery>=1.2.1",
  "sqlalchemy-spanner>=1.6.2",
]
grpc = [ # source: airflow/providers/grpc/provider.yaml
  "google-auth-httplib2>=0.0.1",
  "google-auth>=1.0.0, <3.0.0",
  "grpcio>=1.15.0",
]
hashicorp = [ # source: airflow/providers/hashicorp/provider.yaml
  "hvac>=1.1.0",
]
http = [ # source: airflow/providers/http/provider.yaml
  "aiohttp>=3.9.2",
  "asgiref",
  "requests>=2.26.0",
  "requests_toolbelt",
]
imap = [] # source: airflow/providers/imap/provider.yaml
influxdb = [ # source: airflow/providers/influxdb/provider.yaml
  "influxdb-client>=1.19.0",
  "requests>=2.26.0",
]
jdbc = [ # source: airflow/providers/jdbc/provider.yaml
  "apache-airflow[common_sql]",
  "jaydebeapi>=1.1.1",
]
jenkins = [ # source: airflow/providers/jenkins/provider.yaml
  "python-jenkins>=1.0.0",
]
microsoft-azure = [ # source: airflow/providers/microsoft/azure/provider.yaml
  "adal>=1.2.7",
  "adlfs>=2023.10.0",
  "azure-batch>=8.0.0",
  "azure-cosmos>=4.0.0",
  "azure-datalake-store>=0.0.45",
  "azure-identity>=1.3.1",
  "azure-keyvault-secrets>=4.1.0",
  "azure-kusto-data>=4.1.0",
  "azure-mgmt-containerinstance>=9.0.0",
  "azure-mgmt-containerregistry>=8.0.0",
  "azure-mgmt-cosmosdb",
  "azure-mgmt-datafactory>=2.0.0",
  "azure-mgmt-datalake-store>=0.5.0",
  "azure-mgmt-resource>=2.2.0",
  "azure-mgmt-storage>=16.0.0",
  "azure-servicebus>=7.6.1",
  "azure-storage-blob>=12.14.0",
  "azure-storage-file-datalake>=12.9.1",
  "azure-storage-file-share",
  "azure-synapse-artifacts>=0.17.0",
  "azure-synapse-spark",
  # Devel dependencies for the microsoft.azure provider
  "pywinrm",
]
microsoft-mssql = [ # source: airflow/providers/microsoft/mssql/provider.yaml
  "apache-airflow[common_sql]",
  "pymssql>=2.1.8",
]
microsoft-psrp = [ # source: airflow/providers/microsoft/psrp/provider.yaml
  "pypsrp>=0.8.0",
]
microsoft-winrm = [ # source: airflow/providers/microsoft/winrm/provider.yaml
  "pywinrm>=0.4",
]
mongo = [ # source: airflow/providers/mongo/provider.yaml
  "dnspython>=1.13.0",
  "pymongo>=3.6.0",
  # Devel dependencies for the mongo provider
  "mongomock",
]
mysql = [ # source: airflow/providers/mysql/provider.yaml
  "apache-airflow[common_sql]",
  "mysql-connector-python>=8.0.29",
  "mysqlclient>=1.3.6",
]
neo4j = [ # source: airflow/providers/neo4j/provider.yaml
  "neo4j>=4.2.1",
]
odbc = [ # source: airflow/providers/odbc/provider.yaml
  "apache-airflow[common_sql]",
  "pyodbc",
]
openai = [ # source: airflow/providers/openai/provider.yaml
  "openai[datalib]>=1.0",
]
openfaas = [] # source: airflow/providers/openfaas/provider.yaml
openlineage = [ # source: airflow/providers/openlineage/provider.yaml
  "apache-airflow[common_sql]",
  "attrs>=22.2",
  "openlineage-integration-common>=0.28.0",
  "openlineage-python>=0.28.0",
]
opensearch = [ # source: airflow/providers/opensearch/provider.yaml
  "opensearch-py>=2.2.0",
]
opsgenie = [ # source: airflow/providers/opsgenie/provider.yaml
  "opsgenie-sdk>=2.1.5",
]
oracle = [ # source: airflow/providers/oracle/provider.yaml
  "apache-airflow[common_sql]",
  "oracledb>=1.0.0",
]
pagerduty = [ # source: airflow/providers/pagerduty/provider.yaml
  "pdpyras>=4.1.2",
]
papermill = [ # source: airflow/providers/papermill/provider.yaml
  "ipykernel",
  "papermill[all]>=2.4.0",
  "scrapbook[all]",
]
pgvector = [ # source: airflow/providers/pgvector/provider.yaml
  "apache-airflow[postgres]",
  "pgvector>=0.2.3",
]
pinecone = [ # source: airflow/providers/pinecone/provider.yaml
  "pinecone-client>=2.2.4,<3.0",
]
postgres = [ # source: airflow/providers/postgres/provider.yaml
  "apache-airflow[common_sql]",
  "psycopg2-binary>=2.8.0",
]
presto = [ # source: airflow/providers/presto/provider.yaml
  "apache-airflow[common_sql]",
  "pandas>=1.2.5",
  "presto-python-client>=0.8.4",
]
qdrant = [ # source: airflow/providers/qdrant/provider.yaml
  "qdrant_client>=1.7.0",
]
redis = [ # source: airflow/providers/redis/provider.yaml
  "redis>=4.5.2,<5.0.0,!=4.5.5",
]
salesforce = [ # source: airflow/providers/salesforce/provider.yaml
  "pandas>=1.2.5",
  "simple-salesforce>=1.0.0",
]
samba = [ # source: airflow/providers/samba/provider.yaml
  "smbprotocol>=1.5.0",
]
segment = [ # source: airflow/providers/segment/provider.yaml
  "analytics-python>=1.2.9",
]
sendgrid = [ # source: airflow/providers/sendgrid/provider.yaml
  "sendgrid>=6.0.0",
]
sftp = [ # source: airflow/providers/sftp/provider.yaml
  "apache-airflow[ssh]",
  "asyncssh>=2.12.0",
  "paramiko>=2.8.0",
]
singularity = [ # source: airflow/providers/singularity/provider.yaml
  "spython>=0.0.56",
]
slack = [ # source: airflow/providers/slack/provider.yaml
  "apache-airflow[common_sql]",
  "slack_sdk>=3.19.0",
]
smtp = [] # source: airflow/providers/smtp/provider.yaml
snowflake = [ # source: airflow/providers/snowflake/provider.yaml
  "apache-airflow[common_sql]",
  "snowflake-connector-python>=2.7.8",
  "snowflake-sqlalchemy>=1.1.0",
]
sqlite = [ # source: airflow/providers/sqlite/provider.yaml
  "apache-airflow[common_sql]",
]
ssh = [ # source: airflow/providers/ssh/provider.yaml
  "paramiko>=2.6.0",
  "sshtunnel>=0.3.2",
]
tableau = [ # source: airflow/providers/tableau/provider.yaml
  "tableauserverclient",
]
tabular = [ # source: airflow/providers/tabular/provider.yaml
  # Devel dependencies for the tabular provider
  "pyiceberg>=0.5.0",
]
telegram = [ # source: airflow/providers/telegram/provider.yaml
  "python-telegram-bot>=20.2",
]
trino = [ # source: airflow/providers/trino/provider.yaml
  "apache-airflow[common_sql]",
  "pandas>=1.2.5",
  "trino>=0.318.0",
]
vertica = [ # source: airflow/providers/vertica/provider.yaml
  "apache-airflow[common_sql]",
  "vertica-python>=0.5.1",
]
weaviate = [ # source: airflow/providers/weaviate/provider.yaml
  "pandas>=1.2.5",
  "weaviate-client>=3.24.2",
]
yandex = [ # source: airflow/providers/yandex/provider.yaml
  "yandexcloud>=0.228.0",
]
zendesk = [ # source: airflow/providers/zendesk/provider.yaml
  "zenpy>=2.0.24",
]
all = [
    # core extras
    "apache-airflow[aiobotocore]",
    "apache-airflow[async]",
    "apache-airflow[cgroups]",
    "apache-airflow[deprecated-api]",
    "apache-airflow[github-enterprise]",
    "apache-airflow[google-auth]",
    "apache-airflow[graphviz]",
    "apache-airflow[kerberos]",
    "apache-airflow[ldap]",
    "apache-airflow[leveldb]",
    "apache-airflow[otel]",
    "apache-airflow[pandas]",
    "apache-airflow[password]",
    "apache-airflow[rabbitmq]",
    "apache-airflow[s3fs]",
    "apache-airflow[saml]",
    "apache-airflow[sentry]",
    "apache-airflow[statsd]",
    "apache-airflow[virtualenv]",
    # Apache no provider extras
    "apache-airflow[apache-atlas]",
    "apache-airflow[apache-webhdfs]",
    "apache-airflow[all-core]",
    # Provider extras
    "apache-airflow[airbyte]",
    "apache-airflow[alibaba]",
    "apache-airflow[amazon]",
    "apache-airflow[apache-beam]",
    "apache-airflow[apache-cassandra]",
    "apache-airflow[apache-drill]",
    "apache-airflow[apache-druid]",
    "apache-airflow[apache-flink]",
    "apache-airflow[apache-hdfs]",
    "apache-airflow[apache-hive]",
    "apache-airflow[apache-impala]",
    "apache-airflow[apache-kafka]",
    "apache-airflow[apache-kylin]",
    "apache-airflow[apache-livy]",
    "apache-airflow[apache-pig]",
    "apache-airflow[apache-pinot]",
    "apache-airflow[apache-spark]",
    "apache-airflow[apprise]",
    "apache-airflow[arangodb]",
    "apache-airflow[asana]",
    "apache-airflow[atlassian-jira]",
    "apache-airflow[celery]",
    "apache-airflow[cloudant]",
    "apache-airflow[cncf-kubernetes]",
    "apache-airflow[cohere]",
    "apache-airflow[common-io]",
    "apache-airflow[common-sql]",
    "apache-airflow[databricks]",
    "apache-airflow[datadog]",
    "apache-airflow[dbt-cloud]",
    "apache-airflow[dingding]",
    "apache-airflow[discord]",
    "apache-airflow[docker]",
    "apache-airflow[elasticsearch]",
    "apache-airflow[exasol]",
    "apache-airflow[fab]",
    "apache-airflow[facebook]",
    "apache-airflow[ftp]",
    "apache-airflow[github]",
    "apache-airflow[google]",
    "apache-airflow[grpc]",
    "apache-airflow[hashicorp]",
    "apache-airflow[http]",
    "apache-airflow[imap]",
    "apache-airflow[influxdb]",
    "apache-airflow[jdbc]",
    "apache-airflow[jenkins]",
    "apache-airflow[microsoft-azure]",
    "apache-airflow[microsoft-mssql]",
    "apache-airflow[microsoft-psrp]",
    "apache-airflow[microsoft-winrm]",
    "apache-airflow[mongo]",
    "apache-airflow[mysql]",
    "apache-airflow[neo4j]",
    "apache-airflow[odbc]",
    "apache-airflow[openai]",
    "apache-airflow[openfaas]",
    "apache-airflow[openlineage]",
    "apache-airflow[opensearch]",
    "apache-airflow[opsgenie]",
    "apache-airflow[oracle]",
    "apache-airflow[pagerduty]",
    "apache-airflow[papermill]",
    "apache-airflow[pgvector]",
    "apache-airflow[pinecone]",
    "apache-airflow[postgres]",
    "apache-airflow[presto]",
    "apache-airflow[qdrant]",
    "apache-airflow[redis]",
    "apache-airflow[salesforce]",
    "apache-airflow[samba]",
    "apache-airflow[segment]",
    "apache-airflow[sendgrid]",
    "apache-airflow[sftp]",
    "apache-airflow[singularity]",
    "apache-airflow[slack]",
    "apache-airflow[smtp]",
    "apache-airflow[snowflake]",
    "apache-airflow[sqlite]",
    "apache-airflow[ssh]",
    "apache-airflow[tableau]",
    "apache-airflow[tabular]",
    "apache-airflow[telegram]",
    "apache-airflow[trino]",
    "apache-airflow[vertica]",
    "apache-airflow[weaviate]",
    "apache-airflow[yandex]",
    "apache-airflow[zendesk]",
]
devel-all = [
    "apache-airflow[all]",
    "apache-airflow[devel]",
    "apache-airflow[doc]",
    "apache-airflow[doc-gen]",
    "apache-airflow[saml]",
    # Apache no provider extras
    "apache-airflow[apache-atlas]",
    "apache-airflow[apache-webhdfs]",
    "apache-airflow[all-core]",
    # Include all provider deps
    "apache-airflow[airbyte]",
    "apache-airflow[alibaba]",
    "apache-airflow[amazon]",
    "apache-airflow[apache-beam]",
    "apache-airflow[apache-cassandra]",
    "apache-airflow[apache-drill]",
    "apache-airflow[apache-druid]",
    "apache-airflow[apache-flink]",
    "apache-airflow[apache-hdfs]",
    "apache-airflow[apache-hive]",
    "apache-airflow[apache-impala]",
    "apache-airflow[apache-kafka]",
    "apache-airflow[apache-kylin]",
    "apache-airflow[apache-livy]",
    "apache-airflow[apache-pig]",
    "apache-airflow[apache-pinot]",
    "apache-airflow[apache-spark]",
    "apache-airflow[apprise]",
    "apache-airflow[arangodb]",
    "apache-airflow[asana]",
    "apache-airflow[atlassian-jira]",
    "apache-airflow[celery]",
    "apache-airflow[cloudant]",
    "apache-airflow[cncf-kubernetes]",
    "apache-airflow[cohere]",
    "apache-airflow[common-io]",
    "apache-airflow[common-sql]",
    "apache-airflow[databricks]",
    "apache-airflow[datadog]",
    "apache-airflow[dbt-cloud]",
    "apache-airflow[dingding]",
    "apache-airflow[discord]",
    "apache-airflow[docker]",
    "apache-airflow[elasticsearch]",
    "apache-airflow[exasol]",
    "apache-airflow[fab]",
    "apache-airflow[facebook]",
    "apache-airflow[ftp]",
    "apache-airflow[github]",
    "apache-airflow[google]",
    "apache-airflow[grpc]",
    "apache-airflow[hashicorp]",
    "apache-airflow[http]",
    "apache-airflow[imap]",
    "apache-airflow[influxdb]",
    "apache-airflow[jdbc]",
    "apache-airflow[jenkins]",
    "apache-airflow[microsoft-azure]",
    "apache-airflow[microsoft-mssql]",
    "apache-airflow[microsoft-psrp]",
    "apache-airflow[microsoft-winrm]",
    "apache-airflow[mongo]",
    "apache-airflow[mysql]",
    "apache-airflow[neo4j]",
    "apache-airflow[odbc]",
    "apache-airflow[openai]",
    "apache-airflow[openfaas]",
    "apache-airflow[openlineage]",
    "apache-airflow[opensearch]",
    "apache-airflow[opsgenie]",
    "apache-airflow[oracle]",
    "apache-airflow[pagerduty]",
    "apache-airflow[papermill]",
    "apache-airflow[pgvector]",
    "apache-airflow[pinecone]",
    "apache-airflow[postgres]",
    "apache-airflow[presto]",
    "apache-airflow[qdrant]",
    "apache-airflow[redis]",
    "apache-airflow[salesforce]",
    "apache-airflow[samba]",
    "apache-airflow[segment]",
    "apache-airflow[sendgrid]",
    "apache-airflow[sftp]",
    "apache-airflow[singularity]",
    "apache-airflow[slack]",
    "apache-airflow[smtp]",
    "apache-airflow[snowflake]",
    "apache-airflow[sqlite]",
    "apache-airflow[ssh]",
    "apache-airflow[tableau]",
    "apache-airflow[tabular]",
    "apache-airflow[telegram]",
    "apache-airflow[trino]",
    "apache-airflow[vertica]",
    "apache-airflow[weaviate]",
    "apache-airflow[yandex]",
    "apache-airflow[zendesk]",
]
# END OF GENERATED DEPENDENCIES
#############################################################################################################
#  The rest of the pyproject.toml file should be manually maintained
#############################################################################################################
[project.scripts]
airflow = "airflow.__main__:main"
[project.urls]
"Bug Tracker" = "https://github.com/apache/airflow/issues"
Documentation = "https://airflow.apache.org/docs/"
Downloads = "https://archive.apache.org/dist/airflow/"
Homepage = "https://airflow.apache.org/"
"Release Notes" = "https://airflow.apache.org/docs/apache-airflow/stable/release_notes.html"
"Slack Chat" = "https://s.apache.org/airflow-slack"
"Source Code" = "https://github.com/apache/airflow"
Twitter = "https://twitter.com/ApacheAirflow"
YouTube = "https://www.youtube.com/channel/UCSXwxpWZQ7XZ1WL3wqevChA/"

[tool.hatch.envs.default]
python = "3.8"
platforms = ["linux", "macos"]
description = "Default environment with Python 3.8 for maximum compatibility"
features = ["devel"]

[tool.hatch.envs.airflow-38]
python = "3.8"
platforms = ["linux", "macos"]
description = "Environment with Python 3.8. No devel installed."
features = []

[tool.hatch.envs.airflow-39]
python = "3.9"
platforms = ["linux", "macos"]
description = "Environment with Python 3.9. No devel installed."
features = []

[tool.hatch.envs.airflow-310]
python = "3.10"
platforms = ["linux", "macos"]
description = "Environment with Python 3.10. No devel installed."
features = []

[tool.hatch.envs.airflow-311]
python = "3.11"
platforms = ["linux", "macos"]
description = "Environment with Python 3.11. No devel installed"
features = []

[tool.hatch.version]
path = "airflow/__init__.py"

[tool.hatch.build.targets.wheel.hooks.custom]
path = "./dev/hatch_build.py"

[tool.hatch.build.hooks.custom]
path = "./dev/hatch_build.py"

[tool.hatch.build.targets.custom]
path = "./dev/hatch_build.py"

[tool.hatch.build.targets.sdist]
include = [
    "/airflow",
    "/airflow/git_version"
]
exclude = [
    "/airflow/providers/",
    "/airflow/www/node_modules/"
]
artifacts = [
    "/airflow/www/static/dist/",
    "/airflow/git_version",
    "/generated/"
]


[tool.hatch.build.targets.wheel]
include = [
    "/airflow",
]
exclude = [
    "/airflow/providers/",
]
artifacts = [
    "/airflow/www/static/dist/",
    "/airflow/git_version"
]

## black settings ##
[tool.black]
line-length = 110
target-version = ['py38', 'py39', 'py310', 'py311']


## ruff settings ##
[tool.ruff]
target-version = "py38"
line-length = 110
extend-exclude = [
    ".eggs",
    "airflow/_vendor/*",
    "airflow/providers/google/ads/_vendor/*",
    # The files generated by stubgen aren't 100% valid syntax it turns out, and we don't ship them, so we can
    # ignore them in ruff
    "airflow/providers/common/sql/*/*.pyi",
    "airflow/migrations/versions/*.py",
    "tests/dags/test_imports.py",
]

namespace-packages = ["airflow/providers"]

[tool.ruff.lint]
typing-modules = ["airflow.typing_compat"]
extend-select = [
    "I", # Missing required import (auto-fixable)
    "UP", # Pyupgrade
    "RUF100", # Unused noqa (auto-fixable)
    # We ignore more pydocstyle than we enable, so be more selective at what we enable
    "D101",
    "D106",
    "D2",
    "D3",
    "D400",
    # We add modules that do not follow the rule `First line should be in imperative mood`
    # into the `tool.ruff.per-file-ignores`, and should remove it from that list as soon as it follows.
    # See: https://github.com/apache/airflow/issues/10742
    "D401",
    "D402",
    "D403",
    "D412",
    "D419",
    "TCH",  # Rules around TYPE_CHECKING blocks
    "TID251",  # Specific modules or module members that may not be imported or accessed
    "TID253",  # Ban certain modules from being imported at module level
    "ISC",  # Checks for implicit literal string concatenation (auto-fixable)
    "B006", # Checks for uses of mutable objects as function argument defaults.
]
ignore = [
    "D203",
    "D212",
    "D213",
    "D214",
    "D215",
    "E731",
    "TCH003",  # Do not move imports from stdlib to TYPE_CHECKING block
]

[tool.ruff.format]
docstring-code-format = true

<<<<<<< HEAD
[tool.pytest.ini_options]
# * Disable `flaky` plugin for pytest. This plugin conflicts with `rerunfailures` because provide same marker.
# * And we focus on use native pytest capabilities rather than adopt another frameworks.
addopts = "-rasl --verbosity=2 -p no:flaky --asyncio-mode=strict"
norecursedirs = [
    ".eggs",
    "airflow",
    "tests/dags_with_system_exit",
    "tests/test_utils",
    "tests/dags_corrupted",
    "tests/dags",
    "tests/system/providers/google/cloud/dataproc/resources",
    "tests/system/providers/google/cloud/gcs/resources",
]
log_level = "INFO"
filterwarnings = [
    "error::pytest.PytestCollectionWarning",
    "ignore::DeprecationWarning:flask_appbuilder.filemanager",
    "ignore::DeprecationWarning:flask_appbuilder.widgets",
    # https://github.com/dpgaspar/Flask-AppBuilder/pull/1940
    "ignore::DeprecationWarning:flask_sqlalchemy",
    # https://github.com/dpgaspar/Flask-AppBuilder/pull/1903
    "ignore::DeprecationWarning:apispec.utils",
]
python_files = [
    "test_*.py",
    "example_*.py",
]
testpaths = [
    "tests",
]

[tool.ruff.isort]
=======
[tool.ruff.lint.isort]
>>>>>>> 1623a6a5
required-imports = ["from __future__ import annotations"]
combine-as-imports = true

[tool.ruff.lint.per-file-ignores]
"airflow/models/__init__.py" = ["F401", "TCH004"]
"airflow/models/sqla_models.py" = ["F401"]

# The test_python.py is needed because adding __future__.annotations breaks runtime checks that are
# needed for the test to work
"tests/decorators/test_python.py" = ["I002"]

# The Pydantic representations of SqlAlchemy Models are not parsed well with Pydantic
# when __future__.annotations is used so we need to skip them from upgrading
# Pydantic also require models to be imported during execution
"airflow/serialization/pydantic/*.py" = ["I002", "UP007", "TCH001"]

# Ignore pydoc style from these
"*.pyi" = ["D"]
"scripts/*" = ["D"]
"docs/*" = ["D"]
"provider_packages/*" = ["D"]
"*/example_dags/*" = ["D"]
"chart/*" = ["D"]
# In addition ignore top level imports, e.g. pandas, numpy in tests and dev
"dev/*" = ["D", "TID253"]
"tests/*" = ["D", "TID253"]
"docker_tests/*" = ["D", "TID253"]
"kubernetes_tests/*" = ["D", "TID253"]

# All of the modules which have an extra license header (i.e. that we copy from another project) need to
# ignore E402 -- module level import not at top level
"scripts/ci/pre_commit/*.py" = ["E402"]
"airflow/api/auth/backend/kerberos_auth.py" = ["E402"]
"airflow/security/kerberos.py" = ["E402"]
"airflow/security/utils.py" = ["E402"]
"tests/providers/elasticsearch/log/elasticmock/__init__.py" = ["E402"]
"tests/providers/elasticsearch/log/elasticmock/utilities/__init__.py" = ["E402"]

# All the modules which do not follow D401 yet, please remove as soon as it becomes compatible
"airflow/providers/airbyte/hooks/airbyte.py" = ["D401"]
"airflow/providers/airbyte/operators/airbyte.py" = ["D401"]
"airflow/providers/airbyte/sensors/airbyte.py" = ["D401"]
"airflow/providers/airbyte/triggers/airbyte.py" = ["D401"]
"airflow/providers/cncf/kubernetes/callbacks.py" = ["D401"]
"airflow/providers/cncf/kubernetes/operators/custom_object_launcher.py" = ["D401"]
"airflow/providers/cncf/kubernetes/operators/spark_kubernetes.py" = ["D401"]
"airflow/providers/cncf/kubernetes/resource_convert/configmap.py" = ["D401"]
"airflow/providers/cncf/kubernetes/resource_convert/env_variable.py" = ["D401"]
"airflow/providers/cncf/kubernetes/resource_convert/secret.py" = ["D401"]
"airflow/providers/common/io/xcom/backend.py" = ["D401"]
"airflow/providers/databricks/hooks/databricks.py" = ["D401"]
"airflow/providers/databricks/operators/databricks.py" = ["D401"]
"airflow/providers/google/cloud/hooks/automl.py" = ["D401"]
"airflow/providers/google/cloud/hooks/bigquery.py" = ["D401"]
"airflow/providers/google/cloud/hooks/bigquery_dts.py" = ["D401"]
"airflow/providers/google/cloud/hooks/bigtable.py" = ["D401"]
"airflow/providers/google/cloud/hooks/cloud_batch.py" = ["D401"]
"airflow/providers/google/cloud/hooks/cloud_build.py" = ["D401"]
"airflow/providers/google/cloud/hooks/cloud_composer.py" = ["D401"]
"airflow/providers/google/cloud/hooks/cloud_memorystore.py" = ["D401"]
"airflow/providers/google/cloud/hooks/cloud_run.py" = ["D401"]
"airflow/providers/google/cloud/hooks/cloud_sql.py" = ["D401"]
"airflow/providers/google/cloud/hooks/cloud_storage_transfer_service.py" = ["D401"]
"airflow/providers/google/cloud/hooks/compute.py" = ["D401"]
"airflow/providers/google/cloud/hooks/datacatalog.py" = ["D401"]
"airflow/providers/google/cloud/hooks/dataflow.py" = ["D401"]
"airflow/providers/google/cloud/hooks/dataform.py" = ["D401"]
"airflow/providers/google/cloud/hooks/datafusion.py" = ["D401"]
"airflow/providers/google/cloud/hooks/datapipeline.py" = ["D401"]
"airflow/providers/google/cloud/hooks/dataplex.py" = ["D401"]
"airflow/providers/google/cloud/hooks/dataprep.py" = ["D401"]
"airflow/providers/google/cloud/hooks/dataproc_metastore.py" = ["D401"]
"airflow/providers/google/cloud/hooks/datastore.py" = ["D401"]
"airflow/providers/google/cloud/hooks/dlp.py" = ["D401"]
"airflow/providers/google/cloud/hooks/gcs.py" = ["D401"]
"airflow/providers/google/cloud/hooks/gdm.py" = ["D401"]
"airflow/providers/google/cloud/hooks/kms.py" = ["D401"]
"airflow/providers/google/cloud/hooks/kubernetes_engine.py" = ["D401"]
"airflow/providers/google/cloud/hooks/life_sciences.py" = ["D401"]
"airflow/providers/google/cloud/hooks/looker.py" = ["D401"]
"airflow/providers/google/cloud/hooks/mlengine.py" = ["D401"]
"airflow/providers/google/cloud/hooks/natural_language.py" = ["D401"]
"airflow/providers/google/cloud/hooks/os_login.py" = ["D401"]
"airflow/providers/google/cloud/hooks/pubsub.py" = ["D401"]
"airflow/providers/google/cloud/hooks/secret_manager.py" = ["D401"]
"airflow/providers/google/cloud/hooks/spanner.py" = ["D401"]
"airflow/providers/google/cloud/hooks/speech_to_text.py" = ["D401"]
"airflow/providers/google/cloud/hooks/stackdriver.py" = ["D401"]
"airflow/providers/google/cloud/hooks/tasks.py" = ["D401"]
"airflow/providers/google/cloud/hooks/text_to_speech.py" = ["D401"]
"airflow/providers/google/cloud/hooks/translate.py" = ["D401"]
"airflow/providers/google/cloud/hooks/vertex_ai/auto_ml.py" = ["D401"]
"airflow/providers/google/cloud/hooks/vertex_ai/batch_prediction_job.py" = ["D401"]
"airflow/providers/google/cloud/hooks/vertex_ai/custom_job.py" = ["D401"]
"airflow/providers/google/cloud/hooks/vertex_ai/dataset.py" = ["D401"]
"airflow/providers/google/cloud/hooks/vertex_ai/endpoint_service.py" = ["D401"]
"airflow/providers/google/cloud/hooks/vertex_ai/hyperparameter_tuning_job.py" = ["D401"]
"airflow/providers/google/cloud/hooks/vertex_ai/model_service.py" = ["D401"]
"airflow/providers/google/cloud/hooks/vertex_ai/pipeline_job.py" = ["D401"]
"airflow/providers/google/cloud/hooks/video_intelligence.py" = ["D401"]
"airflow/providers/google/cloud/hooks/vision.py" = ["D401"]
"airflow/providers/google/cloud/hooks/workflows.py" = ["D401"]
"airflow/providers/google/cloud/links/vertex_ai.py" = ["D401"]
"airflow/providers/google/cloud/log/stackdriver_task_handler.py" = ["D401"]
"airflow/providers/google/cloud/operators/bigquery.py" = ["D401"]
"airflow/providers/google/cloud/operators/bigquery_dts.py" = ["D401"]
"airflow/providers/google/cloud/operators/cloud_base.py" = ["D401"]
"airflow/providers/google/cloud/operators/cloud_build.py" = ["D401"]
"airflow/providers/google/cloud/operators/cloud_sql.py" = ["D401"]
"airflow/providers/google/cloud/operators/cloud_storage_transfer_service.py" = ["D401"]
"airflow/providers/google/cloud/operators/dataflow.py" = ["D401"]
"airflow/providers/google/cloud/operators/datafusion.py" = ["D401"]
"airflow/providers/google/cloud/operators/dataplex.py" = ["D401"]
"airflow/providers/google/cloud/operators/dataproc.py" = ["D401"]
"airflow/providers/google/cloud/operators/functions.py" = ["D401"]
"airflow/providers/google/cloud/operators/gcs.py" = ["D401"]
"airflow/providers/google/cloud/operators/kubernetes_engine.py" = ["D401"]
"airflow/providers/google/cloud/operators/mlengine.py" = ["D401"]
"airflow/providers/google/cloud/operators/pubsub.py" = ["D401"]
"airflow/providers/google/cloud/operators/spanner.py" = ["D401"]
"airflow/providers/google/cloud/operators/vertex_ai/auto_ml.py" = ["D401"]
"airflow/providers/google/cloud/operators/vertex_ai/batch_prediction_job.py" = ["D401"]
"airflow/providers/google/cloud/operators/vertex_ai/custom_job.py" = ["D401"]
"airflow/providers/google/cloud/operators/vertex_ai/hyperparameter_tuning_job.py" = ["D401"]
"airflow/providers/google/cloud/operators/vertex_ai/pipeline_job.py" = ["D401"]
"airflow/providers/google/cloud/sensors/bigquery.py" = ["D401"]
"airflow/providers/google/cloud/sensors/cloud_composer.py" = ["D401"]
"airflow/providers/google/cloud/sensors/gcs.py" = ["D401"]
"airflow/providers/google/cloud/sensors/pubsub.py" = ["D401"]
"airflow/providers/google/cloud/transfers/bigquery_to_gcs.py" = ["D401"]
"airflow/providers/google/cloud/transfers/bigquery_to_sql.py" = ["D401"]
"airflow/providers/google/cloud/transfers/cassandra_to_gcs.py" = ["D401"]
"airflow/providers/google/cloud/transfers/gcs_to_bigquery.py" = ["D401"]
"airflow/providers/google/cloud/transfers/gcs_to_gcs.py" = ["D401"]
"airflow/providers/google/cloud/transfers/local_to_gcs.py" = ["D401"]
"airflow/providers/google/cloud/transfers/s3_to_gcs.py" = ["D401"]
"airflow/providers/google/cloud/transfers/trino_to_gcs.py" = ["D401"]
"airflow/providers/google/common/auth_backend/google_openid.py" = ["D401"]
"airflow/providers/hashicorp/_internal_client/vault_client.py" = ["D401"]
"airflow/providers/hashicorp/hooks/vault.py" = ["D401"]
"airflow/providers/imap/hooks/imap.py" = ["D401"]
"airflow/providers/microsoft/azure/hooks/adx.py" = ["D401"]
"airflow/providers/microsoft/azure/hooks/asb.py" = ["D401"]
"airflow/providers/microsoft/azure/hooks/base_azure.py" = ["D401"]
"airflow/providers/microsoft/azure/hooks/batch.py" = ["D401"]
"airflow/providers/microsoft/azure/hooks/container_instance.py" = ["D401"]
"airflow/providers/microsoft/azure/hooks/container_registry.py" = ["D401"]
"airflow/providers/microsoft/azure/hooks/container_volume.py" = ["D401"]
"airflow/providers/microsoft/azure/hooks/cosmos.py" = ["D401"]
"airflow/providers/microsoft/azure/hooks/data_factory.py" = ["D401"]
"airflow/providers/microsoft/azure/hooks/data_lake.py" = ["D401"]
"airflow/providers/microsoft/azure/hooks/fileshare.py" = ["D401"]
"airflow/providers/microsoft/azure/hooks/synapse.py" = ["D401"]
"airflow/providers/microsoft/azure/hooks/wasb.py" = ["D401"]
"airflow/providers/microsoft/azure/log/wasb_task_handler.py" = ["D401"]
"airflow/providers/microsoft/azure/operators/adx.py" = ["D401"]
"airflow/providers/microsoft/azure/operators/asb.py" = ["D401"]
"airflow/providers/microsoft/azure/operators/data_factory.py" = ["D401"]
"airflow/providers/microsoft/azure/operators/synapse.py" = ["D401"]
"airflow/providers/microsoft/azure/sensors/data_factory.py" = ["D401"]
"airflow/providers/microsoft/azure/sensors/wasb.py" = ["D401"]
"airflow/providers/microsoft/azure/transfers/sftp_to_wasb.py" = ["D401"]
"airflow/providers/microsoft/azure/triggers/data_factory.py" = ["D401"]
"airflow/providers/microsoft/azure/triggers/wasb.py" = ["D401"]
"airflow/providers/microsoft/psrp/hooks/psrp.py" = ["D401"]
"airflow/providers/mongo/hooks/mongo.py" = ["D401"]
"airflow/providers/mysql/hooks/mysql.py" = ["D401"]
"airflow/providers/mysql/transfers/s3_to_mysql.py" = ["D401"]
"airflow/providers/neo4j/hooks/neo4j.py" = ["D401"]
"airflow/providers/openfaas/hooks/openfaas.py" = ["D401"]
"airflow/providers/opensearch/hooks/opensearch.py" = ["D401"]
"airflow/providers/opensearch/operators/opensearch.py" = ["D401"]
"airflow/providers/oracle/hooks/oracle.py" = ["D401"]
"airflow/providers/pagerduty/hooks/pagerduty.py" = ["D401"]
"airflow/providers/pagerduty/hooks/pagerduty_events.py" = ["D401"]
"airflow/providers/papermill/hooks/kernel.py" = ["D401"]
"airflow/providers/postgres/hooks/postgres.py" = ["D401"]
"airflow/providers/presto/hooks/presto.py" = ["D401"]
"airflow/providers/qdrant/hooks/qdrant.py" = ["D401"]
"airflow/providers/salesforce/hooks/salesforce.py" = ["D401"]
"airflow/providers/salesforce/operators/bulk.py" = ["D401"]
"airflow/providers/salesforce/operators/salesforce_apex_rest.py" = ["D401"]
"airflow/providers/samba/hooks/samba.py" = ["D401"]
"airflow/providers/samba/transfers/gcs_to_samba.py" = ["D401"]
"airflow/providers/segment/hooks/segment.py" = ["D401"]
"airflow/providers/telegram/hooks/telegram.py" = ["D401"]
"airflow/providers/telegram/operators/telegram.py" = ["D401"]
"airflow/providers/trino/hooks/trino.py" = ["D401"]
"airflow/providers/weaviate/hooks/weaviate.py" = ["D401"]


[tool.ruff.lint.flake8-tidy-imports]
# Ban certain modules from being imported at module level, instead requiring
# that they're imported lazily (e.g., within a function definition).
banned-module-level-imports = ["numpy", "pandas"]

[tool.ruff.lint.flake8-tidy-imports.banned-api]
"airflow.AirflowException".msg = "Use airflow.exceptions.AirflowException instead."
"airflow.Dataset".msg = "Use airflow.datasets.Dataset instead."
"airflow.models.baseoperator.BaseOperatorLink".msg = "Use airflow.models.baseoperatorlink.BaseOperatorLink"
# Uses deprecated in Python 3.12 `datetime.datetime.utcfromtimestamp`
"pendulum.from_timestamp".msg = "Use airflow.utils.timezone.from_timestamp"

[tool.ruff.lint.flake8-type-checking]
exempt-modules = ["typing", "typing_extensions"]

## pytest settings ##
[tool.pytest.ini_options]
# * Disable `flaky` plugin for pytest. This plugin conflicts with `rerunfailures` because provide same marker.
# * Disable `nose` builtin plugin for pytest. This feature deprecated in 7.2 and will be removed in pytest>=8
# * And we focus on use native pytest capabilities rather than adopt another frameworks.
addopts = "-rasl --verbosity=2 -p no:flaky -p no:nose --asyncio-mode=strict"
norecursedirs = [
    ".eggs",
    "airflow",
    "tests/dags_with_system_exit",
    "tests/test_utils",
    "tests/dags_corrupted",
    "tests/dags",
    "tests/system/providers/google/cloud/dataproc/resources",
    "tests/system/providers/google/cloud/gcs/resources",
]
log_level = "INFO"
filterwarnings = [
    "error::pytest.PytestCollectionWarning",
    "ignore::DeprecationWarning:flask_appbuilder.filemanager",
    "ignore::DeprecationWarning:flask_appbuilder.widgets",
    # https://github.com/dpgaspar/Flask-AppBuilder/pull/1940
    "ignore::DeprecationWarning:flask_sqlalchemy",
    # https://github.com/dpgaspar/Flask-AppBuilder/pull/1903
    "ignore::DeprecationWarning:apispec.utils",
]
python_files = [
    "test_*.py",
    "example_*.py",
]
testpaths = [
    "tests",
]


## coverage.py settings ##
[tool.coverage.run]
branch = true
relative_files = true
source = ["airflow"]
omit = [
    "airflow/_vendor/**",
    "airflow/contrib/**",
    "airflow/example_dags/**",
    "airflow/migrations/**",
    "airflow/providers/**/example_dags/**",
    "airflow/www/node_modules/**",
    "airflow/providers/google/ads/_vendor/**",
]

[tool.coverage.report]
skip_empty = true
exclude_also = [
    "def __repr__",
    "raise AssertionError",
    "raise NotImplementedError",
    "if __name__ == .__main__.:",
    "@(abc\\.)?abstractmethod",
    "@(typing(_extensions)?\\.)?overload",
    "if (typing(_extensions)?\\.)?TYPE_CHECKING:"
]


## mypy settings ##
[tool.mypy]
ignore_missing_imports = true
no_implicit_optional = true
warn_redundant_casts = true
warn_unused_ignores = false
plugins = [
    "dev/mypy/plugin/decorators.py",
    "dev/mypy/plugin/outputs.py",
]
pretty = true
show_error_codes = true
disable_error_code = [
    "annotation-unchecked",
]

[[tool.mypy.overrides]]
module="airflow.config_templates.default_webserver_config"
disable_error_code = [
    "var-annotated",
]

[[tool.mypy.overrides]]
module="airflow.migrations.*"
ignore_errors = true

[[tool.mypy.overrides]]
module= [
    "google.cloud.*",
    "azure.*",
]
no_implicit_optional = false

[[tool.mypy.overrides]]
module=[
    "referencing.*",
    # Beam has some old type annotations, and they introduced an error recently with bad signature of
    # a function. This is captured in https://github.com/apache/beam/issues/29927
    # and we should remove this exclusion when it is fixed.
    "apache_beam.*"
]
ignore_errors = true<|MERGE_RESOLUTION|>--- conflicted
+++ resolved
@@ -339,13 +339,7 @@
     "pytest-rerunfailures>=13.0",
     "pytest-timeouts>=1.2.1",
     "pytest-xdist>=3.5.0",
-<<<<<<< HEAD
     "pytest>=8.0.0",
-=======
-    # Temporary upper limmit to <8, not all dependencies at that moment ready to use 8.0
-    # Internal meta-task for track https://github.com/apache/airflow/issues/37156
-    "pytest>=7.4.4,<8.0",
->>>>>>> 1623a6a5
     "requests_mock>=1.11.0",
     "time-machine>=2.13.0",
 ]
@@ -1314,43 +1308,7 @@
 [tool.ruff.format]
 docstring-code-format = true
 
-<<<<<<< HEAD
-[tool.pytest.ini_options]
-# * Disable `flaky` plugin for pytest. This plugin conflicts with `rerunfailures` because provide same marker.
-# * And we focus on use native pytest capabilities rather than adopt another frameworks.
-addopts = "-rasl --verbosity=2 -p no:flaky --asyncio-mode=strict"
-norecursedirs = [
-    ".eggs",
-    "airflow",
-    "tests/dags_with_system_exit",
-    "tests/test_utils",
-    "tests/dags_corrupted",
-    "tests/dags",
-    "tests/system/providers/google/cloud/dataproc/resources",
-    "tests/system/providers/google/cloud/gcs/resources",
-]
-log_level = "INFO"
-filterwarnings = [
-    "error::pytest.PytestCollectionWarning",
-    "ignore::DeprecationWarning:flask_appbuilder.filemanager",
-    "ignore::DeprecationWarning:flask_appbuilder.widgets",
-    # https://github.com/dpgaspar/Flask-AppBuilder/pull/1940
-    "ignore::DeprecationWarning:flask_sqlalchemy",
-    # https://github.com/dpgaspar/Flask-AppBuilder/pull/1903
-    "ignore::DeprecationWarning:apispec.utils",
-]
-python_files = [
-    "test_*.py",
-    "example_*.py",
-]
-testpaths = [
-    "tests",
-]
-
-[tool.ruff.isort]
-=======
 [tool.ruff.lint.isort]
->>>>>>> 1623a6a5
 required-imports = ["from __future__ import annotations"]
 combine-as-imports = true
 
