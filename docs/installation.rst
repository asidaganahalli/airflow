--- conflicted
+++ resolved
@@ -1,8 +1,4 @@
-<<<<<<< HEAD
-..  Licensed to the Apache Software Foundation (ASF) under one
-=======
  .. Licensed to the Apache Software Foundation (ASF) under one
->>>>>>> 4311c1f0
     or more contributor license agreements.  See the NOTICE file
     distributed with this work for additional information
     regarding copyright ownership.  The ASF licenses this file
@@ -10,26 +6,17 @@
     "License"); you may not use this file except in compliance
     with the License.  You may obtain a copy of the License at
 
-<<<<<<< HEAD
-..    http://www.apache.org/licenses/LICENSE-2.0
-
-..  Unless required by applicable law or agreed to in writing,
-=======
  ..   http://www.apache.org/licenses/LICENSE-2.0
 
  .. Unless required by applicable law or agreed to in writing,
->>>>>>> 4311c1f0
     software distributed under the License is distributed on an
     "AS IS" BASIS, WITHOUT WARRANTIES OR CONDITIONS OF ANY
     KIND, either express or implied.  See the License for the
     specific language governing permissions and limitations
     under the License.
 
-<<<<<<< HEAD
-=======
-
-
->>>>>>> 4311c1f0
+
+
 Installation
 ------------
 
@@ -64,79 +51,6 @@
 
 Here's the list of the subpackages and what they enable:
 
-<<<<<<< HEAD
-+---------------------+---------------------------------------------------+-------------------------------------------------+
-| subpackage          | install command                                   | enables                                         |
-+=====================+===================================================+=================================================+
-| all                 | ``pip install apache-airflow[all]``               | All Airflow features known to man               |
-+---------------------+---------------------------------------------------+-------------------------------------------------+
-| all_dbs             | ``pip install apache-airflow[all_dbs]``           | All databases integrations                      |
-+---------------------+---------------------------------------------------+-------------------------------------------------+
-| async               | ``pip install apache-airflow[async]``             | Async worker classes for Gunicorn               |
-+---------------------+---------------------------------------------------+-------------------------------------------------+
-| celery              | ``pip install apache-airflow[celery]``            | CeleryExecutor                                  |
-+---------------------+---------------------------------------------------+-------------------------------------------------+
-| cloudant            | ``pip install apache-airflow[cloudant]``          | Cloudant hook                                   |
-+---------------------+---------------------------------------------------+-------------------------------------------------+
-| crypto              | ``pip install apache-airflow[crypto]``            | Encrypt connection passwords in metadata db     |
-+---------------------+---------------------------------------------------+-------------------------------------------------+
-| devel               | ``pip install apache-airflow[devel]``             | Minimum dev tools requirements                  |
-+---------------------+---------------------------------------------------+-------------------------------------------------+
-| devel_hadoop        | ``pip install apache-airflow[devel_hadoop]``      | Airflow + dependencies on the Hadoop stack      |
-+---------------------+---------------------------------------------------+-------------------------------------------------+
-| druid               | ``pip install apache-airflow[druid]``             | Druid related operators & hooks                 |
-+---------------------+---------------------------------------------------+-------------------------------------------------+
-| gcp_api             | ``pip install apache-airflow[gcp_api]``           | Google Cloud Platform hooks and operators       |
-|                     |                                                   | (using ``google-api-python-client``)            |
-+---------------------+---------------------------------------------------+-------------------------------------------------+
-| github_enterprise   | ``pip install apache-airflow[github_enterprise]`` | Github Enterprise auth backend                  |
-+---------------------+---------------------------------------------------+-------------------------------------------------+
-| google_auth         | ``pip install apache-airflow[google_auth]``       | Google auth backend                             |
-+---------------------+---------------------------------------------------+-------------------------------------------------+
-| hdfs                | ``pip install apache-airflow[hdfs]``              | HDFS hooks and operators                        |
-+---------------------+---------------------------------------------------+-------------------------------------------------+
-| hive                | ``pip install apache-airflow[hive]``              | All Hive related operators                      |
-+---------------------+---------------------------------------------------+-------------------------------------------------+
-| jdbc                | ``pip install apache-airflow[jdbc]``              | JDBC hooks and operators                        |
-+---------------------+---------------------------------------------------+-------------------------------------------------+
-| kerberos            | ``pip install apache-airflow[kerberos]``          | Kerberos integration for Kerberized Hadoop      |
-+---------------------+---------------------------------------------------+-------------------------------------------------+
-| kubernetes          | ``pip install apache-airflow[kubernetes]``        | Kubernetes Executor and operator                |
-+---------------------+---------------------------------------------------+-------------------------------------------------+
-| ldap                | ``pip install apache-airflow[ldap]``              | LDAP authentication for users                   |
-+---------------------+---------------------------------------------------+-------------------------------------------------+
-| mssql               | ``pip install apache-airflow[mssql]``             | Microsoft SQL Server operators and hook,        |
-|                     |                                                   | support as an Airflow backend                   |
-+---------------------+---------------------------------------------------+-------------------------------------------------+
-| mysql               | ``pip install apache-airflow[mysql]``             | MySQL operators and hook, support as an Airflow |
-|                     |                                                   | backend. The version of MySQL server has to be  |
-|                     |                                                   | 5.6.4+. The exact version upper bound depends   |
-|                     |                                                   | on version of ``mysqlclient`` package. For      |
-|                     |                                                   | example, ``mysqlclient`` 1.3.12 can only be     |
-|                     |                                                   | used with MySQL server 5.6.4 through 5.7.       |
-+---------------------+---------------------------------------------------+-------------------------------------------------+
-| password            | ``pip install apache-airflow[password]``          | Password authentication for users               |
-+---------------------+---------------------------------------------------+-------------------------------------------------+
-| postgres            | ``pip install apache-airflow[postgres]``          | PostgreSQL operators and hook, support as an    |
-|                     |                                                   | Airflow backend                                 |
-+---------------------+---------------------------------------------------+-------------------------------------------------+
-| qds                 | ``pip install apache-airflow[qds]``               | Enable QDS (Qubole Data Service) support        |
-+---------------------+---------------------------------------------------+-------------------------------------------------+
-| rabbitmq            | ``pip install apache-airflow[rabbitmq]``          | RabbitMQ support as a Celery backend            |
-+---------------------+---------------------------------------------------+-------------------------------------------------+
-| redis               | ``pip install apache-airflow[redis]``             | Redis hooks and sensors                         |
-+---------------------+---------------------------------------------------+-------------------------------------------------+
-| s3                  | ``pip install apache-airflow[s3]``                | ``S3KeySensor``, ``S3PrefixSensor``             |
-+---------------------+---------------------------------------------------+-------------------------------------------------+
-| samba               | ``pip install apache-airflow[samba]``             | ``Hive2SambaOperator``                          |
-+---------------------+---------------------------------------------------+-------------------------------------------------+
-| slack               | ``pip install apache-airflow[slack]``             | ``SlackAPIPostOperator``                        |
-+---------------------+---------------------------------------------------+-------------------------------------------------+
-| ssh                 | ``pip install apache-airflow[ssh]``               | SSH hooks and Operator                          |
-+---------------------+---------------------------------------------------+-------------------------------------------------+
-| vertica             | ``pip install apache-airflow[vertica]``           | Vertica hook support as an Airflow backend      |
-+---------------------+---------------------------------------------------+-------------------------------------------------+
-=======
 
 **Fundamentals:**
 
@@ -284,7 +198,6 @@
 +---------------------+-----------------------------------------------------+----------------------------------------------------------------------+
 | winrm               | ``pip install 'apache-airflow[winrm]'``             | WinRM hooks and operators                                            |
 +---------------------+-----------------------------------------------------+----------------------------------------------------------------------+
->>>>>>> 4311c1f0
 
 Initiating Airflow Database
 '''''''''''''''''''''''''''
