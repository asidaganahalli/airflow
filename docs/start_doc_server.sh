--- conflicted
+++ resolved
@@ -19,10 +19,6 @@
 DOCS_DIR="$( cd "$( dirname "${BASH_SOURCE[0]}" )" && pwd )"
 readonly DOCS_DIR
 
-<<<<<<< HEAD
-(cd "${DOCS_DIR}"/_build/html || exit;
-=======
 (cd "${DOCS_DIR}"/_build || exit;
->>>>>>> d25854dd
     python -m http.server 8000
 )