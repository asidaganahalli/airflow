--- conflicted
+++ resolved
@@ -46,7 +46,266 @@
 except ImportError:
     airflow_theme_is_available = False
 
-<<<<<<< HEAD
+# Hack to allow changing for piece of the code to behave differently while
+# the docs are being built. The main objective was to alter the
+# behavior of the utils.apply_default that was hiding function headers
+os.environ['BUILDING_AIRFLOW_DOCS'] = 'TRUE'
+
+# == Sphinx configuration ======================================================
+
+# -- Project information -------------------------------------------------------
+# See: https://www.sphinx-doc.org/en/master/usage/configuration.html#project-information
+
+# General information about the project.
+project = 'Airflow'
+
+# The version info for the project you're documenting, acts as replacement for
+# |version| and |release|, also used in various other places throughout the
+# built documents.
+#
+# The short X.Y version.
+# version = '1.0.0'
+version = airflow.__version__
+
+# The full version, including alpha/beta/rc tags.
+# release = '1.0.0'
+release = airflow.__version__
+
+# -- General configuration -----------------------------------------------------
+# See: https://www.sphinx-doc.org/en/master/usage/configuration.html
+
+# Add any Sphinx extension module names here, as strings. They can be
+# extensions coming with Sphinx (named 'sphinx.ext.*') or your custom
+# ones.
+extensions = [
+    'provider_init_hack',
+    'sphinx.ext.autodoc',
+    'sphinx.ext.coverage',
+    'sphinx.ext.viewcode',
+    'sphinx.ext.graphviz',
+    'sphinxarg.ext',
+    'sphinxcontrib.httpdomain',
+    'sphinxcontrib.jinja',
+    'sphinx.ext.intersphinx',
+    'autoapi.extension',
+    'exampleinclude',
+    'docroles',
+    'removemarktransform',
+    'sphinx_copybutton',
+    'redirects',
+    # First, generate redoc
+    'sphinxcontrib.redoc',
+    # Second, update redoc script
+    "sphinx_script_update",
+    "sphinxcontrib.spelling",
+]
+
+# If extensions (or modules to document with autodoc) are in another directory,
+# add these directories to sys.path here. If the directory is relative to the
+# documentation root, use os.path.abspath to make it absolute, like shown here.
+
+sys.path.append(os.path.join(os.path.dirname(__file__), 'exts'))
+
+# List of patterns, relative to source directory, that match files and
+# directories to ignore when looking for source files.
+exclude_patterns: List[str] = [
+    # We only link to selected subpackages.
+    '_api/airflow/index.rst',
+    # We have custom page - operators-and-hooks-ref.rst
+    '_api/airflow/providers/index.rst',
+    # Packages with subpackages
+    "_api/airflow/providers/amazon/index.rst",
+    "_api/airflow/providers/facebook/index.rst",
+    "_api/airflow/providers/microsoft/index.rst",
+    "_api/airflow/providers/google/index.rst",
+    "_api/airflow/providers/apache/index.rst",
+    "_api/airflow/providers/yandex/index.rst",
+    "_api/airflow/providers/cncf/index.rst",
+    # Packages without operators
+    "_api/airflow/providers/sendgrid",
+    # Other API rst files.
+    "_api/endpoints/index.rst",
+    "_api/endpoints/*/index.rst",
+    "_api/exceptions/index.rst",
+    "_api/parameters/index.rst",
+    "_api/schemas/index.rst",
+    "_api/schemas/*/index.rst",
+    "_api/security/index.rst",
+    # Templates or partials
+    'autoapi_templates',
+    'howto/operator/google/_partials',
+    'howto/operator/microsoft/_partials',
+]
+
+ROOT_DIR = os.path.abspath(os.path.join(os.path.dirname(__file__), os.pardir))
+
+
+def _get_rst_filepath_from_path(filepath: str):
+    if os.path.isdir(filepath):
+        result = filepath
+    elif os.path.isfile(filepath) and filepath.endswith('/__init__.py'):
+        result = filepath.rpartition("/")[0]
+    else:
+        result = filepath.rpartition(
+            ".",
+        )[0]
+    result += "/index.rst"
+
+    result = f"_api/{os.path.relpath(result, ROOT_DIR)}"
+    return result
+
+
+# Exclude top-level packages
+# do not exclude these top-level modules from the doc build:
+_allowed_top_level = ("exceptions.py",)
+
+for path in glob(f"{ROOT_DIR}/airflow/*"):
+    name = os.path.basename(path)
+    if os.path.isfile(path) and not path.endswith(_allowed_top_level):
+        exclude_patterns.append(f"_api/airflow/{name.rpartition('.')[0]}")
+    browsable_packages = ["operators", "hooks", "sensors", "providers", "executors", "models", "secrets"]
+    if os.path.isdir(path) and name not in browsable_packages:
+        exclude_patterns.append(f"_api/airflow/{name}")
+
+# Exclude package index
+_providers_packages_roots = {
+    name.rpartition("/")[0]
+    for entity in ["hooks", "operators", "secrets", "sensors"]
+    for name in glob(f"{ROOT_DIR}/airflow/providers/**/{entity}", recursive=True)
+}
+
+_providers_package_indexes = {
+    f"_api/{os.path.relpath(name, ROOT_DIR)}/index.rst" for name in _providers_packages_roots
+}
+
+exclude_patterns.extend(_providers_package_indexes)
+
+# Exclude auth_backend, utils, _internal_client, example_dags in providers packages
+_excluded_packages_in_providers = {
+    name
+    for entity in ['auth_backend', 'utils', '_internal_client', 'example_dags']
+    for name in glob(f"{ROOT_DIR}/airflow/providers/**/{entity}/", recursive=True)
+}
+_excluded_files_in_providers = {
+    _get_rst_filepath_from_path(path)
+    for p in _excluded_packages_in_providers
+    for path in glob(f"{p}/**/*", recursive=True)
+}
+_excluded_files_in_providers |= {
+    _get_rst_filepath_from_path(name) for name in _excluded_packages_in_providers
+}
+
+exclude_patterns.extend(_excluded_files_in_providers)
+
+# Add any paths that contain templates here, relative to this directory.
+templates_path = ['templates']
+
+# The suffix of source filenames.
+source_suffix = '.rst'
+
+# The master toctree document.
+master_doc = 'index'
+
+# The name of the Pygments (syntax highlighting) style to use.
+pygments_style = 'sphinx'
+
+# If true, keep warnings as "system message" paragraphs in the built documents.
+keep_warnings = True
+
+# -- Options for HTML output ---------------------------------------------------
+# See: https://www.sphinx-doc.org/en/master/usage/configuration.html#options-for-html-output
+
+# The theme to use for HTML and HTML Help pages.  See the documentation for
+# a list of builtin themes.
+html_theme = 'sphinx_rtd_theme'
+
+if airflow_theme_is_available:
+    html_theme = 'sphinx_airflow_theme'
+
+# The name for this set of Sphinx documents.  If None, it defaults to
+# "<project> v<release> documentation".
+html_title = "Airflow Documentation"
+
+# A shorter title for the navigation bar.  Default is the same as html_title.
+html_short_title = ""
+
+#  given, this must be the name of an image file (path relative to the
+#  configuration directory) that is the favicon of the docs. Modern browsers
+#  use this as the icon for tabs, windows and bookmarks. It should be a
+#  Windows-style icon file (.ico), which is 16x16 or 32x32 pixels large.
+html_favicon = "../airflow/www/static/pin_32.png"
+
+# Add any paths that contain custom static files (such as style sheets) here,
+# relative to this directory. They are copied after the builtin static files,
+# so a file named "default.css" will overwrite the builtin "default.css".
+html_static_path = ['static']
+
+# A list of JavaScript filename. The entry must be a filename string or a
+# tuple containing the filename string and the attributes dictionary. The
+# filename must be relative to the html_static_path, or a full URI with
+# scheme like http://example.org/script.js.
+html_js_files = ['jira-links.js']
+
+# Custom sidebar templates, maps document names to template names.
+if airflow_theme_is_available:
+    html_sidebars = {
+        '**': [
+            'version-selector.html',
+            'searchbox.html',
+            'globaltoc.html',
+        ]
+    }
+
+# If false, no index is generated.
+html_use_index = True
+
+# If true, "(C) Copyright ..." is shown in the HTML footer. Default is True.
+html_show_copyright = False
+
+# A dictionary of values to pass into the template engine’s context for all pages.
+html_context = {
+    # Google Analytics ID.
+    # For more information look at:
+    # https://github.com/readthedocs/sphinx_rtd_theme/blob/master/sphinx_rtd_theme/layout.html#L222-L232
+    'theme_analytics_id': 'UA-140539454-1',
+}
+if airflow_theme_is_available:
+    html_context = {
+        # Variables used to build a button for editing the source code
+        #
+        # The path is created according to the following template:
+        #
+        # https://{{ github_host|default("github.com") }}/{{ github_user }}/{{ github_repo }}/
+        # {{ theme_vcs_pageview_mode|default("blob") }}/{{ github_version }}{{ conf_py_path }}
+        # {{ pagename }}{{ suffix }}
+        #
+        # More information:
+        # https://github.com/readthedocs/readthedocs.org/blob/master/readthedocs/doc_builder/templates/doc_builder/conf.py.tmpl#L100-L103
+        # https://github.com/readthedocs/sphinx_rtd_theme/blob/master/sphinx_rtd_theme/breadcrumbs.html#L45
+        # https://github.com/apache/airflow-site/blob/91f760c/sphinx_airflow_theme/sphinx_airflow_theme/suggest_change_button.html#L36-L40
+        #
+        'theme_vcs_pageview_mode': 'edit',
+        'conf_py_path': '/docs/',
+        'github_user': 'apache',
+        'github_repo': 'airflow',
+        'github_version': 'master',
+        'display_github': 'master',
+        'suffix': '.rst',
+    }
+
+# == Extensions configuration ==================================================
+
+# -- Options for sphinxcontrib.jinjac ------------------------------------------
+# See: https://github.com/tardyp/sphinx-jinja
+
+# Jinja context
+jinja_contexts = {'config_ctx': {"configs": default_config_yaml()}}
+
+# -- Options for sphinx.ext.autodoc --------------------------------------------
+# See: https://www.sphinx-doc.org/en/master/usage/extensions/autodoc.html
+
+# This value contains a list of modules to be mocked up. This is useful when some external dependencies
+# are not met at build time and break the building process.
 autodoc_mock_imports = [
     'MySQLdb',
     'adal',
@@ -103,323 +362,6 @@
     'zdesk',
 ]
 
-=======
->>>>>>> ac45621d
-# Hack to allow changing for piece of the code to behave differently while
-# the docs are being built. The main objective was to alter the
-# behavior of the utils.apply_default that was hiding function headers
-os.environ['BUILDING_AIRFLOW_DOCS'] = 'TRUE'
-
-# == Sphinx configuration ======================================================
-
-# -- Project information -------------------------------------------------------
-# See: https://www.sphinx-doc.org/en/master/usage/configuration.html#project-information
-
-# General information about the project.
-project = 'Airflow'
-
-# The version info for the project you're documenting, acts as replacement for
-# |version| and |release|, also used in various other places throughout the
-# built documents.
-#
-# The short X.Y version.
-# version = '1.0.0'
-version = airflow.__version__
-
-# The full version, including alpha/beta/rc tags.
-# release = '1.0.0'
-release = airflow.__version__
-
-# -- General configuration -----------------------------------------------------
-# See: https://www.sphinx-doc.org/en/master/usage/configuration.html
-
-# Add any Sphinx extension module names here, as strings. They can be
-# extensions coming with Sphinx (named 'sphinx.ext.*') or your custom
-# ones.
-extensions = [
-    'provider_init_hack',
-    'sphinx.ext.autodoc',
-    'sphinx.ext.coverage',
-    'sphinx.ext.viewcode',
-    'sphinx.ext.graphviz',
-    'sphinxarg.ext',
-    'sphinxcontrib.httpdomain',
-    'sphinxcontrib.jinja',
-    'sphinx.ext.intersphinx',
-    'autoapi.extension',
-    'exampleinclude',
-    'docroles',
-    'removemarktransform',
-    'sphinx_copybutton',
-    'redirects',
-    # First, generate redoc
-    'sphinxcontrib.redoc',
-    # Second, update redoc script
-    "sphinx_script_update",
-    "sphinxcontrib.spelling",
-]
-
-# If extensions (or modules to document with autodoc) are in another directory,
-# add these directories to sys.path here. If the directory is relative to the
-# documentation root, use os.path.abspath to make it absolute, like shown here.
-
-sys.path.append(os.path.join(os.path.dirname(__file__), 'exts'))
-
-# List of patterns, relative to source directory, that match files and
-# directories to ignore when looking for source files.
-exclude_patterns: List[str] = [
-    # We only link to selected subpackages.
-    '_api/airflow/index.rst',
-    # We have custom page - operators-and-hooks-ref.rst
-    '_api/airflow/providers/index.rst',
-    # Packages with subpackages
-    "_api/airflow/providers/amazon/index.rst",
-    "_api/airflow/providers/facebook/index.rst",
-    "_api/airflow/providers/microsoft/index.rst",
-    "_api/airflow/providers/google/index.rst",
-    "_api/airflow/providers/apache/index.rst",
-    "_api/airflow/providers/yandex/index.rst",
-    "_api/airflow/providers/cncf/index.rst",
-    # Packages without operators
-    "_api/airflow/providers/sendgrid",
-    # Other API rst files.
-    "_api/endpoints/index.rst",
-    "_api/endpoints/*/index.rst",
-    "_api/exceptions/index.rst",
-    "_api/parameters/index.rst",
-    "_api/schemas/index.rst",
-    "_api/schemas/*/index.rst",
-    "_api/security/index.rst",
-    # Templates or partials
-    'autoapi_templates',
-    'howto/operator/google/_partials',
-    'howto/operator/microsoft/_partials',
-]
-
-ROOT_DIR = os.path.abspath(os.path.join(os.path.dirname(__file__), os.pardir))
-
-
-def _get_rst_filepath_from_path(filepath: str):
-    if os.path.isdir(filepath):
-        result = filepath
-    elif os.path.isfile(filepath) and filepath.endswith('/__init__.py'):
-        result = filepath.rpartition("/")[0]
-    else:
-        result = filepath.rpartition(
-            ".",
-        )[0]
-    result += "/index.rst"
-
-    result = f"_api/{os.path.relpath(result, ROOT_DIR)}"
-    return result
-
-
-# Exclude top-level packages
-# do not exclude these top-level modules from the doc build:
-_allowed_top_level = ("exceptions.py",)
-
-for path in glob(f"{ROOT_DIR}/airflow/*"):
-    name = os.path.basename(path)
-    if os.path.isfile(path) and not path.endswith(_allowed_top_level):
-        exclude_patterns.append(f"_api/airflow/{name.rpartition('.')[0]}")
-    browsable_packages = ["operators", "hooks", "sensors", "providers", "executors", "models", "secrets"]
-    if os.path.isdir(path) and name not in browsable_packages:
-        exclude_patterns.append(f"_api/airflow/{name}")
-
-# Exclude package index
-_providers_packages_roots = {
-    name.rpartition("/")[0]
-    for entity in ["hooks", "operators", "secrets", "sensors"]
-    for name in glob(f"{ROOT_DIR}/airflow/providers/**/{entity}", recursive=True)
-}
-
-_providers_package_indexes = {
-    f"_api/{os.path.relpath(name, ROOT_DIR)}/index.rst" for name in _providers_packages_roots
-}
-
-exclude_patterns.extend(_providers_package_indexes)
-
-# Exclude auth_backend, utils, _internal_client, example_dags in providers packages
-_excluded_packages_in_providers = {
-    name
-    for entity in ['auth_backend', 'utils', '_internal_client', 'example_dags']
-    for name in glob(f"{ROOT_DIR}/airflow/providers/**/{entity}/", recursive=True)
-}
-_excluded_files_in_providers = {
-    _get_rst_filepath_from_path(path)
-    for p in _excluded_packages_in_providers
-    for path in glob(f"{p}/**/*", recursive=True)
-}
-_excluded_files_in_providers |= {
-    _get_rst_filepath_from_path(name) for name in _excluded_packages_in_providers
-}
-
-exclude_patterns.extend(_excluded_files_in_providers)
-
-# Add any paths that contain templates here, relative to this directory.
-templates_path = ['templates']
-
-# The suffix of source filenames.
-source_suffix = '.rst'
-
-# The master toctree document.
-master_doc = 'index'
-
-# The name of the Pygments (syntax highlighting) style to use.
-pygments_style = 'sphinx'
-
-# If true, keep warnings as "system message" paragraphs in the built documents.
-keep_warnings = True
-
-# -- Options for HTML output ---------------------------------------------------
-# See: https://www.sphinx-doc.org/en/master/usage/configuration.html#options-for-html-output
-
-# The theme to use for HTML and HTML Help pages.  See the documentation for
-# a list of builtin themes.
-html_theme = 'sphinx_rtd_theme'
-
-if airflow_theme_is_available:
-    html_theme = 'sphinx_airflow_theme'
-
-# The name for this set of Sphinx documents.  If None, it defaults to
-# "<project> v<release> documentation".
-html_title = "Airflow Documentation"
-
-# A shorter title for the navigation bar.  Default is the same as html_title.
-html_short_title = ""
-
-#  given, this must be the name of an image file (path relative to the
-#  configuration directory) that is the favicon of the docs. Modern browsers
-#  use this as the icon for tabs, windows and bookmarks. It should be a
-#  Windows-style icon file (.ico), which is 16x16 or 32x32 pixels large.
-html_favicon = "../airflow/www/static/pin_32.png"
-
-# Add any paths that contain custom static files (such as style sheets) here,
-# relative to this directory. They are copied after the builtin static files,
-# so a file named "default.css" will overwrite the builtin "default.css".
-html_static_path = ['static']
-
-# A list of JavaScript filename. The entry must be a filename string or a
-# tuple containing the filename string and the attributes dictionary. The
-# filename must be relative to the html_static_path, or a full URI with
-# scheme like http://example.org/script.js.
-html_js_files = ['jira-links.js']
-
-# Custom sidebar templates, maps document names to template names.
-if airflow_theme_is_available:
-    html_sidebars = {
-        '**': [
-            'version-selector.html',
-            'searchbox.html',
-            'globaltoc.html',
-        ]
-    }
-
-# If false, no index is generated.
-html_use_index = True
-
-# If true, "(C) Copyright ..." is shown in the HTML footer. Default is True.
-html_show_copyright = False
-
-# A dictionary of values to pass into the template engine’s context for all pages.
-html_context = {
-    # Google Analytics ID.
-    # For more information look at:
-    # https://github.com/readthedocs/sphinx_rtd_theme/blob/master/sphinx_rtd_theme/layout.html#L222-L232
-    'theme_analytics_id': 'UA-140539454-1',
-}
-if airflow_theme_is_available:
-    html_context = {
-        # Variables used to build a button for editing the source code
-        #
-        # The path is created according to the following template:
-        #
-        # https://{{ github_host|default("github.com") }}/{{ github_user }}/{{ github_repo }}/
-        # {{ theme_vcs_pageview_mode|default("blob") }}/{{ github_version }}{{ conf_py_path }}
-        # {{ pagename }}{{ suffix }}
-        #
-        # More information:
-        # https://github.com/readthedocs/readthedocs.org/blob/master/readthedocs/doc_builder/templates/doc_builder/conf.py.tmpl#L100-L103
-        # https://github.com/readthedocs/sphinx_rtd_theme/blob/master/sphinx_rtd_theme/breadcrumbs.html#L45
-        # https://github.com/apache/airflow-site/blob/91f760c/sphinx_airflow_theme/sphinx_airflow_theme/suggest_change_button.html#L36-L40
-        #
-        'theme_vcs_pageview_mode': 'edit',
-        'conf_py_path': '/docs/',
-        'github_user': 'apache',
-        'github_repo': 'airflow',
-        'github_version': 'master',
-        'display_github': 'master',
-        'suffix': '.rst',
-    }
-
-# == Extensions configuration ==================================================
-
-# -- Options for sphinxcontrib.jinjac ------------------------------------------
-# See: https://github.com/tardyp/sphinx-jinja
-
-# Jinja context
-jinja_contexts = {'config_ctx': {"configs": default_config_yaml()}}
-
-# -- Options for sphinx.ext.autodoc --------------------------------------------
-# See: https://www.sphinx-doc.org/en/master/usage/extensions/autodoc.html
-
-# This value contains a list of modules to be mocked up. This is useful when some external dependencies
-# are not met at build time and break the building process.
-autodoc_mock_imports = [
-    'MySQLdb',
-    'adal',
-    'analytics',
-    'azure',
-    'azure.cosmos',
-    'azure.datalake',
-    'azure.kusto',
-    'azure.mgmt',
-    'boto3',
-    'botocore',
-    'bson',
-    'cassandra',
-    'celery',
-    'cloudant',
-    'cryptography',
-    'cx_Oracle',
-    'datadog',
-    'distributed',
-    'docker',
-    'google',
-    'google_auth_httplib2',
-    'googleapiclient',
-    'grpc',
-    'hdfs',
-    'httplib2',
-    'jaydebeapi',
-    'jenkins',
-    'jira',
-    'kubernetes',
-    'msrestazure',
-    'pandas',
-    'pandas_gbq',
-    'paramiko',
-    'pinotdb',
-    'psycopg2',
-    'pydruid',
-    'pyhive',
-    'pyhive',
-    'pymongo',
-    'pymssql',
-    'pysftp',
-    'qds_sdk',
-    'redis',
-    'simple_salesforce',
-    'slackclient',
-    'smbclient',
-    'snowflake',
-    'sshtunnel',
-    'tenacity',
-    'vertica_python',
-    'winrm',
-    'zdesk',
-]
-
 # The default options for autodoc directives. They are applied to all autodoc directives automatically.
 autodoc_default_options = {'show-inheritance': True, 'members': True}
 
