#
# Licensed to the Apache Software Foundation (ASF) under one
# or more contributor license agreements.  See the NOTICE file
# distributed with this work for additional information
# regarding copyright ownership.  The ASF licenses this file
# to you under the Apache License, Version 2.0 (the
# "License"); you may not use this file except in compliance
# with the License.  You may obtain a copy of the License at
#
#   http://www.apache.org/licenses/LICENSE-2.0
#
# Unless required by applicable law or agreed to in writing,
# software distributed under the License is distributed on an
# "AS IS" BASIS, WITHOUT WARRANTIES OR CONDITIONS OF ANY
# KIND, either express or implied.  See the License for the
# specific language governing permissions and limitations
# under the License.
#
import itertools
import logging
import multiprocessing
import os
import signal
import sys
import time
import warnings
from collections import defaultdict
from datetime import timedelta
from typing import Collection, DefaultDict, Dict, Iterator, List, Optional, Set, Tuple

from sqlalchemy import and_, func, not_, or_, text, tuple_
from sqlalchemy.exc import OperationalError
from sqlalchemy.orm import load_only, selectinload
from sqlalchemy.orm.session import Session, make_transient

from airflow import models, settings
from airflow.callbacks.callback_requests import DagCallbackRequest, SlaCallbackRequest, TaskCallbackRequest
from airflow.callbacks.database_callback_sink import DatabaseCallbackSink
from airflow.callbacks.pipe_callback_sink import PipeCallbackSink
from airflow.configuration import conf
from airflow.dag_processing.manager import DagFileProcessorAgent
from airflow.executors.executor_loader import UNPICKLEABLE_EXECUTORS
from airflow.jobs.base_job import BaseJob
from airflow.jobs.local_task_job import LocalTaskJob
from airflow.models import DAG
from airflow.models.dag import DagModel
from airflow.models.dagbag import DagBag
from airflow.models.dagrun import DagRun
from airflow.models.serialized_dag import SerializedDagModel
from airflow.models.taskinstance import SimpleTaskInstance, TaskInstance, TaskInstanceKey
from airflow.stats import Stats
from airflow.ti_deps.dependencies_states import EXECUTION_STATES
from airflow.utils import timezone
from airflow.utils.docs import get_docs_url
from airflow.utils.event_scheduler import EventScheduler
from airflow.utils.retries import MAX_DB_RETRIES, retry_db_transaction, run_with_db_retries
from airflow.utils.session import create_session, provide_session
from airflow.utils.sqlalchemy import is_lock_not_available_error, prohibit_commit, skip_locked, with_row_locks
from airflow.utils.state import DagRunState, State, TaskInstanceState
from airflow.utils.types import DagRunType

TI = models.TaskInstance
DR = models.DagRun
DM = models.DagModel


def _is_parent_process():
    """
    Returns True if the current process is the parent process. False if the current process is a child
    process started by multiprocessing.
    """
    return multiprocessing.current_process().name == 'MainProcess'


class SchedulerJob(BaseJob):
    """
    This SchedulerJob runs for a specific time interval and schedules the jobs
    that are ready to run. It figures out the latest runs for each
    task and sees if the dependencies for the next schedules are met.
    If so, it creates appropriate TaskInstances and sends run commands to the
    executor. It does this for each task in each DAG and repeats.

    :param subdir: directory containing Python files with Airflow DAG
        definitions, or a specific path to a file
    :param num_runs: The number of times to run the scheduling loop. If you
        have a large number of DAG files this could complete before each file
        has been parsed. -1 for unlimited times.
    :param num_times_parse_dags: The number of times to try to parse each DAG file.
        -1 for unlimited times.
    :param scheduler_idle_sleep_time: The number of seconds to wait between
        polls of running processors
    :param do_pickle: once a DAG object is obtained by executing the Python
        file, whether to serialize the DAG object to the DB
    :param log: override the default Logger
    """

    __mapper_args__ = {'polymorphic_identity': 'SchedulerJob'}
    heartrate: int = conf.getint('scheduler', 'SCHEDULER_HEARTBEAT_SEC')

    def __init__(
        self,
        subdir: str = settings.DAGS_FOLDER,
        num_runs: int = conf.getint('scheduler', 'num_runs'),
        num_times_parse_dags: int = -1,
        scheduler_idle_sleep_time: float = conf.getfloat('scheduler', 'scheduler_idle_sleep_time'),
        do_pickle: bool = False,
        log: Optional[logging.Logger] = None,
        processor_poll_interval: Optional[float] = None,
        *args,
        **kwargs,
    ):
        self.subdir = subdir

        self.num_runs = num_runs
        # In specific tests, we want to stop the parse loop after the _files_ have been parsed a certain
        # number of times. This is only to support testing, and isn't something a user is likely to want to
        # configure -- they'll want num_runs
        self.num_times_parse_dags = num_times_parse_dags
        if processor_poll_interval:
            # TODO: Remove in Airflow 3.0
            warnings.warn(
                "The 'processor_poll_interval' parameter is deprecated. "
                "Please use 'scheduler_idle_sleep_time'.",
                DeprecationWarning,
                stacklevel=2,
            )
            scheduler_idle_sleep_time = processor_poll_interval
        self._scheduler_idle_sleep_time = scheduler_idle_sleep_time
        # How many seconds do we wait for tasks to heartbeat before mark them as zombies.
        self._zombie_threshold_secs = conf.getint('scheduler', 'scheduler_zombie_task_threshold')
        self._standalone_dag_processor = conf.getboolean("scheduler", "standalone_dag_processor")
        self.do_pickle = do_pickle
        super().__init__(*args, **kwargs)

        if log:
            self._log = log

        # Check what SQL backend we use
        sql_conn: str = conf.get('database', 'sql_alchemy_conn').lower()
        self.using_sqlite = sql_conn.startswith('sqlite')
        self.using_mysql = sql_conn.startswith('mysql')
        # Dag Processor agent - not used in Dag Processor standalone mode.
        self.processor_agent: Optional[DagFileProcessorAgent] = None

        self.dagbag = DagBag(dag_folder=self.subdir, read_dags_from_db=True, load_op_links=False)

        if conf.getboolean('smart_sensor', 'use_smart_sensor'):
            compatible_sensors = set(
                map(lambda l: l.strip(), conf.get('smart_sensor', 'sensors_enabled').split(','))
            )
            docs_url = get_docs_url('concepts/smart-sensors.html#migrating-to-deferrable-operators')
            warnings.warn(
                f'Smart sensors are deprecated, yet can be used for {compatible_sensors} sensors.'
                f' Please use Deferrable Operators instead. See {docs_url} for more info.',
                DeprecationWarning,
            )

    def register_signals(self) -> None:
        """Register signals that stop child processes"""
        signal.signal(signal.SIGINT, self._exit_gracefully)
        signal.signal(signal.SIGTERM, self._exit_gracefully)
        signal.signal(signal.SIGUSR2, self._debug_dump)

    def _exit_gracefully(self, signum, frame) -> None:
        """Helper method to clean up processor_agent to avoid leaving orphan processes."""
        if not _is_parent_process():
            # Only the parent process should perform the cleanup.
            return

        self.log.info("Exiting gracefully upon receiving signal %s", signum)
        if self.processor_agent:
            self.processor_agent.end()
        sys.exit(os.EX_OK)

    def _debug_dump(self, signum, frame):
        if not _is_parent_process():
            # Only the parent process should perform the debug dump.
            return

        try:
            sig_name = signal.Signals(signum).name
        except Exception:
            sig_name = str(signum)

        self.log.info("%s\n%s received, printing debug\n%s", "-" * 80, sig_name, "-" * 80)

        self.executor.debug_dump()
        self.log.info("-" * 80)

    def is_alive(self, grace_multiplier: Optional[float] = None) -> bool:
        """
        Is this SchedulerJob alive?

        We define alive as in a state of running and a heartbeat within the
        threshold defined in the ``scheduler_health_check_threshold`` config
        setting.

        ``grace_multiplier`` is accepted for compatibility with the parent class.

        :rtype: boolean
        """
        if grace_multiplier is not None:
            # Accept the same behaviour as superclass
            return super().is_alive(grace_multiplier=grace_multiplier)
        scheduler_health_check_threshold: int = conf.getint('scheduler', 'scheduler_health_check_threshold')
        return (
            self.state == State.RUNNING
            and (timezone.utcnow() - self.latest_heartbeat).total_seconds() < scheduler_health_check_threshold
        )

    @provide_session
    def __get_concurrency_maps(
        self, states: List[TaskInstanceState], session: Session = None
    ) -> Tuple[DefaultDict[str, int], DefaultDict[Tuple[str, str], int]]:
        """
        Get the concurrency maps.

        :param states: List of states to query for
        :return: A map from (dag_id, task_id) to # of task instances and
         a map from (dag_id, task_id) to # of task instances in the given state list
        :rtype: tuple[dict[str, int], dict[tuple[str, str], int]]
        """
        ti_concurrency_query: List[Tuple[str, str, int]] = (
            session.query(TI.task_id, TI.dag_id, func.count('*'))
            .filter(TI.state.in_(states))
            .group_by(TI.task_id, TI.dag_id)
        ).all()
        dag_map: DefaultDict[str, int] = defaultdict(int)
        task_map: DefaultDict[Tuple[str, str], int] = defaultdict(int)
        for result in ti_concurrency_query:
            task_id, dag_id, count = result
            dag_map[dag_id] += count
            task_map[(dag_id, task_id)] = count
        return dag_map, task_map

    @provide_session
    def _executable_task_instances_to_queued(self, max_tis: int, session: Session = None) -> List[TI]:
        """
        Finds TIs that are ready for execution with respect to pool limits,
        dag max_active_tasks, executor state, and priority.

        :param max_tis: Maximum number of TIs to queue in this loop.
        :return: list[airflow.models.TaskInstance]
        """
        from airflow.utils.db import DBLocks

        executable_tis: List[TI] = []

        if session.get_bind().dialect.name == "postgresql":
            # Optimization: to avoid littering the DB errors of "ERROR: canceling statement due to lock
            # timeout", try to take out a transactional advisory lock (unlocks automatically on
            # COMMIT/ROLLBACK)
            lock_acquired = session.execute(
                text("SELECT pg_try_advisory_xact_lock(:id)").bindparams(
                    id=DBLocks.SCHEDULER_CRITICAL_SECTION.value
                )
            ).scalar()
            if not lock_acquired:
                # Throw an error like the one that would happen with NOWAIT
                raise OperationalError(
                    "Failed to acquire advisory lock", params=None, orig=RuntimeError('55P03')
                )

        # Get the pool settings. We get a lock on the pool rows, treating this as a "critical section"
        # Throws an exception if lock cannot be obtained, rather than blocking
        pools = models.Pool.slots_stats(lock_rows=True, session=session)

        # If the pools are full, there is no point doing anything!
        # If _somehow_ the pool is overfull, don't let the limit go negative - it breaks SQL
        pool_slots_free = max(0, sum(pool['open'] for pool in pools.values()))

        if pool_slots_free == 0:
            self.log.debug("All pools are full!")
            return []

        max_tis = min(max_tis, pool_slots_free)

        starved_pools = {pool_name for pool_name, stats in pools.items() if stats['open'] <= 0}

        # dag_id to # of running tasks and (dag_id, task_id) to # of running tasks.
        dag_active_tasks_map: DefaultDict[str, int]
        task_concurrency_map: DefaultDict[Tuple[str, str], int]
        dag_active_tasks_map, task_concurrency_map = self.__get_concurrency_maps(
            states=list(EXECUTION_STATES), session=session
        )

        num_tasks_in_executor = 0
        # Number of tasks that cannot be scheduled because of no open slot in pool
        num_starving_tasks_total = 0

        # dag and task ids that can't be queued because of concurrency limits
        starved_dags: Set[str] = set()
        starved_tasks: Set[Tuple[str, str]] = set()

        pool_num_starving_tasks: DefaultDict[str, int] = defaultdict(int)

        for loop_count in itertools.count(start=1):

            num_starved_pools = len(starved_pools)
            num_starved_dags = len(starved_dags)
            num_starved_tasks = len(starved_tasks)

            # Get task instances associated with scheduled
            # DagRuns which are not backfilled, in the given states,
            # and the dag is not paused
            query = (
                session.query(TI)
                .join(TI.dag_run)
                .filter(DR.run_type != DagRunType.BACKFILL_JOB, DR.state == DagRunState.RUNNING)
                .join(TI.dag_model)
                .filter(not_(DM.is_paused))
                .filter(TI.state == TaskInstanceState.SCHEDULED)
                .options(selectinload('dag_model'))
                .order_by(-TI.priority_weight, DR.execution_date)
            )

            if starved_pools:
                query = query.filter(not_(TI.pool.in_(starved_pools)))

            if starved_dags:
                query = query.filter(not_(TI.dag_id.in_(starved_dags)))

            if starved_tasks:
                if settings.engine.dialect.name == 'mssql':
                    task_filter = or_(
                        and_(
                            TaskInstance.dag_id == dag_id,
                            TaskInstance.task_id == task_id,
                        )
                        for (dag_id, task_id) in starved_tasks
                    )
                else:
                    task_filter = tuple_(TaskInstance.dag_id, TaskInstance.task_id).in_(starved_tasks)

                query = query.filter(not_(task_filter))

            query = query.limit(max_tis)

            task_instances_to_examine: List[TI] = with_row_locks(
                query,
                of=TI,
                session=session,
                **skip_locked(session=session),
            ).all()
            # TODO[HA]: This was wrong before anyway, as it only looked at a sub-set of dags, not everything.
            # Stats.gauge('scheduler.tasks.pending', len(task_instances_to_examine))

            if len(task_instances_to_examine) == 0:
                self.log.debug("No tasks to consider for execution.")
                break

            # Put one task instance on each line
            task_instance_str = "\n\t".join(repr(x) for x in task_instances_to_examine)
            self.log.info(
                "%s tasks up for execution:\n\t%s", len(task_instances_to_examine), task_instance_str
            )

            for task_instance in task_instances_to_examine:
                pool_name = task_instance.pool

                pool_stats = pools.get(pool_name)
                if not pool_stats:
                    self.log.warning("Tasks using non-existent pool '%s' will not be scheduled", pool_name)
                    starved_pools.add(pool_name)
                    continue

<<<<<<< HEAD
                # Make sure to emit metrics if pool has no starving tasks
                pool_num_starving_tasks.setdefault(pool_name, 0)

                pool_total = pools[pool]["total"]
                open_slots = pools[pool]["open"]
=======
                pool_total = pool_stats["total"]
                open_slots = pool_stats["open"]
>>>>>>> 8164c328

                if open_slots <= 0:
                    self.log.info(
                        "Not scheduling since there are %s open slots in pool %s", open_slots, pool_name
                    )
                    # Can't schedule any more since there are no more open slots.
                    pool_num_starving_tasks[pool_name] += 1
                    num_starving_tasks_total += 1
                    starved_pools.add(pool_name)
                    continue

                if task_instance.pool_slots > pool_total:
                    self.log.warning(
                        "Not executing %s. Requested pool slots (%s) are greater than "
                        "total pool slots: '%s' for pool: %s.",
                        task_instance,
                        task_instance.pool_slots,
                        pool_total,
                        pool_name,
                    )

<<<<<<< HEAD
                        pool_num_starving_tasks[pool_name] += 1
                        num_starving_tasks_total += 1
                        starved_tasks.add((task_instance.dag_id, task_instance.task_id))
                        continue
=======
                    starved_tasks.add((task_instance.dag_id, task_instance.task_id))
                    continue
>>>>>>> 8164c328

                if task_instance.pool_slots > open_slots:
                    self.log.info(
                        "Not executing %s since it requires %s slots "
                        "but there are %s open slots in the pool %s.",
                        task_instance,
                        task_instance.pool_slots,
                        open_slots,
                        pool_name,
                    )
                    pool_num_starving_tasks[pool_name] += 1
                    num_starving_tasks_total += 1
                    starved_tasks.add((task_instance.dag_id, task_instance.task_id))
                    # Though we can execute tasks with lower priority if there's enough room
                    continue

                # Check to make sure that the task max_active_tasks of the DAG hasn't been
                # reached.
                dag_id = task_instance.dag_id

                current_active_tasks_per_dag = dag_active_tasks_map[dag_id]
                max_active_tasks_per_dag_limit = task_instance.dag_model.max_active_tasks
                self.log.info(
                    "DAG %s has %s/%s running and queued tasks",
                    dag_id,
                    current_active_tasks_per_dag,
                    max_active_tasks_per_dag_limit,
                )
                if current_active_tasks_per_dag >= max_active_tasks_per_dag_limit:
                    self.log.info(
                        "Not executing %s since the number of tasks running or queued "
                        "from DAG %s is >= to the DAG's max_active_tasks limit of %s",
                        task_instance,
                        dag_id,
                        max_active_tasks_per_dag_limit,
                    )
                    starved_dags.add(dag_id)
                    continue

                if task_instance.dag_model.has_task_concurrency_limits:
                    # Many dags don't have a task_concurrency, so where we can avoid loading the full
                    # serialized DAG the better.
                    serialized_dag = self.dagbag.get_dag(dag_id, session=session)
                    # If the dag is missing, fail the task and continue to the next task.
                    if not serialized_dag:
                        self.log.error(
                            "DAG '%s' for task instance %s not found in serialized_dag table",
                            dag_id,
                            task_instance,
                        )
                        session.query(TI).filter(TI.dag_id == dag_id, TI.state == State.SCHEDULED).update(
                            {TI.state: State.FAILED}, synchronize_session='fetch'
                        )
                        continue

                    task_concurrency_limit: Optional[int] = None
                    if serialized_dag.has_task(task_instance.task_id):
                        task_concurrency_limit = serialized_dag.get_task(
                            task_instance.task_id
                        ).max_active_tis_per_dag

                    if task_concurrency_limit is not None:
                        current_task_concurrency = task_concurrency_map[
                            (task_instance.dag_id, task_instance.task_id)
                        ]

                        if current_task_concurrency >= task_concurrency_limit:
                            self.log.info(
                                "Not executing %s since the task concurrency for"
                                " this task has been reached.",
                                task_instance,
                            )
                            starved_tasks.add((task_instance.dag_id, task_instance.task_id))
                            continue

                executable_tis.append(task_instance)
                open_slots -= task_instance.pool_slots
                dag_active_tasks_map[dag_id] += 1
                task_concurrency_map[(task_instance.dag_id, task_instance.task_id)] += 1

                pool_stats["open"] = open_slots

            is_done = executable_tis or len(task_instances_to_examine) < max_tis
            # Check this to avoid accidental infinite loops
            found_new_filters = (
                len(starved_pools) > num_starved_pools
                or len(starved_dags) > num_starved_dags
                or len(starved_tasks) > num_starved_tasks
            )

            if is_done or not found_new_filters:
                break

            self.log.debug(
                "Found no task instances to queue on the %s. iteration "
                "but there could be more candidate task instances to check.",
                loop_count,
            )

        for pool_name, num_starving_tasks in pool_num_starving_tasks.items():
            Stats.gauge(f'pool.starving_tasks.{pool_name}', num_starving_tasks)

        Stats.gauge('scheduler.tasks.starving', num_starving_tasks_total)
        Stats.gauge('scheduler.tasks.running', num_tasks_in_executor)
        Stats.gauge('scheduler.tasks.executable', len(executable_tis))

        if len(executable_tis) > 0:
            task_instance_str = "\n\t".join(repr(x) for x in executable_tis)
            self.log.info("Setting the following tasks to queued state:\n\t%s", task_instance_str)

            # set TIs to queued state
            filter_for_tis = TI.filter_for_tis(executable_tis)
            session.query(TI).filter(filter_for_tis).update(
                # TODO[ha]: should we use func.now()? How does that work with DB timezone
                # on mysql when it's not UTC?
                {
                    TI.state: TaskInstanceState.QUEUED,
                    TI.queued_dttm: timezone.utcnow(),
                    TI.queued_by_job_id: self.id,
                },
                synchronize_session=False,
            )

        for ti in executable_tis:
            make_transient(ti)
        return executable_tis

    @provide_session
    def _enqueue_task_instances_with_queued_state(
        self, task_instances: List[TI], session: Session = None
    ) -> None:
        """
        Takes task_instances, which should have been set to queued, and enqueues them
        with the executor.

        :param task_instances: TaskInstances to enqueue
        :param session: The session object
        """
        # actually enqueue them
        for ti in task_instances:
            if ti.dag_run.state in State.finished:
                ti.set_state(State.NONE, session=session)
                continue
            command = ti.command_as_list(
                local=True,
                pickle_id=ti.dag_model.pickle_id,
            )

            priority = ti.priority_weight
            queue = ti.queue
            self.log.info("Sending %s to executor with priority %s and queue %s", ti.key, priority, queue)

            self.executor.queue_command(
                ti,
                command,
                priority=priority,
                queue=queue,
            )

    def _critical_section_execute_task_instances(self, session: Session) -> int:
        """
        Attempts to execute TaskInstances that should be executed by the scheduler.

        There are three steps:
        1. Pick TIs by priority with the constraint that they are in the expected states
        and that we do exceed max_active_runs or pool limits.
        2. Change the state for the TIs above atomically.
        3. Enqueue the TIs in the executor.

        HA note: This function is a "critical section" meaning that only a single executor process can execute
        this function at the same time. This is achieved by doing ``SELECT ... from pool FOR UPDATE``. For DBs
        that support NOWAIT, a "blocked" scheduler will skip this and continue on with other tasks (creating
        new DAG runs, progressing TIs from None to SCHEDULED etc.); DBs that don't support this (such as
        MariaDB or MySQL 5.x) the other schedulers will wait for the lock before continuing.

        :param session:
        :return: Number of task instance with state changed.
        """
        if self.max_tis_per_query == 0:
            max_tis = self.executor.slots_available
        else:
            max_tis = min(self.max_tis_per_query, self.executor.slots_available)
        queued_tis = self._executable_task_instances_to_queued(max_tis, session=session)

        self._enqueue_task_instances_with_queued_state(queued_tis, session=session)
        return len(queued_tis)

    @provide_session
    def _process_executor_events(self, session: Session = None) -> int:
        """Respond to executor events."""
        if not self._standalone_dag_processor and not self.processor_agent:
            raise ValueError("Processor agent is not started.")
        ti_primary_key_to_try_number_map: Dict[Tuple[str, str, str, int], int] = {}
        event_buffer = self.executor.get_event_buffer()
        tis_with_right_state: List[TaskInstanceKey] = []

        # Report execution
        for ti_key, value in event_buffer.items():
            state: str
            state, _ = value
            # We create map (dag_id, task_id, execution_date) -> in-memory try_number
            ti_primary_key_to_try_number_map[ti_key.primary] = ti_key.try_number

            self.log.info(
                "Executor reports execution of %s.%s run_id=%s exited with status %s for try_number %s",
                ti_key.dag_id,
                ti_key.task_id,
                ti_key.run_id,
                state,
                ti_key.try_number,
            )
            if state in (TaskInstanceState.FAILED, TaskInstanceState.SUCCESS, TaskInstanceState.QUEUED):
                tis_with_right_state.append(ti_key)

        # Return if no finished tasks
        if not tis_with_right_state:
            return len(event_buffer)

        # Check state of finished tasks
        filter_for_tis = TI.filter_for_tis(tis_with_right_state)
        query = session.query(TI).filter(filter_for_tis).options(selectinload('dag_model'))
        # row lock this entire set of taskinstances to make sure the scheduler doesn't fail when we have
        # multi-schedulers
        tis: Iterator[TI] = with_row_locks(
            query,
            of=TI,
            session=session,
            **skip_locked(session=session),
        )
        for ti in tis:
            try_number = ti_primary_key_to_try_number_map[ti.key.primary]
            buffer_key = ti.key.with_try_number(try_number)
            state, info = event_buffer.pop(buffer_key)

            # TODO: should we fail RUNNING as well, as we do in Backfills?
            if state == TaskInstanceState.QUEUED:
                ti.external_executor_id = info
                self.log.info("Setting external_id for %s to %s", ti, info)
                continue

            msg = (
                "TaskInstance Finished: dag_id=%s, task_id=%s, run_id=%s, map_index=%s, "
                "run_start_date=%s, run_end_date=%s, "
                "run_duration=%s, state=%s, executor_state=%s, try_number=%s, max_tries=%s, job_id=%s, "
                "pool=%s, queue=%s, priority_weight=%d, operator=%s, queued_dttm=%s, "
                "queued_by_job_id=%s, pid=%s"
            )
            self.log.info(
                msg,
                ti.dag_id,
                ti.task_id,
                ti.run_id,
                ti.map_index,
                ti.start_date,
                ti.end_date,
                ti.duration,
                ti.state,
                state,
                try_number,
                ti.max_tries,
                ti.job_id,
                ti.pool,
                ti.queue,
                ti.priority_weight,
                ti.operator,
                ti.queued_dttm,
                ti.queued_by_job_id,
                ti.pid,
            )

            if ti.try_number == buffer_key.try_number and ti.state == State.QUEUED:
                Stats.incr('scheduler.tasks.killed_externally')
                msg = (
                    "Executor reports task instance %s finished (%s) although the "
                    "task says its %s. (Info: %s) Was the task killed externally?"
                )
                self.log.error(msg, ti, state, ti.state, info)

                # Get task from the Serialized DAG
                try:
                    dag = self.dagbag.get_dag(ti.dag_id)
                    task = dag.get_task(ti.task_id)
                except Exception:
                    self.log.exception("Marking task instance %s as %s", ti, state)
                    ti.set_state(state)
                    continue
                ti.task = task
                if task.on_retry_callback or task.on_failure_callback:
                    request = TaskCallbackRequest(
                        full_filepath=ti.dag_model.fileloc,
                        simple_task_instance=SimpleTaskInstance.from_ti(ti),
                        msg=msg % (ti, state, ti.state, info),
                    )
                    self.executor.send_callback(request)
                else:
                    ti.handle_failure(error=msg % (ti, state, ti.state, info), session=session)

        return len(event_buffer)

    def _execute(self) -> None:
        self.log.info("Starting the scheduler")

        # DAGs can be pickled for easier remote execution by some executors
        pickle_dags = self.do_pickle and self.executor_class not in UNPICKLEABLE_EXECUTORS

        self.log.info("Processing each file at most %s times", self.num_times_parse_dags)

        # When using sqlite, we do not use async_mode
        # so the scheduler job and DAG parser don't access the DB at the same time.
        async_mode = not self.using_sqlite

        processor_timeout_seconds: int = conf.getint('core', 'dag_file_processor_timeout')
        processor_timeout = timedelta(seconds=processor_timeout_seconds)
        if not self._standalone_dag_processor:
            self.processor_agent = DagFileProcessorAgent(
                dag_directory=self.subdir,
                max_runs=self.num_times_parse_dags,
                processor_timeout=processor_timeout,
                dag_ids=[],
                pickle_dags=pickle_dags,
                async_mode=async_mode,
            )

        try:
            self.executor.job_id = self.id
            if self.processor_agent:
                self.log.debug("Using PipeCallbackSink as callback sink.")
                self.executor.callback_sink = PipeCallbackSink(
                    get_sink_pipe=self.processor_agent.get_callbacks_pipe
                )
            else:
                self.log.debug("Using DatabaseCallbackSink as callback sink.")
                self.executor.callback_sink = DatabaseCallbackSink()

            self.executor.start()

            self.register_signals()

            if self.processor_agent:
                self.processor_agent.start()

            execute_start_time = timezone.utcnow()

            self._run_scheduler_loop()

            if self.processor_agent:
                # Stop any processors
                self.processor_agent.terminate()

                # Verify that all files were processed, and if so, deactivate DAGs that
                # haven't been touched by the scheduler as they likely have been
                # deleted.
                if self.processor_agent.all_files_processed:
                    self.log.info(
                        "Deactivating DAGs that haven't been touched since %s", execute_start_time.isoformat()
                    )
                    models.DAG.deactivate_stale_dags(execute_start_time)

            settings.Session.remove()  # type: ignore
        except Exception:
            self.log.exception("Exception when executing SchedulerJob._run_scheduler_loop")
            raise
        finally:
            try:
                self.executor.end()
            except Exception:
                self.log.exception("Exception when executing Executor.end")
            if self.processor_agent:
                try:
                    self.processor_agent.end()
                except Exception:
                    self.log.exception("Exception when executing DagFileProcessorAgent.end")
            self.log.info("Exited execute loop")

    def _run_scheduler_loop(self) -> None:
        """
        The actual scheduler loop. The main steps in the loop are:
            #. Harvest DAG parsing results through DagFileProcessorAgent
            #. Find and queue executable tasks
                #. Change task instance state in DB
                #. Queue tasks in executor
            #. Heartbeat executor
                #. Execute queued tasks in executor asynchronously
                #. Sync on the states of running tasks

        Following is a graphic representation of these steps.

        .. image:: ../docs/apache-airflow/img/scheduler_loop.jpg

        :rtype: None
        """
        if not self.processor_agent and not self._standalone_dag_processor:
            raise ValueError("Processor agent is not started.")
        is_unit_test: bool = conf.getboolean('core', 'unit_test_mode')

        timers = EventScheduler()

        # Check on start up, then every configured interval
        self.adopt_or_reset_orphaned_tasks()

        timers.call_regular_interval(
            conf.getfloat('scheduler', 'orphaned_tasks_check_interval', fallback=300.0),
            self.adopt_or_reset_orphaned_tasks,
        )

        timers.call_regular_interval(
            conf.getfloat('scheduler', 'trigger_timeout_check_interval', fallback=15.0),
            self.check_trigger_timeouts,
        )

        timers.call_regular_interval(
            conf.getfloat('scheduler', 'pool_metrics_interval', fallback=5.0),
            self._emit_pool_metrics,
        )

        timers.call_regular_interval(
            conf.getfloat('scheduler', 'zombie_detection_interval', fallback=10.0),
            self._find_zombies,
        )

        for loop_count in itertools.count(start=1):
            with Stats.timer() as timer:

                if self.using_sqlite and self.processor_agent:
                    self.processor_agent.run_single_parsing_loop()
                    # For the sqlite case w/ 1 thread, wait until the processor
                    # is finished to avoid concurrent access to the DB.
                    self.log.debug("Waiting for processors to finish since we're using sqlite")
                    self.processor_agent.wait_until_finished()

                with create_session() as session:
                    num_queued_tis = self._do_scheduling(session)

                    self.executor.heartbeat()
                    session.expunge_all()
                    num_finished_events = self._process_executor_events(session=session)
                if self.processor_agent:
                    self.processor_agent.heartbeat()

                # Heartbeat the scheduler periodically
                self.heartbeat(only_if_necessary=True)

                # Run any pending timed events
                next_event = timers.run(blocking=False)
                self.log.debug("Next timed event is in %f", next_event)

            self.log.debug("Ran scheduling loop in %.2f seconds", timer.duration)

            if not is_unit_test and not num_queued_tis and not num_finished_events:
                # If the scheduler is doing things, don't sleep. This means when there is work to do, the
                # scheduler will run "as quick as possible", but when it's stopped, it can sleep, dropping CPU
                # usage when "idle"
                time.sleep(min(self._scheduler_idle_sleep_time, next_event if next_event else 0))

            if loop_count >= self.num_runs > 0:
                self.log.info(
                    "Exiting scheduler loop as requested number of runs (%d - got to %d) has been reached",
                    self.num_runs,
                    loop_count,
                )
                break
            if self.processor_agent and self.processor_agent.done:
                self.log.info(
                    "Exiting scheduler loop as requested DAG parse count (%d) has been reached after %d"
                    " scheduler loops",
                    self.num_times_parse_dags,
                    loop_count,
                )
                break

    def _do_scheduling(self, session) -> int:
        """
        This function is where the main scheduling decisions take places. It:

        - Creates any necessary DAG runs by examining the next_dagrun_create_after column of DagModel

          Since creating Dag Runs is a relatively time consuming process, we select only 10 dags by default
          (configurable via ``scheduler.max_dagruns_to_create_per_loop`` setting) - putting this higher will
          mean one scheduler could spend a chunk of time creating dag runs, and not ever get around to
          scheduling tasks.

        - Finds the "next n oldest" running DAG Runs to examine for scheduling (n=20 by default, configurable
          via ``scheduler.max_dagruns_per_loop_to_schedule`` config setting) and tries to progress state (TIs
          to SCHEDULED, or DagRuns to SUCCESS/FAILURE etc)

          By "next oldest", we mean hasn't been examined/scheduled in the most time.

          The reason we don't select all dagruns at once because the rows are selected with row locks, meaning
          that only one scheduler can "process them", even it is waiting behind other dags. Increasing this
          limit will allow more throughput for smaller DAGs but will likely slow down throughput for larger
          (>500 tasks.) DAGs

        - Then, via a Critical Section (locking the rows of the Pool model) we queue tasks, and then send them
          to the executor.

          See docs of _critical_section_execute_task_instances for more.

        :return: Number of TIs enqueued in this iteration
        :rtype: int
        """
        # Put a check in place to make sure we don't commit unexpectedly
        with prohibit_commit(session) as guard:
            if settings.USE_JOB_SCHEDULE:
                self._create_dagruns_for_dags(guard, session)

            self._start_queued_dagruns(session)
            guard.commit()
            dag_runs = self._get_next_dagruns_to_examine(DagRunState.RUNNING, session)
            # Bulk fetch the currently active dag runs for the dags we are
            # examining, rather than making one query per DagRun

            callback_tuples = []
            for dag_run in dag_runs:
                callback_to_run = self._schedule_dag_run(dag_run, session)
                callback_tuples.append((dag_run, callback_to_run))

            guard.commit()

        # Send the callbacks after we commit to ensure the context is up to date when it gets run
        for dag_run, callback_to_run in callback_tuples:
            dag = self.dagbag.get_dag(dag_run.dag_id, session=session)
            if not dag:
                self.log.error("DAG '%s' not found in serialized_dag table", dag_run.dag_id)
                continue
            # Sending callbacks there as in standalone_dag_processor they are adding to the database,
            # so it must be done outside of prohibit_commit.
            self._send_dag_callbacks_to_processor(dag, callback_to_run)

        with prohibit_commit(session) as guard:
            # Without this, the session has an invalid view of the DB
            session.expunge_all()
            # END: schedule TIs

            if self.executor.slots_available <= 0:
                # We know we can't do anything here, so don't even try!
                self.log.debug("Executor full, skipping critical section")
                num_queued_tis = 0
            else:
                try:
                    timer = Stats.timer('scheduler.critical_section_duration')
                    timer.start()

                    # Find anything TIs in state SCHEDULED, try to QUEUE it (send it to the executor)
                    num_queued_tis = self._critical_section_execute_task_instances(session=session)

                    # Make sure we only sent this metric if we obtained the lock, otherwise we'll skew the
                    # metric, way down
                    timer.stop(send=True)
                except OperationalError as e:
                    timer.stop(send=False)

                    if is_lock_not_available_error(error=e):
                        self.log.debug("Critical section lock held by another Scheduler")
                        Stats.incr('scheduler.critical_section_busy')
                        session.rollback()
                        return 0
                    raise

            guard.commit()

        return num_queued_tis

    @retry_db_transaction
    def _get_next_dagruns_to_examine(self, state: DagRunState, session: Session):
        """Get Next DagRuns to Examine with retries"""
        return DagRun.next_dagruns_to_examine(state, session)

    @retry_db_transaction
    def _create_dagruns_for_dags(self, guard, session):
        """Find Dag Models needing DagRuns and Create Dag Runs with retries in case of OperationalError"""
        query = DagModel.dags_needing_dagruns(session)
        self._create_dag_runs(query.all(), session)

        # commit the session - Release the write lock on DagModel table.
        guard.commit()
        # END: create dagruns

    def _create_dag_runs(self, dag_models: Collection[DagModel], session: Session) -> None:
        """
        Unconditionally create a DAG run for the given DAG, and update the dag_model's fields to control
        if/when the next DAGRun should be created
        """
        # Bulk Fetch DagRuns with dag_id and execution_date same
        # as DagModel.dag_id and DagModel.next_dagrun
        # This list is used to verify if the DagRun already exist so that we don't attempt to create
        # duplicate dag runs

        if session.bind.dialect.name == 'mssql':
            existing_dagruns_filter = or_(
                *(
                    and_(
                        DagRun.dag_id == dm.dag_id,
                        DagRun.execution_date == dm.next_dagrun,
                    )
                    for dm in dag_models
                )
            )
        else:
            existing_dagruns_filter = tuple_(DagRun.dag_id, DagRun.execution_date).in_(
                [(dm.dag_id, dm.next_dagrun) for dm in dag_models]
            )

        existing_dagruns = (
            session.query(DagRun.dag_id, DagRun.execution_date).filter(existing_dagruns_filter).all()
        )

        active_runs_of_dags = defaultdict(
            int,
            DagRun.active_runs_of_dags(dag_ids=(dm.dag_id for dm in dag_models), session=session),
        )

        for dag_model in dag_models:

            dag = self.dagbag.get_dag(dag_model.dag_id, session=session)
            if not dag:
                self.log.error("DAG '%s' not found in serialized_dag table", dag_model.dag_id)
                continue

            dag_hash = self.dagbag.dags_hash.get(dag.dag_id)

            data_interval = dag.get_next_data_interval(dag_model)
            # Explicitly check if the DagRun already exists. This is an edge case
            # where a Dag Run is created but `DagModel.next_dagrun` and `DagModel.next_dagrun_create_after`
            # are not updated.
            # We opted to check DagRun existence instead
            # of catching an Integrity error and rolling back the session i.e
            # we need to set dag.next_dagrun_info if the Dag Run already exists or if we
            # create a new one. This is so that in the next Scheduling loop we try to create new runs
            # instead of falling in a loop of Integrity Error.
            if (dag.dag_id, dag_model.next_dagrun) not in existing_dagruns:
                dag.create_dagrun(
                    run_type=DagRunType.SCHEDULED,
                    execution_date=dag_model.next_dagrun,
                    state=DagRunState.QUEUED,
                    data_interval=data_interval,
                    external_trigger=False,
                    session=session,
                    dag_hash=dag_hash,
                    creating_job_id=self.id,
                )
                active_runs_of_dags[dag.dag_id] += 1
            if self._should_update_dag_next_dagruns(dag, dag_model, active_runs_of_dags[dag.dag_id]):
                dag_model.calculate_dagrun_date_fields(dag, data_interval)
        # TODO[HA]: Should we do a session.flush() so we don't have to keep lots of state/object in
        # memory for larger dags? or expunge_all()

    def _should_update_dag_next_dagruns(self, dag, dag_model: DagModel, total_active_runs) -> bool:
        """Check if the dag's next_dagruns_create_after should be updated."""
        if total_active_runs >= dag.max_active_runs:
            self.log.info(
                "DAG %s is at (or above) max_active_runs (%d of %d), not creating any more runs",
                dag_model.dag_id,
                total_active_runs,
                dag.max_active_runs,
            )
            dag_model.next_dagrun_create_after = None
            return False
        return True

    def _start_queued_dagruns(
        self,
        session: Session,
    ) -> None:
        """Find DagRuns in queued state and decide moving them to running state"""
        dag_runs = self._get_next_dagruns_to_examine(DagRunState.QUEUED, session)

        active_runs_of_dags = defaultdict(
            int,
            DagRun.active_runs_of_dags((dr.dag_id for dr in dag_runs), only_running=True, session=session),
        )

        def _update_state(dag: DAG, dag_run: DagRun):
            dag_run.state = DagRunState.RUNNING
            dag_run.start_date = timezone.utcnow()
            if dag.timetable.periodic:
                # TODO: Logically, this should be DagRunInfo.run_after, but the
                # information is not stored on a DagRun, only before the actual
                # execution on DagModel.next_dagrun_create_after. We should add
                # a field on DagRun for this instead of relying on the run
                # always happening immediately after the data interval.
                expected_start_date = dag.get_run_data_interval(dag_run).end
                schedule_delay = dag_run.start_date - expected_start_date
                Stats.timing(f'dagrun.schedule_delay.{dag.dag_id}', schedule_delay)

        for dag_run in dag_runs:

            dag = dag_run.dag = self.dagbag.get_dag(dag_run.dag_id, session=session)
            if not dag:
                self.log.error("DAG '%s' not found in serialized_dag table", dag_run.dag_id)
                continue
            active_runs = active_runs_of_dags[dag_run.dag_id]

            if dag.max_active_runs and active_runs >= dag.max_active_runs:
                self.log.debug(
                    "DAG %s already has %d active runs, not moving any more runs to RUNNING state %s",
                    dag.dag_id,
                    active_runs,
                    dag_run.execution_date,
                )
            else:
                active_runs_of_dags[dag_run.dag_id] += 1
                _update_state(dag, dag_run)

    def _schedule_dag_run(
        self,
        dag_run: DagRun,
        session: Session,
    ) -> Optional[DagCallbackRequest]:
        """
        Make scheduling decisions about an individual dag run

        :param dag_run: The DagRun to schedule
        :return: Callback that needs to be executed
        """
        callback: Optional[DagCallbackRequest] = None

        dag = dag_run.dag = self.dagbag.get_dag(dag_run.dag_id, session=session)

        if not dag:
            self.log.error("Couldn't find dag %s in DagBag/DB!", dag_run.dag_id)
            return callback
        dag_model = DM.get_dagmodel(dag.dag_id, session)

        if (
            dag_run.start_date
            and dag.dagrun_timeout
            and dag_run.start_date < timezone.utcnow() - dag.dagrun_timeout
        ):
            dag_run.set_state(DagRunState.FAILED)
            unfinished_task_instances = (
                session.query(TI)
                .filter(TI.dag_id == dag_run.dag_id)
                .filter(TI.run_id == dag_run.run_id)
                .filter(TI.state.in_(State.unfinished))
            )
            for task_instance in unfinished_task_instances:
                task_instance.state = TaskInstanceState.SKIPPED
                session.merge(task_instance)
            session.flush()
            self.log.info("Run %s of %s has timed-out", dag_run.run_id, dag_run.dag_id)
            active_runs = dag.get_num_active_runs(only_running=False, session=session)
            # Work out if we should allow creating a new DagRun now?
            if self._should_update_dag_next_dagruns(dag, dag_model, active_runs):
                dag_model.calculate_dagrun_date_fields(dag, dag.get_run_data_interval(dag_run))

            callback_to_execute = DagCallbackRequest(
                full_filepath=dag.fileloc,
                dag_id=dag.dag_id,
                run_id=dag_run.run_id,
                is_failure_callback=True,
                msg='timed_out',
            )

            # Send SLA & DAG Success/Failure Callbacks to be executed
            self._send_dag_callbacks_to_processor(dag, callback_to_execute)
            # Because we send the callback here, we need to return None
            return callback

        if dag_run.execution_date > timezone.utcnow() and not dag.allow_future_exec_dates:
            self.log.error("Execution date is in future: %s", dag_run.execution_date)
            return callback

        self._verify_integrity_if_dag_changed(dag_run=dag_run, session=session)
        # TODO[HA]: Rename update_state -> schedule_dag_run, ?? something else?
        schedulable_tis, callback_to_run = dag_run.update_state(session=session, execute_callbacks=False)
        if dag_run.state in State.finished:
            active_runs = dag.get_num_active_runs(only_running=False, session=session)
            # Work out if we should allow creating a new DagRun now?
            if self._should_update_dag_next_dagruns(dag, dag_model, active_runs):
                dag_model.calculate_dagrun_date_fields(dag, dag.get_run_data_interval(dag_run))
        # This will do one query per dag run. We "could" build up a complex
        # query to update all the TIs across all the execution dates and dag
        # IDs in a single query, but it turns out that can be _very very slow_
        # see #11147/commit ee90807ac for more details
        dag_run.schedule_tis(schedulable_tis, session)

        return callback_to_run

    @provide_session
    def _verify_integrity_if_dag_changed(self, dag_run: DagRun, session=None):
        """Only run DagRun.verify integrity if Serialized DAG has changed since it is slow"""
        latest_version = SerializedDagModel.get_latest_version_hash(dag_run.dag_id, session=session)
        if dag_run.dag_hash == latest_version:
            self.log.debug("DAG %s not changed structure, skipping dagrun.verify_integrity", dag_run.dag_id)
            return

        dag_run.dag_hash = latest_version

        # Refresh the DAG
        dag_run.dag = self.dagbag.get_dag(dag_id=dag_run.dag_id, session=session)

        # Verify integrity also takes care of session.flush
        dag_run.verify_integrity(session=session)

    def _send_dag_callbacks_to_processor(self, dag: DAG, callback: Optional[DagCallbackRequest] = None):
        self._send_sla_callbacks_to_processor(dag)
        if callback:
            self.executor.send_callback(callback)
        else:
            self.log.debug("callback is empty")

    def _send_sla_callbacks_to_processor(self, dag: DAG):
        """Sends SLA Callbacks to DagFileProcessor if tasks have SLAs set and check_slas=True"""
        if not settings.CHECK_SLAS:
            return

        if not any(isinstance(task.sla, timedelta) for task in dag.tasks):
            self.log.debug("Skipping SLA check for %s because no tasks in DAG have SLAs", dag)
            return

        request = SlaCallbackRequest(full_filepath=dag.fileloc, dag_id=dag.dag_id)
        self.executor.send_callback(request)

    @provide_session
    def _emit_pool_metrics(self, session: Session = None) -> None:
        pools = models.Pool.slots_stats(session=session)
        for pool_name, slot_stats in pools.items():
            Stats.gauge(f'pool.open_slots.{pool_name}', slot_stats["open"])
            Stats.gauge(f'pool.queued_slots.{pool_name}', slot_stats["queued"])
            Stats.gauge(f'pool.running_slots.{pool_name}', slot_stats["running"])

    @provide_session
    def heartbeat_callback(self, session: Session = None) -> None:
        Stats.incr('scheduler_heartbeat', 1, 1)

    @provide_session
    def adopt_or_reset_orphaned_tasks(self, session: Session = None):
        """
        Reset any TaskInstance still in QUEUED or SCHEDULED states that were
        enqueued by a SchedulerJob that is no longer running.

        :return: the number of TIs reset
        :rtype: int
        """
        self.log.info("Resetting orphaned tasks for active dag runs")
        timeout = conf.getint('scheduler', 'scheduler_health_check_threshold')

        for attempt in run_with_db_retries(logger=self.log):
            with attempt:
                self.log.debug(
                    "Running SchedulerJob.adopt_or_reset_orphaned_tasks with retries. Try %d of %d",
                    attempt.retry_state.attempt_number,
                    MAX_DB_RETRIES,
                )
                self.log.debug("Calling SchedulerJob.adopt_or_reset_orphaned_tasks method")
                try:
                    num_failed = (
                        session.query(SchedulerJob)
                        .filter(
                            SchedulerJob.job_type == "SchedulerJob",
                            SchedulerJob.state == State.RUNNING,
                            SchedulerJob.latest_heartbeat < (timezone.utcnow() - timedelta(seconds=timeout)),
                        )
                        .update({"state": State.FAILED})
                    )

                    if num_failed:
                        self.log.info("Marked %d SchedulerJob instances as failed", num_failed)
                        Stats.incr(self.__class__.__name__.lower() + '_end', num_failed)

                    resettable_states = [TaskInstanceState.QUEUED, TaskInstanceState.RUNNING]
                    query = (
                        session.query(TI)
                        .filter(TI.state.in_(resettable_states))
                        # outerjoin is because we didn't use to have queued_by_job
                        # set, so we need to pick up anything pre upgrade. This (and the
                        # "or queued_by_job_id IS NONE") can go as soon as scheduler HA is
                        # released.
                        .outerjoin(TI.queued_by_job)
                        .filter(or_(TI.queued_by_job_id.is_(None), SchedulerJob.state != State.RUNNING))
                        .join(TI.dag_run)
                        .filter(
                            DagRun.run_type != DagRunType.BACKFILL_JOB,
                            DagRun.state == State.RUNNING,
                        )
                        .options(load_only(TI.dag_id, TI.task_id, TI.run_id))
                    )

                    # Lock these rows, so that another scheduler can't try and adopt these too
                    tis_to_reset_or_adopt = with_row_locks(
                        query, of=TI, session=session, **skip_locked(session=session)
                    ).all()
                    to_reset = self.executor.try_adopt_task_instances(tis_to_reset_or_adopt)

                    reset_tis_message = []
                    for ti in to_reset:
                        reset_tis_message.append(repr(ti))
                        ti.state = State.NONE
                        ti.queued_by_job_id = None

                    for ti in set(tis_to_reset_or_adopt) - set(to_reset):
                        ti.queued_by_job_id = self.id

                    Stats.incr('scheduler.orphaned_tasks.cleared', len(to_reset))
                    Stats.incr('scheduler.orphaned_tasks.adopted', len(tis_to_reset_or_adopt) - len(to_reset))

                    if to_reset:
                        task_instance_str = '\n\t'.join(reset_tis_message)
                        self.log.info(
                            "Reset the following %s orphaned TaskInstances:\n\t%s",
                            len(to_reset),
                            task_instance_str,
                        )

                    # Issue SQL/finish "Unit of Work", but let @provide_session
                    # commit (or if passed a session, let caller decide when to commit
                    session.flush()
                except OperationalError:
                    session.rollback()
                    raise

        return len(to_reset)

    @provide_session
    def check_trigger_timeouts(self, session: Session = None):
        """
        Looks at all tasks that are in the "deferred" state and whose trigger
        or execution timeout has passed, so they can be marked as failed.
        """
        num_timed_out_tasks = (
            session.query(TaskInstance)
            .filter(
                TaskInstance.state == TaskInstanceState.DEFERRED,
                TaskInstance.trigger_timeout < timezone.utcnow(),
            )
            .update(
                # We have to schedule these to fail themselves so it doesn't
                # happen inside the scheduler.
                {
                    "state": TaskInstanceState.SCHEDULED,
                    "next_method": "__fail__",
                    "next_kwargs": {"error": "Trigger/execution timeout"},
                    "trigger_id": None,
                }
            )
        )
        if num_timed_out_tasks:
            self.log.info("Timed out %i deferred tasks without fired triggers", num_timed_out_tasks)

    @provide_session
    def _find_zombies(self, session):
        """
        Find zombie task instances, which are tasks haven't heartbeated for too long
        and update the current zombie list.
        """
        self.log.debug("Finding 'running' jobs without a recent heartbeat")
        limit_dttm = timezone.utcnow() - timedelta(seconds=self._zombie_threshold_secs)

        zombies = (
            session.query(TaskInstance, DagModel.fileloc)
            .join(LocalTaskJob, TaskInstance.job_id == LocalTaskJob.id)
            .join(DagModel, TaskInstance.dag_id == DagModel.dag_id)
            .filter(TaskInstance.state == State.RUNNING)
            .filter(
                or_(
                    LocalTaskJob.state != State.RUNNING,
                    LocalTaskJob.latest_heartbeat < limit_dttm,
                )
            )
            .all()
        )

        if zombies:
            self.log.warning("Failing (%s) jobs without heartbeat after %s", len(zombies), limit_dttm)

        for ti, file_loc in zombies:
            request = TaskCallbackRequest(
                full_filepath=file_loc,
                simple_task_instance=SimpleTaskInstance.from_ti(ti),
                msg=f"Detected {ti} as zombie",
            )
            self.log.error("Detected zombie job: %s", request)
            self.executor.send_callback(request)
            Stats.incr('zombies_killed')<|MERGE_RESOLUTION|>--- conflicted
+++ resolved
@@ -364,16 +364,11 @@
                     starved_pools.add(pool_name)
                     continue
 
-<<<<<<< HEAD
                 # Make sure to emit metrics if pool has no starving tasks
                 pool_num_starving_tasks.setdefault(pool_name, 0)
 
-                pool_total = pools[pool]["total"]
-                open_slots = pools[pool]["open"]
-=======
                 pool_total = pool_stats["total"]
                 open_slots = pool_stats["open"]
->>>>>>> 8164c328
 
                 if open_slots <= 0:
                     self.log.info(
@@ -394,16 +389,11 @@
                         pool_total,
                         pool_name,
                     )
-
-<<<<<<< HEAD
-                        pool_num_starving_tasks[pool_name] += 1
-                        num_starving_tasks_total += 1
-                        starved_tasks.add((task_instance.dag_id, task_instance.task_id))
-                        continue
-=======
+                    
+                    pool_num_starving_tasks[pool_name] += 1
+                    num_starving_tasks_total += 1
                     starved_tasks.add((task_instance.dag_id, task_instance.task_id))
                     continue
->>>>>>> 8164c328
 
                 if task_instance.pool_slots > open_slots:
                     self.log.info(
