# Licensed to the Apache Software Foundation (ASF) under one
# or more contributor license agreements.  See the NOTICE file
# distributed with this work for additional information
# regarding copyright ownership.  The ASF licenses this file
# to you under the Apache License, Version 2.0 (the
# "License"); you may not use this file except in compliance
# with the License.  You may obtain a copy of the License at
#
#   http://www.apache.org/licenses/LICENSE-2.0
#
# Unless required by applicable law or agreed to in writing,
# software distributed under the License is distributed on an
# "AS IS" BASIS, WITHOUT WARRANTIES OR CONDITIONS OF ANY
# KIND, either express or implied.  See the License for the
# specific language governing permissions and limitations
# under the License.
from __future__ import annotations

import asyncio
import inspect
import logging
import os
import signal
import sys
import threading
import time
import warnings
from collections import deque
from contextlib import suppress
from copy import copy
from queue import SimpleQueue
<<<<<<< HEAD
from typing import TYPE_CHECKING, AsyncIterator
=======
from typing import TYPE_CHECKING, TypeVar
>>>>>>> 91fab4ae

from sqlalchemy import func, select

from airflow.configuration import conf
from airflow.jobs.base_job_runner import BaseJobRunner
from airflow.jobs.job import perform_heartbeat
from airflow.models.trigger import ENCRYPTED_KWARGS_PREFIX, Trigger
from airflow.stats import Stats
from airflow.triggers.base import BaseTrigger, TriggerEvent
from airflow.typing_compat import TypedDict
from airflow.utils import timezone
from airflow.utils.log.file_task_handler import FileTaskHandler
from airflow.utils.log.logging_mixin import LoggingMixin
from airflow.utils.log.trigger_handler import (
    DropTriggerLogsFilter,
    LocalQueueHandler,
    TriggererHandlerWrapper,
    TriggerMetadataFilter,
    ctx_indiv_trigger,
    ctx_task_instance,
    ctx_trigger_end,
    ctx_trigger_id,
)
from airflow.utils.module_loading import import_string
from airflow.utils.session import NEW_SESSION, provide_session

if TYPE_CHECKING:
    from sqlalchemy.orm import Session

    from airflow.jobs.job import Job
    from airflow.models import TaskInstance

HANDLER_SUPPORTS_TRIGGERER = False
"""
If this value is true, root handler is configured to log individual trigger messages
visible in task logs.

:meta private:
"""

SEND_TRIGGER_END_MARKER = True
"""
If handler natively supports triggers, may want to disable sending trigger end marker.

:meta private:
"""

logger = logging.getLogger(__name__)


DISABLE_WRAPPER = conf.getboolean("logging", "disable_trigger_handler_wrapper", fallback=False)
DISABLE_LISTENER = conf.getboolean("logging", "disable_trigger_handler_queue_listener", fallback=False)


def configure_trigger_log_handler():
    """
    Configure logging where each trigger logs to its own file and can be exposed via the airflow webserver.

    Generally speaking, we take the log handler configured for logger ``airflow.task``,
    wrap it with TriggerHandlerWrapper, and set it as the handler for root logger.

    If there already is a handler configured for the root logger and it supports triggers, we wrap it instead.

    :meta private:
    """
    global HANDLER_SUPPORTS_TRIGGERER

    def should_wrap(handler):
        return handler.__dict__.get("trigger_should_wrap", False) or handler.__class__.__dict__.get(
            "trigger_should_wrap", False
        )

    def should_queue(handler):
        return handler.__dict__.get("trigger_should_queue", True) or handler.__class__.__dict__.get(
            "trigger_should_queue", True
        )

    def send_trigger_end_marker(handler):
        val = handler.__dict__.get("trigger_send_end_marker", None)
        if val is not None:
            return val

        val = handler.__class__.__dict__.get("trigger_send_end_marker", None)
        if val is not None:
            return val
        return True

    def supports_triggerer(handler):
        return (
            should_wrap(handler)
            or handler.__dict__.get("trigger_supported", False)
            or handler.__class__.__dict__.get("trigger_supported", False)
        )

    def get_task_handler_from_logger(logger_):
        for h in logger_.handlers:
            if isinstance(h, FileTaskHandler) and not supports_triggerer(h):
                warnings.warn(
                    f"Handler {h.__class__.__name__} does not support "
                    "individual trigger logging. Please check the release notes "
                    "for your provider to see if a newer version supports "
                    "individual trigger logging."
                )
            if supports_triggerer(h):
                return h

    def find_suitable_task_handler():
        # check root logger then check airflow.task to see if a handler
        # suitable for use with TriggerHandlerWrapper (has trigger_should_wrap
        # attr, likely inherits from FileTaskHandler)
        h = get_task_handler_from_logger(root_logger)
        if not h:
            # try to use handler configured from airflow task
            logger.debug("No task logger configured for root logger; trying `airflow.task`.")
            h = get_task_handler_from_logger(logging.getLogger("airflow.task"))
            if h:
                logger.debug("Using logging configuration from `airflow.task`")
        if not h:
            warnings.warn("Could not find log handler suitable for individual trigger logging.")
            return None
        return h

    def filter_trigger_logs_from_other_root_handlers(new_hdlr):
        # we add context vars to log records emitted for individual triggerer logging
        # we want these records to be processed by our special trigger handler wrapper
        # but not by any other handlers, so we filter out these messages from
        # other handlers by adding DropTriggerLogsFilter
        # we could consider only adding this filter to the default console logger
        # so as to leave other custom handlers alone
        for h in root_logger.handlers:
            if h is not new_hdlr:
                h.addFilter(DropTriggerLogsFilter())

    def add_handler_wrapper_to_root(base_handler):
        # first make sure we remove from root logger if it happens to be there
        # it could have come from root or airflow.task, but we only need
        # to make sure we remove from root, since messages will not flow
        # through airflow.task
        if base_handler in root_logger.handlers:
            root_logger.removeHandler(base_handler)

        logger.info("Setting up TriggererHandlerWrapper with handler %s", base_handler)
        h = TriggererHandlerWrapper(base_handler=base_handler, level=base_handler.level)
        # just extra cautious, checking if user manually configured it there
        if h not in root_logger.handlers:
            root_logger.addHandler(h)
        return h

    root_logger = logging.getLogger()
    task_handler = find_suitable_task_handler()
    if not task_handler:
        return None
    if TYPE_CHECKING:
        assert isinstance(task_handler, FileTaskHandler)
    if should_wrap(task_handler):
        trigger_handler = add_handler_wrapper_to_root(task_handler)
    else:
        trigger_handler = copy(task_handler)
        root_logger.addHandler(trigger_handler)
    filter_trigger_logs_from_other_root_handlers(trigger_handler)
    if send_trigger_end_marker(trigger_handler) is False:
        global SEND_TRIGGER_END_MARKER
        SEND_TRIGGER_END_MARKER = False
    HANDLER_SUPPORTS_TRIGGERER = True
    return should_queue(trigger_handler)


def setup_queue_listener():
    """
    Route log messages to a queue and process them with QueueListener.

    Airflow task handlers make blocking I/O calls.
    We replace trigger log handlers, with LocalQueueHandler,
    which sends log records to a queue.
    Then we start a QueueListener in a thread, which is configured
    to consume the queue and pass the records to the handlers as
    originally configured. This keeps the handler I/O out of the
    async event loop.

    :meta private:
    """
    queue = SimpleQueue()
    root_logger = logging.getLogger()

    handlers: list[logging.Handler] = []

    queue_handler = LocalQueueHandler(queue)
    queue_handler.addFilter(TriggerMetadataFilter())

    root_logger.addHandler(queue_handler)
    for h in root_logger.handlers[:]:
        if h is not queue_handler and "pytest" not in h.__module__:
            root_logger.removeHandler(h)
            handlers.append(h)

    this_logger = logging.getLogger(__name__)
    if handlers:
        this_logger.info("Setting up logging queue listener with handlers %s", handlers)
        listener = logging.handlers.QueueListener(queue, *handlers, respect_handler_level=True)
        listener.start()
        return listener
    else:
        this_logger.warning("Unable to set up individual trigger logging")
        return None


U = TypeVar("U", bound=BaseTrigger)


class TriggererJobRunner(BaseJobRunner, LoggingMixin):
    """
    Run active triggers in asyncio and update their dependent tests/DAGs once their events have fired.

    It runs as two threads:
     - The main thread does DB calls/checkins
     - A subthread runs all the async code
    """

    job_type = "TriggererJob"

    def __init__(
        self,
        job: Job,
        capacity=None,
    ):
        super().__init__(job)
        if capacity is None:
            self.capacity = conf.getint("triggerer", "default_capacity", fallback=1000)
        elif isinstance(capacity, int) and capacity > 0:
            self.capacity = capacity
        else:
            raise ValueError(f"Capacity number {capacity} is invalid")

        self.health_check_threshold = conf.getint("triggerer", "triggerer_health_check_threshold")

        should_queue = True
        if DISABLE_WRAPPER:
            self.log.warning(
                "Skipping trigger log configuration; disabled by param "
                "`disable_trigger_handler_wrapper=True`."
            )
        else:
            should_queue = configure_trigger_log_handler()
        self.listener = None
        if DISABLE_LISTENER:
            self.log.warning(
                "Skipping trigger logger queue listener; disabled by param "
                "`disable_trigger_handler_queue_listener=True`."
            )
        elif should_queue is False:
            self.log.warning("Skipping trigger logger queue listener; disabled by handler setting.")
        else:
            self.listener = setup_queue_listener()
        # Set up runner async thread
        self.trigger_runner = TriggerRunner()

    @provide_session
    def heartbeat_callback(self, session: Session = NEW_SESSION) -> None:
        Stats.incr("triggerer_heartbeat", 1, 1)

    def register_signals(self) -> None:
        """Register signals that stop child processes."""
        signal.signal(signal.SIGINT, self._exit_gracefully)
        signal.signal(signal.SIGTERM, self._exit_gracefully)

    @classmethod
    @provide_session
    def is_needed(cls, session) -> bool:
        """
        Test if the triggerer job needs to be run (i.e., if there are triggers in the trigger table).

        This is used for the warning boxes in the UI.
        """
        return session.execute(select(func.count(Trigger.id))).scalar_one() > 0

    def on_kill(self):
        """
        Stop the trigger runner.

        Called when there is an external kill command (via the heartbeat mechanism, for example).
        """
        self.trigger_runner.stop = True

    def _kill_listener(self):
        if self.listener:
            for h in self.listener.handlers:
                h.close()
            self.listener.stop()

    def _exit_gracefully(self, signum, frame) -> None:
        """Clean up processor_agent to avoid leaving orphan processes."""
        # The first time, try to exit nicely
        if not self.trigger_runner.stop:
            self.log.info("Exiting gracefully upon receiving signal %s", signum)
            self.trigger_runner.stop = True
            self._kill_listener()
        else:
            self.log.warning("Forcing exit due to second exit signal %s", signum)
            sys.exit(os.EX_SOFTWARE)

    def _execute(self) -> int | None:
        self.log.info("Starting the triggerer")
        try:
            # set job_id so that it can be used in log file names
            self.trigger_runner.job_id = self.job.id

            # Kick off runner thread
            self.trigger_runner.start()
            # Start our own DB loop in the main thread
            self._run_trigger_loop()
        except Exception:
            self.log.exception("Exception when executing TriggererJobRunner._run_trigger_loop")
            raise
        finally:
            self.log.info("Waiting for triggers to clean up")
            # Tell the subthread to stop and then wait for it.
            # If the user interrupts/terms again, _graceful_exit will allow them
            # to force-kill here.
            self.trigger_runner.stop = True
            self.trigger_runner.join(30)
            self.log.info("Exited trigger loop")
        return None

    def _run_trigger_loop(self) -> None:
        """Run synchronously and handle all database reads/writes; the main-thread trigger loop."""
        while not self.trigger_runner.stop:
            if not self.trigger_runner.is_alive():
                self.log.error("Trigger runner thread has died! Exiting.")
                break
            # Clean out unused triggers
            Trigger.clean_unused()
            # Load/delete triggers
            self.load_triggers()
            # Handle events
            self.handle_events()
            # Handle failed triggers
            self.handle_failed_triggers()
            perform_heartbeat(self.job, heartbeat_callback=self.heartbeat_callback, only_if_necessary=True)
            # Collect stats
            self.emit_metrics()
            # Idle sleep
            time.sleep(1)

    def load_triggers(self):
        """Query the database for the triggers we're supposed to be running and update the runner."""
        Trigger.assign_unassigned(self.job.id, self.capacity, self.health_check_threshold)
        ids = Trigger.ids_for_triggerer(self.job.id)
        self.trigger_runner.update_triggers(set(ids))

    def handle_events(self):
        """Dispatch outbound events to the Trigger model which pushes them to the relevant task instances."""
        while self.trigger_runner.events:
            # Get the event and its trigger ID
            trigger_id, event = self.trigger_runner.events.popleft()
            # Tell the model to wake up its tasks
            Trigger.submit_event(trigger_id=trigger_id, event=event)
            # Emit stat event
            Stats.incr("triggers.succeeded")

    def handle_failed_triggers(self):
        """
        Handle "failed" triggers. - ones that errored or exited before they sent an event.

        Task Instances that depend on them need failing.
        """
        while self.trigger_runner.failed_triggers:
            # Tell the model to fail this trigger's deps
            trigger_id, saved_exc = self.trigger_runner.failed_triggers.popleft()
            Trigger.submit_failure(trigger_id=trigger_id, exc=saved_exc)
            # Emit stat event
            Stats.incr("triggers.failed")

    def emit_metrics(self):
        Stats.gauge(f"triggers.running.{self.job.hostname}", len(self.trigger_runner.triggers))
        Stats.gauge(
            "triggers.running", len(self.trigger_runner.triggers), tags={"hostname": self.job.hostname}
        )


class TriggerDetails(TypedDict):
    """Type class for the trigger details dictionary."""

    task: asyncio.Task
    name: str
    events: int


class TriggerRunner(threading.Thread, LoggingMixin):
    """
    Runtime environment for all triggers.

    Mainly runs inside its own thread, where it hands control off to an asyncio
    event loop, but is also sometimes interacted with from the main thread
    (where all the DB queries are done). All communication between threads is
    done via Deques.
    """

    # Maps trigger IDs to their running tasks and other info
    triggers: dict[int, TriggerDetails]

    # Cache for looking up triggers by classpath
    trigger_cache: dict[str, type[BaseTrigger]]

    # Inbound queue of new triggers
    to_create: deque[tuple[int, BaseTrigger]]

    # Inbound queue of deleted triggers
    to_cancel: deque[int]

    # Outbound queue of events
    events: deque[tuple[int, TriggerEvent]]

    # Outbound queue of failed triggers
    failed_triggers: deque[tuple[int, BaseException]]

    # Should-we-stop flag
    stop: bool = False

    def __init__(self):
        super().__init__()
        self.triggers = {}
        self.trigger_cache = {}
        self.to_create = deque()
        self.to_cancel = deque()
        self.events = deque()
        self.failed_triggers = deque()
        self.job_id = None

    def run(self):
        """Sync entrypoint - just run a run in an async loop."""
        asyncio.run(self.arun())

    async def arun(self):
        """
        Run trigger addition/deletion/cleanup; main (asynchronous) logic loop.

        Actual triggers run in their own separate coroutines.
        """
        watchdog = asyncio.create_task(self.block_watchdog())
        last_status = time.time()
        try:
            while not self.stop:
                # Run core logic
                await self.create_triggers()
                await self.cancel_triggers()
                await self.cleanup_finished_triggers()
                # Sleep for a bit
                await asyncio.sleep(1)
                # Every minute, log status
                if time.time() - last_status >= 60:
                    count = len(self.triggers)
                    self.log.info("%i triggers currently running", count)
                    last_status = time.time()
        except Exception:
            self.stop = True
            raise
        # Wait for watchdog to complete
        await watchdog

    async def create_triggers(self):
        """Drain the to_create queue and create all new triggers that have been requested in the DB."""
        while self.to_create:
            trigger_id, trigger_instance = self.to_create.popleft()
            if trigger_id not in self.triggers:
                ti: TaskInstance = trigger_instance.task_instance
                self.triggers[trigger_id] = {
                    "task": asyncio.create_task(self.run_trigger(trigger_id, trigger_instance)),
                    "name": f"{ti.dag_id}/{ti.run_id}/{ti.task_id}/{ti.map_index}/{ti.try_number} "
                    f"(ID {trigger_id})",
                    "events": 0,
                }
            else:
                self.log.warning("Trigger %s had insertion attempted twice", trigger_id)
            await asyncio.sleep(0)

    async def cancel_triggers(self):
        """
        Drain the to_cancel queue and ensure all triggers that are not in the DB are cancelled.

        This allows the cleanup job to delete them.
        """
        while self.to_cancel:
            trigger_id = self.to_cancel.popleft()
            if trigger_id in self.triggers:
                # We only delete if it did not exit already
                self.triggers[trigger_id]["task"].cancel()
            await asyncio.sleep(0)

    async def cleanup_finished_triggers(self):
        """
        Go through all trigger tasks (coroutines) and clean up entries for ones that have exited.

        Optionally warn users if the exit was not normal.
        """
        for trigger_id, details in list(self.triggers.items()):
            if details["task"].done():
                # Check to see if it exited for good reasons
                saved_exc = None
                try:
                    result = details["task"].result()
                except (asyncio.CancelledError, SystemExit, KeyboardInterrupt):
                    # These are "expected" exceptions and we stop processing here
                    # If we don't, then the system requesting a trigger be removed -
                    # which turns into CancelledError - results in a failure.
                    del self.triggers[trigger_id]
                    continue
                except BaseException as e:
                    # This is potentially bad, so log it.
                    self.log.exception("Trigger %s exited with error %s", details["name"], e)
                    saved_exc = e
                else:
                    # See if they foolishly returned a TriggerEvent
                    if isinstance(result, TriggerEvent):
                        self.log.error(
                            "Trigger %s returned a TriggerEvent rather than yielding it", details["name"]
                        )
                # See if this exited without sending an event, in which case
                # any task instances depending on it need to be failed
                if details["events"] == 0:
                    self.log.error(
                        "Trigger %s exited without sending an event. Dependent tasks will be failed.",
                        details["name"],
                    )
                    self.failed_triggers.append((trigger_id, saved_exc))
                del self.triggers[trigger_id]
            await asyncio.sleep(0)

    async def block_watchdog(self):
        """
        Watchdog loop that detects blocking (badly-written) triggers.

        Triggers should be well-behaved async coroutines and await whenever
        they need to wait; this loop tries to run every 100ms to see if
        there are badly-written triggers taking longer than that and blocking
        the event loop.

        Unfortunately, we can't tell what trigger is blocking things, but
        we can at least detect the top-level problem.
        """
        while not self.stop:
            last_run = time.monotonic()
            await asyncio.sleep(0.1)
            # We allow a generous amount of buffer room for now, since it might
            # be a busy event loop.
            time_elapsed = time.monotonic() - last_run
            if time_elapsed > 0.2:
                self.log.info(
                    "Triggerer's async thread was blocked for %.2f seconds, "
                    "likely by a badly-written trigger. Set PYTHONASYNCIODEBUG=1 "
                    "to get more information on overrunning coroutines.",
                    time_elapsed,
                )
                Stats.incr("triggers.blocked_main_thread")

    @staticmethod
    def set_individual_trigger_logging(trigger):
        """Configure trigger logging to allow individual files and stdout filtering."""
        # set logging context vars for routing to appropriate handler
        ctx_task_instance.set(trigger.task_instance)
        ctx_trigger_id.set(trigger.trigger_id)
        ctx_trigger_end.set(False)

        # mark that we're in the context of an individual trigger so log records can be filtered
        ctx_indiv_trigger.set(True)

    async def run_trigger(self, trigger_id, trigger):
        """Run a trigger (they are async generators) and push their events into our outbound event deque."""
        name = self.triggers[trigger_id]["name"]
        self.log.info("trigger %s starting", name)
        try:
            self.set_individual_trigger_logging(trigger)
            result: TriggerEvent | AsyncIterator[TriggerEvent] = trigger.run()
            if inspect.isasyncgen(result):
                async for event in result:
                    self.log.info("Trigger %s fired: %s", self.triggers[trigger_id]["name"], event)
                    self.triggers[trigger_id]["events"] += 1
                    self.events.append((trigger_id, event))
                    break  # should we break here?
            else:
                self.log.info("Trigger %s fired: %s", self.triggers[trigger_id]["name"], result)
                self.triggers[trigger_id]["events"] += 1
<<<<<<< HEAD
                self.events.append((trigger_id, await result))
        except asyncio.CancelledError as err:
=======
                self.events.append((trigger_id, event))
        except asyncio.CancelledError:
>>>>>>> 91fab4ae
            if timeout := trigger.task_instance.trigger_timeout:
                timeout = timeout.replace(tzinfo=timezone.utc) if not timeout.tzinfo else timeout
                if timeout < timezone.utcnow():
                    self.log.error("Trigger cancelled due to timeout")
            raise
        finally:
            # CancelledError will get injected when we're stopped - which is
            # fine, the cleanup process will understand that, but we want to
            # allow triggers a chance to cleanup, either in that case or if
            # they exit cleanly. Exception from cleanup methods are ignored.
            with suppress(Exception):
                await trigger.cleanup()
            if SEND_TRIGGER_END_MARKER:
                self.mark_trigger_end(trigger)

            # unsetting ctx_indiv_trigger var restores stdout logging
            ctx_indiv_trigger.set(None)
            self.log.info("trigger %s completed", name)

    @staticmethod
    def mark_trigger_end(trigger):
        if not HANDLER_SUPPORTS_TRIGGERER:
            return
        ctx_trigger_end.set(True)
        # this is a special message required by TriggerHandlerWrapper
        # it tells the wrapper to close the handler for this trigger
        # we set level to 100 so that it will not be filtered by user logging settings
        # it is not emitted; see TriggererHandlerWrapper.handle method.
        trigger.log.log(level=100, msg="trigger end")

    def update_triggers(self, requested_trigger_ids: set[int]):
        """
        Request that we update what triggers we're running.

        Works out the differences - ones to add, and ones to remove - then
        adds them to the deques so the subthread can actually mutate the running
        trigger set.
        """
        # Note that `triggers` could be mutated by the other thread during this
        # line's execution, but we consider that safe, since there's a strict
        # add -> remove -> never again lifecycle this function is already
        # handling.
        running_trigger_ids = set(self.triggers.keys())
        known_trigger_ids = (
            running_trigger_ids.union(x[0] for x in self.events)
            .union(self.to_cancel)
            .union(x[0] for x in self.to_create)
            .union(trigger[0] for trigger in self.failed_triggers)
        )
        # Work out the two difference sets
        new_trigger_ids = requested_trigger_ids - known_trigger_ids
        cancel_trigger_ids = running_trigger_ids - requested_trigger_ids
        # Bulk-fetch new trigger records
        new_triggers = Trigger.bulk_fetch(new_trigger_ids)
        # Add in new triggers
        for new_id in new_trigger_ids:
            # Check it didn't vanish in the meantime
            if new_id not in new_triggers:
                self.log.warning("Trigger ID %s disappeared before we could start it", new_id)
                continue
            # Resolve trigger record into an actual class instance
            try:
                new_trigger_orm = new_triggers[new_id]
                trigger_class = self.get_trigger_by_classpath(new_trigger_orm.classpath)
            except BaseException as e:
                # Either the trigger code or the path to it is bad. Fail the trigger.
                self.failed_triggers.append((new_id, e))
                continue

            try:
                new_trigger_instance = self.trigger_row_to_trigger_instance(new_trigger_orm, trigger_class)
            except TypeError as err:
                self.log.error("Trigger failed; message=%s", err)
                self.failed_triggers.append((new_id, err))
                continue

            self.set_trigger_logging_metadata(new_trigger_orm.task_instance, new_id, new_trigger_instance)
            self.to_create.append((new_id, new_trigger_instance))
        # Enqueue orphaned triggers for cancellation
        self.to_cancel.extend(cancel_trigger_ids)

    def set_trigger_logging_metadata(self, ti: TaskInstance, trigger_id, trigger):
        """
        Set up logging for triggers.

        We want to ensure that each trigger logs to its own file and that the log messages are not
        propagated to parent loggers.

        :meta private:
        """
        if ti:  # can be None in tests
            ti.is_trigger_log_context = True
        trigger.task_instance = ti
        trigger.triggerer_job_id = self.job_id
        trigger.trigger_id = trigger_id

    def get_trigger_by_classpath(self, classpath: str) -> type[BaseTrigger]:
        """
        Get a trigger class by its classpath ("path.to.module.classname").

        Uses a cache dictionary to speed up lookups after the first time.
        """
        if classpath not in self.trigger_cache:
            self.trigger_cache[classpath] = import_string(classpath)
        return self.trigger_cache[classpath]

    def trigger_row_to_trigger_instance(self, trigger_row: Trigger, trigger_class: type[U]) -> U:
        """Convert a Trigger row into a Trigger instance."""
        from airflow.models.crypto import get_fernet

        decrypted_kwargs = {}
        fernet = get_fernet()
        for k, v in trigger_row.kwargs.items():
            if k.startswith(ENCRYPTED_KWARGS_PREFIX):
                decrypted_kwargs[k[len(ENCRYPTED_KWARGS_PREFIX) :]] = fernet.decrypt(
                    v.encode("utf-8")
                ).decode("utf-8")
            else:
                decrypted_kwargs[k] = v
        return trigger_class(**decrypted_kwargs)<|MERGE_RESOLUTION|>--- conflicted
+++ resolved
@@ -29,11 +29,7 @@
 from contextlib import suppress
 from copy import copy
 from queue import SimpleQueue
-<<<<<<< HEAD
-from typing import TYPE_CHECKING, AsyncIterator
-=======
-from typing import TYPE_CHECKING, TypeVar
->>>>>>> 91fab4ae
+from typing import TYPE_CHECKING, AsyncIterator, TypeVar
 
 from sqlalchemy import func, select
 
@@ -615,13 +611,8 @@
             else:
                 self.log.info("Trigger %s fired: %s", self.triggers[trigger_id]["name"], result)
                 self.triggers[trigger_id]["events"] += 1
-<<<<<<< HEAD
                 self.events.append((trigger_id, await result))
-        except asyncio.CancelledError as err:
-=======
-                self.events.append((trigger_id, event))
         except asyncio.CancelledError:
->>>>>>> 91fab4ae
             if timeout := trigger.task_instance.trigger_timeout:
                 timeout = timeout.replace(tzinfo=timezone.utc) if not timeout.tzinfo else timeout
                 if timeout < timezone.utcnow():
