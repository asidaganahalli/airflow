# Licensed to the Apache Software Foundation (ASF) under one
# or more contributor license agreements.  See the NOTICE file
# distributed with this work for additional information
# regarding copyright ownership.  The ASF licenses this file
# to you under the Apache License, Version 2.0 (the
# "License"); you may not use this file except in compliance
# with the License.  You may obtain a copy of the License at
#
#   http://www.apache.org/licenses/LICENSE-2.0
#
# Unless required by applicable law or agreed to in writing,
# software distributed under the License is distributed on an
# "AS IS" BASIS, WITHOUT WARRANTIES OR CONDITIONS OF ANY
# KIND, either express or implied.  See the License for the
# specific language governing permissions and limitations
# under the License.

import base64
import hashlib
import re
import json
import multiprocessing
from queue import Queue
from dateutil import parser
from uuid import uuid4
import kubernetes
from kubernetes import watch, client
from kubernetes.client.rest import ApiException
from airflow.configuration import conf
from airflow.contrib.kubernetes.pod_launcher import PodLauncher
from airflow.contrib.kubernetes.kube_client import get_kube_client
from airflow.contrib.kubernetes.worker_configuration import WorkerConfiguration
from airflow.executors.base_executor import BaseExecutor
from airflow.executors import Executors
from airflow.models import TaskInstance
from airflow.models.kubernetes import KubeResourceVersion, KubeWorkerIdentifier
from airflow.utils.state import State
from airflow.utils.db import provide_session, create_session
from airflow import configuration, settings
from airflow.exceptions import AirflowConfigException, AirflowException
from airflow.utils.log.logging_mixin import LoggingMixin


class KubernetesExecutorConfig:
    def __init__(self, image=None, image_pull_policy=None, request_memory=None,
                 request_cpu=None, limit_memory=None, limit_cpu=None,
                 gcp_service_account_key=None, node_selectors=None, affinity=None,
                 annotations=None, volumes=None, volume_mounts=None, tolerations=None):
        self.image = image
        self.image_pull_policy = image_pull_policy
        self.request_memory = request_memory
        self.request_cpu = request_cpu
        self.limit_memory = limit_memory
        self.limit_cpu = limit_cpu
        self.gcp_service_account_key = gcp_service_account_key
        self.node_selectors = node_selectors
        self.affinity = affinity
        self.annotations = annotations
        self.volumes = volumes
        self.volume_mounts = volume_mounts
        self.tolerations = tolerations

    def __repr__(self):
        return "{}(image={}, image_pull_policy={}, request_memory={}, request_cpu={}, " \
               "limit_memory={}, limit_cpu={}, gcp_service_account_key={}, " \
               "node_selectors={}, affinity={}, annotations={}, volumes={}, " \
               "volume_mounts={}, tolerations={})" \
            .format(KubernetesExecutorConfig.__name__, self.image, self.image_pull_policy,
                    self.request_memory, self.request_cpu, self.limit_memory,
                    self.limit_cpu, self.gcp_service_account_key, self.node_selectors,
                    self.affinity, self.annotations, self.volumes, self.volume_mounts,
                    self.tolerations)

    @staticmethod
    def from_dict(obj):
        if obj is None:
            return KubernetesExecutorConfig()

        if not isinstance(obj, dict):
            raise TypeError(
                'Cannot convert a non-dictionary object into a KubernetesExecutorConfig')

        namespaced = obj.get(Executors.KubernetesExecutor, {})

        return KubernetesExecutorConfig(
            image=namespaced.get('image', None),
            image_pull_policy=namespaced.get('image_pull_policy', None),
            request_memory=namespaced.get('request_memory', None),
            request_cpu=namespaced.get('request_cpu', None),
            limit_memory=namespaced.get('limit_memory', None),
            limit_cpu=namespaced.get('limit_cpu', None),
            gcp_service_account_key=namespaced.get('gcp_service_account_key', None),
            node_selectors=namespaced.get('node_selectors', None),
            affinity=namespaced.get('affinity', None),
            annotations=namespaced.get('annotations', {}),
            volumes=namespaced.get('volumes', []),
            volume_mounts=namespaced.get('volume_mounts', []),
            tolerations=namespaced.get('tolerations', None),
        )

    def as_dict(self):
        return {
            'image': self.image,
            'image_pull_policy': self.image_pull_policy,
            'request_memory': self.request_memory,
            'request_cpu': self.request_cpu,
            'limit_memory': self.limit_memory,
            'limit_cpu': self.limit_cpu,
            'gcp_service_account_key': self.gcp_service_account_key,
            'node_selectors': self.node_selectors,
            'affinity': self.affinity,
            'annotations': self.annotations,
            'volumes': self.volumes,
            'volume_mounts': self.volume_mounts,
            'tolerations': self.tolerations,
        }


class KubeConfig:
    core_section = 'core'
    kubernetes_section = 'kubernetes'

    def __init__(self):
        configuration_dict = configuration.as_dict(display_sensitive=True)
        self.core_configuration = configuration_dict['core']
        self.kube_secrets = configuration_dict.get('kubernetes_secrets', {})
        self.kube_env_vars = configuration_dict.get('kubernetes_environment_variables', {})
<<<<<<< HEAD
        self.kube_env_from_configmap_ref = configuration.get(self.kubernetes_section,
                                                             'env_from_configmap_ref')
        self.kube_env_from_secret_ref = configuration.get(self.kubernetes_section,
                                                          'env_from_secret_ref')
        self.airflow_home = configuration.get(self.core_section, 'airflow_home')
=======
        self.airflow_home = settings.AIRFLOW_HOME
>>>>>>> 068ded96
        self.dags_folder = configuration.get(self.core_section, 'dags_folder')
        self.parallelism = configuration.getint(self.core_section, 'PARALLELISM')
        self.worker_container_repository = configuration.get(
            self.kubernetes_section, 'worker_container_repository')
        self.worker_container_tag = configuration.get(
            self.kubernetes_section, 'worker_container_tag')
        self.kube_image = '{}:{}'.format(
            self.worker_container_repository, self.worker_container_tag)
        self.kube_image_pull_policy = configuration.get(
            self.kubernetes_section, "worker_container_image_pull_policy"
        )
        self.kube_node_selectors = configuration_dict.get('kubernetes_node_selectors', {})
        self.kube_annotations = configuration_dict.get('kubernetes_annotations', {})
        self.delete_worker_pods = conf.getboolean(
            self.kubernetes_section, 'delete_worker_pods')
        self.worker_pods_creation_batch_size = conf.getint(
            self.kubernetes_section, 'worker_pods_creation_batch_size')
        self.worker_service_account_name = conf.get(
            self.kubernetes_section, 'worker_service_account_name')
        self.image_pull_secrets = conf.get(self.kubernetes_section, 'image_pull_secrets')

        # NOTE: user can build the dags into the docker image directly,
        # this will set to True if so
        self.dags_in_image = conf.getboolean(self.kubernetes_section, 'dags_in_image')

        # NOTE: `git_repo` and `git_branch` must be specified together as a pair
        # The http URL of the git repository to clone from
        self.git_repo = conf.get(self.kubernetes_section, 'git_repo')
        # The branch of the repository to be checked out
        self.git_branch = conf.get(self.kubernetes_section, 'git_branch')
        # Optionally, the directory in the git repository containing the dags
        self.git_subpath = conf.get(self.kubernetes_section, 'git_subpath')
        # Optionally, the root directory for git operations
        self.git_sync_root = conf.get(self.kubernetes_section, 'git_sync_root')
        # Optionally, the name at which to publish the checked-out files under --root
        self.git_sync_dest = conf.get(self.kubernetes_section, 'git_sync_dest')
        # Optionally, if git_dags_folder_mount_point is set the worker will use
        # {git_dags_folder_mount_point}/{git_sync_dest}/{git_subpath} as dags_folder
        self.git_dags_folder_mount_point = conf.get(self.kubernetes_section,
                                                    'git_dags_folder_mount_point')

        # Optionally a user may supply a (`git_user` AND `git_password`) OR
        # (`git_ssh_key_secret_name` AND `git_ssh_key_secret_key`) for private repositories
        self.git_user = conf.get(self.kubernetes_section, 'git_user')
        self.git_password = conf.get(self.kubernetes_section, 'git_password')
        self.git_ssh_key_secret_name = conf.get(self.kubernetes_section, 'git_ssh_key_secret_name')
        self.git_ssh_known_hosts_configmap_name = conf.get(self.kubernetes_section,
                                                           'git_ssh_known_hosts_configmap_name')

        # NOTE: The user may optionally use a volume claim to mount a PV containing
        # DAGs directly
        self.dags_volume_claim = conf.get(self.kubernetes_section, 'dags_volume_claim')

        # This prop may optionally be set for PV Claims and is used to write logs
        self.logs_volume_claim = conf.get(self.kubernetes_section, 'logs_volume_claim')

        # This prop may optionally be set for PV Claims and is used to locate DAGs
        # on a SubPath
        self.dags_volume_subpath = conf.get(
            self.kubernetes_section, 'dags_volume_subpath')

        # This prop may optionally be set for PV Claims and is used to locate logs
        # on a SubPath
        self.logs_volume_subpath = conf.get(
            self.kubernetes_section, 'logs_volume_subpath')

        # Optionally, hostPath volume containing DAGs
        self.dags_volume_host = conf.get(self.kubernetes_section, 'dags_volume_host')

        # Optionally, write logs to a hostPath Volume
        self.logs_volume_host = conf.get(self.kubernetes_section, 'logs_volume_host')

        # This prop may optionally be set for PV Claims and is used to write logs
        self.base_log_folder = configuration.get(self.core_section, 'base_log_folder')

        # The Kubernetes Namespace in which the Scheduler and Webserver reside. Note
        # that if your
        # cluster has RBAC enabled, your scheduler may need service account permissions to
        # create, watch, get, and delete pods in this namespace.
        self.kube_namespace = conf.get(self.kubernetes_section, 'namespace')
        # The Kubernetes Namespace in which pods will be created by the executor. Note
        # that if your
        # cluster has RBAC enabled, your workers may need service account permissions to
        # interact with cluster components.
        self.executor_namespace = conf.get(self.kubernetes_section, 'namespace')
        # Task secrets managed by KubernetesExecutor.
        self.gcp_service_account_keys = conf.get(self.kubernetes_section,
                                                 'gcp_service_account_keys')

        # If the user is using the git-sync container to clone their repository via git,
        # allow them to specify repository, tag, and pod name for the init container.
        self.git_sync_container_repository = conf.get(
            self.kubernetes_section, 'git_sync_container_repository')

        self.git_sync_container_tag = conf.get(
            self.kubernetes_section, 'git_sync_container_tag')
        self.git_sync_container = '{}:{}'.format(
            self.git_sync_container_repository, self.git_sync_container_tag)

        self.git_sync_init_container_name = conf.get(
            self.kubernetes_section, 'git_sync_init_container_name')

        # The worker pod may optionally have a  valid Airflow config loaded via a
        # configmap
        self.airflow_configmap = conf.get(self.kubernetes_section, 'airflow_configmap')

        affinity_json = conf.get(self.kubernetes_section, 'affinity')
        if affinity_json:
            self.kube_affinity = json.loads(affinity_json)
        else:
            self.kube_affinity = None

        tolerations_json = conf.get(self.kubernetes_section, 'tolerations')
        if tolerations_json:
            self.kube_tolerations = json.loads(tolerations_json)
        else:
            self.kube_tolerations = None

        self._validate()

    def _validate(self):
        # TODO: use XOR for dags_volume_claim and git_dags_folder_mount_point
        if not self.dags_volume_claim \
           and not self.dags_volume_host \
           and not self.dags_in_image \
           and (not self.git_repo or not self.git_branch or not self.git_dags_folder_mount_point):
            raise AirflowConfigException(
                'In kubernetes mode the following must be set in the `kubernetes` '
                'config section: `dags_volume_claim` '
                'or `dags_volume_host` '
                'or `dags_in_image` '
                'or `git_repo and git_branch and git_dags_folder_mount_point`')
        if self.git_repo \
           and (self.git_user or self.git_password) \
           and self.git_ssh_key_secret_name:
            raise AirflowConfigException(
                'In kubernetes mode, using `git_repo` to pull the DAGs: '
                'for private repositories, either `git_user` and `git_password` '
                'must be set for authentication through user credentials; '
                'or `git_ssh_key_secret_name` must be set for authentication '
                'through ssh key, but not both')


class KubernetesJobWatcher(multiprocessing.Process, LoggingMixin, object):
    def __init__(self, namespace, watcher_queue, resource_version, worker_uuid):
        multiprocessing.Process.__init__(self)
        self.namespace = namespace
        self.worker_uuid = worker_uuid
        self.watcher_queue = watcher_queue
        self.resource_version = resource_version

    def run(self):
        kube_client = get_kube_client()
        while True:
            try:
                self.resource_version = self._run(kube_client, self.resource_version,
                                                  self.worker_uuid)
            except Exception:
                self.log.exception('Unknown error in KubernetesJobWatcher. Failing')
                raise
            else:
                self.log.warn('Watch died gracefully, starting back up with: '
                              'last resource_version: %s', self.resource_version)

    def _run(self, kube_client, resource_version, worker_uuid):
        self.log.info(
            'Event: and now my watch begins starting at resource_version: %s',
            resource_version
        )
        watcher = watch.Watch()

        kwargs = {'label_selector': 'airflow-worker={}'.format(worker_uuid)}
        if resource_version:
            kwargs['resource_version'] = resource_version

        last_resource_version = None
        for event in watcher.stream(kube_client.list_namespaced_pod, self.namespace,
                                    **kwargs):
            task = event['object']
            self.log.info(
                'Event: %s had an event of type %s',
                task.metadata.name, event['type']
            )
            if event['type'] == 'ERROR':
                return self.process_error(event)
            self.process_status(
                task.metadata.name, task.status.phase, task.metadata.labels,
                task.metadata.resource_version
            )
            last_resource_version = task.metadata.resource_version

        return last_resource_version

    def process_error(self, event):
        self.log.error(
            'Encountered Error response from k8s list namespaced pod stream => %s',
            event
        )
        raw_object = event['raw_object']
        if raw_object['code'] == 410:
            self.log.info(
                'Kubernetes resource version is too old, must reset to 0 => %s',
                raw_object['message']
            )
            # Return resource version 0
            return '0'
        raise AirflowException(
            'Kubernetes failure for %s with code %s and message: %s',
            raw_object['reason'], raw_object['code'], raw_object['message']
        )

    def process_status(self, pod_id, status, labels, resource_version):
        if status == 'Pending':
            self.log.info('Event: %s Pending', pod_id)
        elif status == 'Failed':
            self.log.info('Event: %s Failed', pod_id)
            self.watcher_queue.put((pod_id, State.FAILED, labels, resource_version))
        elif status == 'Succeeded':
            self.log.info('Event: %s Succeeded', pod_id)
            self.watcher_queue.put((pod_id, None, labels, resource_version))
        elif status == 'Running':
            self.log.info('Event: %s is Running', pod_id)
        else:
            self.log.warn(
                'Event: Invalid state: %s on pod: %s with labels: %s with '
                'resource_version: %s', status, pod_id, labels, resource_version
            )


class AirflowKubernetesScheduler(LoggingMixin):
    def __init__(self, kube_config, task_queue, result_queue, kube_client, worker_uuid):
        self.log.debug("Creating Kubernetes executor")
        self.kube_config = kube_config
        self.task_queue = task_queue
        self.result_queue = result_queue
        self.namespace = self.kube_config.kube_namespace
        self.log.debug("Kubernetes using namespace %s", self.namespace)
        self.kube_client = kube_client
        self.launcher = PodLauncher(kube_client=self.kube_client)
        self.worker_configuration = WorkerConfiguration(kube_config=self.kube_config)
        self.watcher_queue = multiprocessing.Queue()
        self.worker_uuid = worker_uuid
        self.kube_watcher = self._make_kube_watcher()

    def _make_kube_watcher(self):
        resource_version = KubeResourceVersion.get_current_resource_version()
        watcher = KubernetesJobWatcher(self.namespace, self.watcher_queue,
                                       resource_version, self.worker_uuid)
        watcher.start()
        return watcher

    def _health_check_kube_watcher(self):
        if self.kube_watcher.is_alive():
            pass
        else:
            self.log.error(
                'Error while health checking kube watcher process. '
                'Process died for unknown reasons')
            self.kube_watcher = self._make_kube_watcher()

    def run_next(self, next_job):
        """

        The run_next command will check the task_queue for any un-run jobs.
        It will then create a unique job-id, launch that job in the cluster,
        and store relevant info in the current_jobs map so we can track the job's
        status
        """
        self.log.info('Kubernetes job is %s', str(next_job))
        key, command, kube_executor_config = next_job
        dag_id, task_id, execution_date, try_number = key
        self.log.debug("Kubernetes running for command %s", command)
        self.log.debug("Kubernetes launching image %s", self.kube_config.kube_image)
        pod = self.worker_configuration.make_pod(
            namespace=self.namespace, worker_uuid=self.worker_uuid,
            pod_id=self._create_pod_id(dag_id, task_id),
            dag_id=self._make_safe_label_value(dag_id),
            task_id=self._make_safe_label_value(task_id),
            try_number=try_number,
            execution_date=self._datetime_to_label_safe_datestring(execution_date),
            airflow_command=command, kube_executor_config=kube_executor_config
        )
        # the watcher will monitor pods, so we do not block.
        self.launcher.run_pod_async(pod)
        self.log.debug("Kubernetes Job created!")

    def delete_pod(self, pod_id):
        if self.kube_config.delete_worker_pods:
            try:
                self.kube_client.delete_namespaced_pod(
                    pod_id, self.namespace, body=client.V1DeleteOptions())
            except ApiException as e:
                # If the pod is already deleted
                if e.status != 404:
                    raise

    def sync(self):
        """
        The sync function checks the status of all currently running kubernetes jobs.
        If a job is completed, it's status is placed in the result queue to
        be sent back to the scheduler.

        :return:

        """
        self._health_check_kube_watcher()
        while not self.watcher_queue.empty():
            self.process_watcher_task()

    def process_watcher_task(self):
        pod_id, state, labels, resource_version = self.watcher_queue.get()
        self.log.info(
            'Attempting to finish pod; pod_id: %s; state: %s; labels: %s',
            pod_id, state, labels
        )
        key = self._labels_to_key(labels=labels)
        if key:
            self.log.debug('finishing job %s - %s (%s)', key, state, pod_id)
            self.result_queue.put((key, state, pod_id, resource_version))

    @staticmethod
    def _strip_unsafe_kubernetes_special_chars(string):
        """
        Kubernetes only supports lowercase alphanumeric characters and "-" and "." in
        the pod name
        However, there are special rules about how "-" and "." can be used so let's
        only keep
        alphanumeric chars  see here for detail:
        https://kubernetes.io/docs/concepts/overview/working-with-objects/names/

        :param string: The requested Pod name
        :return: ``str`` Pod name stripped of any unsafe characters
        """
        return ''.join(ch.lower() for ind, ch in enumerate(string) if ch.isalnum())

    @staticmethod
    def _make_safe_pod_id(safe_dag_id, safe_task_id, safe_uuid):
        r"""
        Kubernetes pod names must be <= 253 chars and must pass the following regex for
        validation
        "^[a-z0-9]([-a-z0-9]*[a-z0-9])?(\.[a-z0-9]([-a-z0-9]*[a-z0-9])?)*$"

        :param safe_dag_id: a dag_id with only alphanumeric characters
        :param safe_task_id: a task_id with only alphanumeric characters
        :param random_uuid: a uuid
        :return: ``str`` valid Pod name of appropriate length
        """
        MAX_POD_ID_LEN = 253

        safe_key = safe_dag_id + safe_task_id

        safe_pod_id = safe_key[:MAX_POD_ID_LEN - len(safe_uuid) - 1] + "-" + safe_uuid

        return safe_pod_id

    @staticmethod
    def _make_safe_label_value(string):
        """
        Valid label values must be 63 characters or less and must be empty or begin and
        end with an alphanumeric character ([a-z0-9A-Z]) with dashes (-), underscores (_),
        dots (.), and alphanumerics between.

        If the label value is then greater than 63 chars once made safe, or differs in any
        way from the original value sent to this function, then we need to truncate to
        53chars, and append it with a unique hash.
        """
        MAX_LABEL_LEN = 63

        safe_label = re.sub(r'^[^a-z0-9A-Z]*|[^a-zA-Z0-9_\-\.]|[^a-z0-9A-Z]*$', '', string)

        if len(safe_label) > MAX_LABEL_LEN or string != safe_label:
            safe_hash = hashlib.md5(string.encode()).hexdigest()[:9]
            safe_label = safe_label[:MAX_LABEL_LEN - len(safe_hash) - 1] + "-" + safe_hash

        return safe_label

    @staticmethod
    def _create_pod_id(dag_id, task_id):
        safe_dag_id = AirflowKubernetesScheduler._strip_unsafe_kubernetes_special_chars(
            dag_id)
        safe_task_id = AirflowKubernetesScheduler._strip_unsafe_kubernetes_special_chars(
            task_id)
        safe_uuid = AirflowKubernetesScheduler._strip_unsafe_kubernetes_special_chars(
            uuid4().hex)
        return AirflowKubernetesScheduler._make_safe_pod_id(safe_dag_id, safe_task_id,
                                                            safe_uuid)

    @staticmethod
    def _label_safe_datestring_to_datetime(string):
        """
        Kubernetes doesn't permit ":" in labels. ISO datetime format uses ":" but not
        "_", let's
        replace ":" with "_"

        :param string: str
        :return: datetime.datetime object
        """
        return parser.parse(string.replace('_plus_', '+').replace("_", ":"))

    @staticmethod
    def _datetime_to_label_safe_datestring(datetime_obj):
        """
        Kubernetes doesn't like ":" in labels, since ISO datetime format uses ":" but
        not "_" let's
        replace ":" with "_"
        :param datetime_obj: datetime.datetime object
        :return: ISO-like string representing the datetime
        """
        return datetime_obj.isoformat().replace(":", "_").replace('+', '_plus_')

    def _labels_to_key(self, labels):
        try_num = 1
        try:
            try_num = int(labels.get('try_number', '1'))
        except ValueError:
            self.log.warn("could not get try_number as an int: %s", labels.get('try_number', '1'))

        try:
            dag_id = labels['dag_id']
            task_id = labels['task_id']
            ex_time = self._label_safe_datestring_to_datetime(labels['execution_date'])
        except Exception as e:
            self.log.warn(
                'Error while retrieving labels; labels: %s; exception: %s',
                labels, e
            )
            return None

        with create_session() as session:
            tasks = (
                session
                .query(TaskInstance)
                .filter_by(execution_date=ex_time).all()
            )
            self.log.info(
                'Checking %s task instances.',
                len(tasks)
            )
            for task in tasks:
                if (
                    self._make_safe_label_value(task.dag_id) == dag_id and
                    self._make_safe_label_value(task.task_id) == task_id and
                    task.execution_date == ex_time
                ):
                    self.log.info(
                        'Found matching task %s-%s (%s) with current state of %s',
                        task.dag_id, task.task_id, task.execution_date, task.state
                    )
                    dag_id = task.dag_id
                    task_id = task.task_id
                    return (dag_id, task_id, ex_time, try_num)
        self.log.warn(
            'Failed to find and match task details to a pod; labels: %s',
            labels
        )
        return None


class KubernetesExecutor(BaseExecutor, LoggingMixin):
    def __init__(self):
        self.kube_config = KubeConfig()
        self.task_queue = None
        self.result_queue = None
        self.kube_scheduler = None
        self.kube_client = None
        self.worker_uuid = None
        super(KubernetesExecutor, self).__init__(parallelism=self.kube_config.parallelism)

    @provide_session
    def clear_not_launched_queued_tasks(self, session=None):
        """
        If the airflow scheduler restarts with pending "Queued" tasks, the tasks may or
        may not
        have been launched Thus, on starting up the scheduler let's check every
        "Queued" task to
        see if it has been launched (ie: if there is a corresponding pod on kubernetes)

        If it has been launched then do nothing, otherwise reset the state to "None" so
        the task
        will be rescheduled

        This will not be necessary in a future version of airflow in which there is
        proper support
        for State.LAUNCHED
        """
        queued_tasks = session\
            .query(TaskInstance)\
            .filter(TaskInstance.state == State.QUEUED).all()
        self.log.info(
            'When executor started up, found %s queued task instances',
            len(queued_tasks)
        )

        for task in queued_tasks:
            dict_string = (
                "dag_id={},task_id={},execution_date={},airflow-worker={}".format(
                    AirflowKubernetesScheduler._make_safe_label_value(task.dag_id),
                    AirflowKubernetesScheduler._make_safe_label_value(task.task_id),
                    AirflowKubernetesScheduler._datetime_to_label_safe_datestring(
                        task.execution_date
                    ),
                    self.worker_uuid
                )
            )
            kwargs = dict(label_selector=dict_string)
            pod_list = self.kube_client.list_namespaced_pod(
                self.kube_config.kube_namespace, **kwargs)
            if len(pod_list.items) == 0:
                self.log.info(
                    'TaskInstance: %s found in queued state but was not launched, '
                    'rescheduling', task
                )
                session.query(TaskInstance).filter(
                    TaskInstance.dag_id == task.dag_id,
                    TaskInstance.task_id == task.task_id,
                    TaskInstance.execution_date == task.execution_date
                ).update({TaskInstance.state: State.NONE})

    def _inject_secrets(self):
        def _create_or_update_secret(secret_name, secret_path):
            try:
                return self.kube_client.create_namespaced_secret(
                    self.kube_config.executor_namespace, kubernetes.client.V1Secret(
                        data={
                            'key.json': base64.b64encode(open(secret_path, 'r').read())},
                        metadata=kubernetes.client.V1ObjectMeta(name=secret_name)))
            except ApiException as e:
                if e.status == 409:
                    return self.kube_client.replace_namespaced_secret(
                        secret_name, self.kube_config.executor_namespace,
                        kubernetes.client.V1Secret(
                            data={'key.json': base64.b64encode(
                                open(secret_path, 'r').read())},
                            metadata=kubernetes.client.V1ObjectMeta(name=secret_name)))
                self.log.exception(
                    'Exception while trying to inject secret. '
                    'Secret name: %s, error details: %s',
                    secret_name, e
                )
                raise

        # For each GCP service account key, inject it as a secret in executor
        # namespace with the specific secret name configured in the airflow.cfg.
        # We let exceptions to pass through to users.
        if self.kube_config.gcp_service_account_keys:
            name_path_pair_list = [
                {'name': account_spec.strip().split('=')[0],
                 'path': account_spec.strip().split('=')[1]}
                for account_spec in self.kube_config.gcp_service_account_keys.split(',')]
            for service_account in name_path_pair_list:
                _create_or_update_secret(service_account['name'], service_account['path'])

    def start(self):
        self.log.info('Start Kubernetes executor')
        self.worker_uuid = KubeWorkerIdentifier.get_or_create_current_kube_worker_uuid()
        self.log.debug('Start with worker_uuid: %s', self.worker_uuid)
        # always need to reset resource version since we don't know
        # when we last started, note for behavior below
        # https://github.com/kubernetes-client/python/blob/master/kubernetes/docs
        # /CoreV1Api.md#list_namespaced_pod
        KubeResourceVersion.reset_resource_version()
        self.task_queue = Queue()
        self.result_queue = Queue()
        self.kube_client = get_kube_client()
        self.kube_scheduler = AirflowKubernetesScheduler(
            self.kube_config, self.task_queue, self.result_queue,
            self.kube_client, self.worker_uuid
        )
        self._inject_secrets()
        self.clear_not_launched_queued_tasks()

    def execute_async(self, key, command, queue=None, executor_config=None):
        self.log.info(
            'Add task %s with command %s with executor_config %s',
            key, command, executor_config
        )
        kube_executor_config = KubernetesExecutorConfig.from_dict(executor_config)
        self.task_queue.put((key, command, kube_executor_config))

    def sync(self):
        if self.running:
            self.log.debug('self.running: %s', self.running)
        if self.queued_tasks:
            self.log.debug('self.queued: %s', self.queued_tasks)
        self.kube_scheduler.sync()

        last_resource_version = None
        while not self.result_queue.empty():
            results = self.result_queue.get()
            key, state, pod_id, resource_version = results
            last_resource_version = resource_version
            self.log.info('Changing state of %s to %s', results, state)
            try:
                self._change_state(key, state, pod_id)
            except Exception as e:
                self.log.exception('Exception: %s when attempting ' +
                                   'to change state of %s to %s, re-queueing.', e, results, state)
                self.result_queue.put(results)

        KubeResourceVersion.checkpoint_resource_version(last_resource_version)

        for i in range(min((self.kube_config.worker_pods_creation_batch_size, self.task_queue.qsize()))):
            task = self.task_queue.get()

            try:
                self.kube_scheduler.run_next(task)
            except ApiException:
                self.log.exception('ApiException when attempting ' +
                                   'to run task, re-queueing.')
                self.task_queue.put(task)

    def _change_state(self, key, state, pod_id):
        if state != State.RUNNING:
            self.kube_scheduler.delete_pod(pod_id)
            try:
                self.log.info('Deleted pod: %s', str(key))
                self.running.pop(key)
            except KeyError:
                self.log.debug('Could not find key: %s', str(key))
                pass
        self.event_buffer[key] = state
        (dag_id, task_id, ex_time, try_number) = key
        with create_session() as session:
            item = session.query(TaskInstance).filter_by(
                dag_id=dag_id,
                task_id=task_id,
                execution_date=ex_time
            ).one()
            if state:
                item.state = state
                session.add(item)

    def end(self):
        self.log.info('Shutting down Kubernetes executor')
        self.task_queue.join()<|MERGE_RESOLUTION|>--- conflicted
+++ resolved
@@ -125,15 +125,11 @@
         self.core_configuration = configuration_dict['core']
         self.kube_secrets = configuration_dict.get('kubernetes_secrets', {})
         self.kube_env_vars = configuration_dict.get('kubernetes_environment_variables', {})
-<<<<<<< HEAD
-        self.kube_env_from_configmap_ref = configuration.get(self.kubernetes_section,
-                                                             'env_from_configmap_ref')
-        self.kube_env_from_secret_ref = configuration.get(self.kubernetes_section,
-                                                          'env_from_secret_ref')
-        self.airflow_home = configuration.get(self.core_section, 'airflow_home')
-=======
+        self.env_from_configmap_ref = configuration.get(self.kubernetes_section,
+                                                        'env_from_configmap_ref')
+        self.env_from_secret_ref = configuration.get(self.kubernetes_section,
+                                                     'env_from_secret_ref')
         self.airflow_home = settings.AIRFLOW_HOME
->>>>>>> 068ded96
         self.dags_folder = configuration.get(self.core_section, 'dags_folder')
         self.parallelism = configuration.getint(self.core_section, 'PARALLELISM')
         self.worker_container_repository = configuration.get(
