--- conflicted
+++ resolved
@@ -17,96 +17,12 @@
 # under the License.
 """This module is deprecated. Please use :mod:`airflow.providers.amazon.aws.operators.s3_list`."""
 
-<<<<<<< HEAD
-from typing import Iterable
-
-from airflow.hooks.S3_hook import S3Hook
-from airflow.models import BaseOperator
-from airflow.utils.decorators import apply_defaults
-=======
 import warnings
->>>>>>> d25854dd
 
 from airflow.providers.amazon.aws.operators.s3_list import S3ListOperator  # noqa
 
-<<<<<<< HEAD
-class S3ListOperator(BaseOperator):
-    """
-    List all objects from the bucket with the given string prefix in name.
-
-    This operator returns a python list with the name of objects which can be
-    used by `xcom` in the downstream task.
-
-    :param bucket: The S3 bucket where to find the objects. (templated)
-    :type bucket: str
-    :param prefix: Prefix string to filters the objects whose name begin with
-        such prefix. (templated)
-    :type prefix: str
-    :param delimiter: the delimiter marks key hierarchy. (templated)
-    :type delimiter: str
-    :param aws_conn_id: The connection ID to use when connecting to S3 storage.
-    :type aws_conn_id: str
-    :param verify: Whether or not to verify SSL certificates for S3 connection.
-        By default SSL certificates are verified.
-        You can provide the following values:
-
-        - ``False``: do not validate SSL certificates. SSL will still be used
-                 (unless use_ssl is False), but SSL certificates will not be
-                 verified.
-        - ``path/to/cert/bundle.pem``: A filename of the CA cert bundle to uses.
-                 You can specify this argument if you want to use a different
-                 CA cert bundle than the one used by botocore.
-    :type verify: bool or str
-
-
-    **Example**:
-        The following operator would list all the files
-        (excluding subfolders) from the S3
-        ``customers/2018/04/`` key in the ``data`` bucket. ::
-
-            s3_file = S3ListOperator(
-                task_id='list_3s_files',
-                bucket='data',
-                prefix='customers/2018/04/',
-                delimiter='/',
-                aws_conn_id='aws_customers_conn'
-            )
-    """
-    template_fields = ('bucket', 'prefix', 'delimiter')  # type: Iterable[str]
-    ui_color = '#ffd700'
-
-    @apply_defaults
-    def __init__(self,
-                 bucket,
-                 prefix='',
-                 delimiter='',
-                 aws_conn_id='aws_default',
-                 verify=None,
-                 *args,
-                 **kwargs):
-        super(S3ListOperator, self).__init__(*args, **kwargs)
-        self.bucket = bucket
-        self.prefix = prefix
-        self.delimiter = delimiter
-        self.aws_conn_id = aws_conn_id
-        self.verify = verify
-
-    def execute(self, context):
-        hook = S3Hook(aws_conn_id=self.aws_conn_id, verify=self.verify)
-
-        self.log.info(
-            'Getting the list of files from bucket: %s in prefix: %s (Delimiter {%s)',
-            self.bucket, self.prefix, self.delimiter
-        )
-
-        return hook.list_keys(
-            bucket_name=self.bucket,
-            prefix=self.prefix,
-            delimiter=self.delimiter)
-=======
 warnings.warn(
     "This module is deprecated. Please use `airflow.providers.amazon.aws.operators.s3_list`.",
     DeprecationWarning,
     stacklevel=2,
-)
->>>>>>> d25854dd
+)