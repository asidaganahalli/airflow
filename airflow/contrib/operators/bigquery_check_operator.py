# -*- coding: utf-8 -*-
#
# Licensed to the Apache Software Foundation (ASF) under one
# or more contributor license agreements.  See the NOTICE file
# distributed with this work for additional information
# regarding copyright ownership.  The ASF licenses this file
# to you under the Apache License, Version 2.0 (the
# "License"); you may not use this file except in compliance
# with the License.  You may obtain a copy of the License at
#
#   http://www.apache.org/licenses/LICENSE-2.0
#
# Unless required by applicable law or agreed to in writing,
# software distributed under the License is distributed on an
# "AS IS" BASIS, WITHOUT WARRANTIES OR CONDITIONS OF ANY
# KIND, either express or implied.  See the License for the
# specific language governing permissions and limitations
# under the License.

from airflow.contrib.hooks.bigquery_hook import BigQueryHook
from airflow.operators.check_operator import \
    CheckOperator, ValueCheckOperator, IntervalCheckOperator
from airflow.utils.decorators import apply_defaults


class BigQueryCheckOperator(CheckOperator):
    """
    Performs checks against BigQuery. The ``BigQueryCheckOperator`` expects
    a sql query that will return a single row. Each value on that
    first row is evaluated using python ``bool`` casting. If any of the
    values return ``False`` the check is failed and errors out.

    Note that Python bool casting evals the following as ``False``:

    * ``False``
    * ``0``
    * Empty string (``""``)
    * Empty list (``[]``)
    * Empty dictionary or set (``{}``)

    Given a query like ``SELECT COUNT(*) FROM foo``, it will fail only if
    the count ``== 0``. You can craft much more complex query that could,
    for instance, check that the table has the same number of rows as
    the source table upstream, or that the count of today's partition is
    greater than yesterday's partition, or that a set of metrics are less
    than 3 standard deviation for the 7 day average.

    This operator can be used as a data quality check in your pipeline, and
    depending on where you put it in your DAG, you have the choice to
    stop the critical path, preventing from
    publishing dubious data, or on the side and receive email alterts
    without stopping the progress of the DAG.

    :param sql: the sql to be executed
    :type sql: str
    :param bigquery_conn_id: reference to the BigQuery database
<<<<<<< HEAD
    :type bigquery_conn_id: str
    :param use_legacy_sql: Whether to use legacy SQL (true)
        or standard SQL (false).
    :type use_legacy_sql: bool
=======
    :type bigquery_conn_id: string
    :param use_legacy_sql: Whether to use legacy SQL (true)
        or standard SQL (false).
    :type use_legacy_sql: boolean
>>>>>>> cb8b2a1d
    """

    @apply_defaults
    def __init__(self,
                 sql,
                 bigquery_conn_id='bigquery_default',
                 use_legacy_sql=True,
                 *args, **kwargs):
        super(BigQueryCheckOperator, self).__init__(sql=sql, *args, **kwargs)
        self.bigquery_conn_id = bigquery_conn_id
        self.sql = sql
        self.use_legacy_sql = use_legacy_sql

    def get_db_hook(self):
        return BigQueryHook(bigquery_conn_id=self.bigquery_conn_id,
                            use_legacy_sql=self.use_legacy_sql)


class BigQueryValueCheckOperator(ValueCheckOperator):
    """
    Performs a simple value check using sql code.

    :param sql: the sql to be executed
<<<<<<< HEAD
    :type sql: str
    :param use_legacy_sql: Whether to use legacy SQL (true)
        or standard SQL (false).
    :type use_legacy_sql: bool
=======
    :type sql: string
    :param use_legacy_sql: Whether to use legacy SQL (true)
        or standard SQL (false).
    :type use_legacy_sql: boolean
>>>>>>> cb8b2a1d
    """

    @apply_defaults
    def __init__(self, sql,
                 pass_value,
                 tolerance=None,
                 bigquery_conn_id='bigquery_default',
                 use_legacy_sql=True,
                 *args, **kwargs):
        super(BigQueryValueCheckOperator, self).__init__(
            sql=sql, pass_value=pass_value, tolerance=tolerance,
            *args, **kwargs)
        self.bigquery_conn_id = bigquery_conn_id
        self.use_legacy_sql = use_legacy_sql

    def get_db_hook(self):
        return BigQueryHook(bigquery_conn_id=self.bigquery_conn_id,
                            use_legacy_sql=self.use_legacy_sql)


class BigQueryIntervalCheckOperator(IntervalCheckOperator):
    """
    Checks that the values of metrics given as SQL expressions are within
    a certain tolerance of the ones from days_back before.

    This method constructs a query like so ::

        SELECT {metrics_threshold_dict_key} FROM {table}
        WHERE {date_filter_column}=<date>

    :param table: the table name
    :type table: str
    :param days_back: number of days between ds and the ds we want to check
        against. Defaults to 7 days
    :type days_back: int
    :param metrics_threshold: a dictionary of ratios indexed by metrics, for
        example 'COUNT(*)': 1.5 would require a 50 percent or less difference
        between the current day, and the prior days_back.
    :type metrics_threshold: dict
    :param use_legacy_sql: Whether to use legacy SQL (true)
        or standard SQL (false).
<<<<<<< HEAD
    :type use_legacy_sql: bool
=======
    :type use_legacy_sql: boolean
>>>>>>> cb8b2a1d
    """

    @apply_defaults
    def __init__(self, table, metrics_thresholds, date_filter_column='ds',
                 days_back=-7, bigquery_conn_id='bigquery_default',
                 use_legacy_sql=True, *args, **kwargs):
        super(BigQueryIntervalCheckOperator, self).__init__(
            table=table, metrics_thresholds=metrics_thresholds,
            date_filter_column=date_filter_column, days_back=days_back,
            *args, **kwargs)
        self.bigquery_conn_id = bigquery_conn_id
        self.use_legacy_sql = use_legacy_sql

    def get_db_hook(self):
        return BigQueryHook(bigquery_conn_id=self.bigquery_conn_id,
                            use_legacy_sql=self.use_legacy_sql)<|MERGE_RESOLUTION|>--- conflicted
+++ resolved
@@ -54,17 +54,10 @@
     :param sql: the sql to be executed
     :type sql: str
     :param bigquery_conn_id: reference to the BigQuery database
-<<<<<<< HEAD
-    :type bigquery_conn_id: str
-    :param use_legacy_sql: Whether to use legacy SQL (true)
-        or standard SQL (false).
-    :type use_legacy_sql: bool
-=======
     :type bigquery_conn_id: string
     :param use_legacy_sql: Whether to use legacy SQL (true)
         or standard SQL (false).
     :type use_legacy_sql: boolean
->>>>>>> cb8b2a1d
     """
 
     @apply_defaults
@@ -88,17 +81,10 @@
     Performs a simple value check using sql code.
 
     :param sql: the sql to be executed
-<<<<<<< HEAD
-    :type sql: str
-    :param use_legacy_sql: Whether to use legacy SQL (true)
-        or standard SQL (false).
-    :type use_legacy_sql: bool
-=======
     :type sql: string
     :param use_legacy_sql: Whether to use legacy SQL (true)
         or standard SQL (false).
     :type use_legacy_sql: boolean
->>>>>>> cb8b2a1d
     """
 
     @apply_defaults
@@ -140,11 +126,7 @@
     :type metrics_threshold: dict
     :param use_legacy_sql: Whether to use legacy SQL (true)
         or standard SQL (false).
-<<<<<<< HEAD
-    :type use_legacy_sql: bool
-=======
     :type use_legacy_sql: boolean
->>>>>>> cb8b2a1d
     """
 
     @apply_defaults
