#
# Licensed to the Apache Software Foundation (ASF) under one
# or more contributor license agreements.  See the NOTICE file
# distributed with this work for additional information
# regarding copyright ownership.  The ASF licenses this file
# to you under the Apache License, Version 2.0 (the
# "License"); you may not use this file except in compliance
# with the License.  You may obtain a copy of the License at
#
#   http://www.apache.org/licenses/LICENSE-2.0
#
# Unless required by applicable law or agreed to in writing,
# software distributed under the License is distributed on an
# "AS IS" BASIS, WITHOUT WARRANTIES OR CONDITIONS OF ANY
# KIND, either express or implied.  See the License for the
# specific language governing permissions and limitations
# under the License.
"""
This module is deprecated.
Please use :mod:`airflow.providers.microsoft.azure.transfers.file_to_wasb`.
"""

import warnings

from airflow.providers.microsoft.azure.transfers.file_to_wasb import FileToWasbOperator  # noqa

<<<<<<< HEAD
    def execute(self, context):
        """Upload a file to Azure Blob Storage."""
        hook = WasbHook(wasb_conn_id=self.wasb_conn_id)
        self.log.info(
            'Uploading %s to wasb://%s '  # noqa: F523
            'as %s', self.file_path, self.container_name, self.blob_name)
        hook.load_file(self.file_path, self.container_name,
                       self.blob_name, **self.load_options)
=======
warnings.warn(
    "This module is deprecated. Please use `airflow.providers.microsoft.azure.transfers.file_to_wasb`.",
    DeprecationWarning,
    stacklevel=2,
)
>>>>>>> d25854dd
<|MERGE_RESOLUTION|>--- conflicted
+++ resolved
@@ -24,19 +24,8 @@
 
 from airflow.providers.microsoft.azure.transfers.file_to_wasb import FileToWasbOperator  # noqa
 
-<<<<<<< HEAD
-    def execute(self, context):
-        """Upload a file to Azure Blob Storage."""
-        hook = WasbHook(wasb_conn_id=self.wasb_conn_id)
-        self.log.info(
-            'Uploading %s to wasb://%s '  # noqa: F523
-            'as %s', self.file_path, self.container_name, self.blob_name)
-        hook.load_file(self.file_path, self.container_name,
-                       self.blob_name, **self.load_options)
-=======
 warnings.warn(
     "This module is deprecated. Please use `airflow.providers.microsoft.azure.transfers.file_to_wasb`.",
     DeprecationWarning,
     stacklevel=2,
-)
->>>>>>> d25854dd
+)