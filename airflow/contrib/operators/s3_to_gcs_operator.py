--- conflicted
+++ resolved
@@ -21,195 +21,8 @@
 
 from airflow.providers.google.cloud.transfers.s3_to_gcs import S3ToGCSOperator  # noqa
 
-<<<<<<< HEAD
-
-class S3ToGoogleCloudStorageOperator(S3ListOperator):
-    """
-    Synchronizes an S3 key, possibly a prefix, with a Google Cloud Storage
-    destination path.
-
-    :param bucket: The S3 bucket where to find the objects. (templated)
-    :type bucket: str
-    :param prefix: Prefix string which filters objects whose name begin with
-        such prefix. (templated)
-    :type prefix: str
-    :param delimiter: the delimiter marks key hierarchy. (templated)
-    :type delimiter: str
-    :param aws_conn_id: The source S3 connection
-    :type aws_conn_id: str
-    :param verify: Whether or not to verify SSL certificates for S3 connection.
-        By default SSL certificates are verified.
-        You can provide the following values:
-
-        - ``False``: do not validate SSL certificates. SSL will still be used
-                 (unless use_ssl is False), but SSL certificates will not be
-                 verified.
-        - ``path/to/cert/bundle.pem``: A filename of the CA cert bundle to uses.
-                 You can specify this argument if you want to use a different
-                 CA cert bundle than the one used by botocore.
-    :type verify: bool or str
-    :param dest_gcs_conn_id: The destination connection ID to use
-        when connecting to Google Cloud Storage.
-    :type dest_gcs_conn_id: str
-    :param dest_gcs: The destination Google Cloud Storage bucket and prefix
-        where you want to store the files. (templated)
-    :type dest_gcs: str
-    :param delegate_to: The account to impersonate, if any.
-        For this to work, the service account making the request must have
-        domain-wide delegation enabled.
-    :type delegate_to: str
-    :param replace: Whether you want to replace existing destination files
-        or not.
-    :type replace: bool
-    :param gzip: Option to compress file for upload
-    :type gzip: bool
-
-
-    **Example**:
-
-    .. code-block:: python
-
-       s3_to_gcs_op = S3ToGoogleCloudStorageOperator(
-            task_id='s3_to_gcs_example',
-            bucket='my-s3-bucket',
-            prefix='data/customers-201804',
-            dest_gcs_conn_id='google_cloud_default',
-            dest_gcs='gs://my.gcs.bucket/some/customers/',
-            replace=False,
-            gzip=True,
-            dag=my-dag)
-
-    Note that ``bucket``, ``prefix``, ``delimiter`` and ``dest_gcs`` are
-    templated, so you can use variables in them if you wish.
-    """
-
-    template_fields = ('bucket', 'prefix', 'delimiter', 'dest_gcs')
-    ui_color = '#e09411'
-
-    @apply_defaults
-    def __init__(self,
-                 bucket,
-                 prefix='',
-                 delimiter='',
-                 aws_conn_id='aws_default',
-                 verify=None,
-                 dest_gcs_conn_id=None,
-                 dest_gcs=None,
-                 delegate_to=None,
-                 replace=False,
-                 gzip=False,
-                 *args,
-                 **kwargs):
-
-        super(S3ToGoogleCloudStorageOperator, self).__init__(
-            bucket=bucket,
-            prefix=prefix,
-            delimiter=delimiter,
-            aws_conn_id=aws_conn_id,
-            *args,
-            **kwargs)
-        self.dest_gcs_conn_id = dest_gcs_conn_id
-        self.dest_gcs = dest_gcs
-        self.delegate_to = delegate_to
-        self.replace = replace
-        self.verify = verify
-        self.gzip = gzip
-
-        if dest_gcs and not self._gcs_object_is_directory(self.dest_gcs):
-            self.log.info(
-                'Destination Google Cloud Storage path is not a valid '
-                '"directory", define a path that ends with a slash "/" or '
-                'leave it empty for the root of the bucket.')
-            raise AirflowException('The destination Google Cloud Storage path '
-                                   'must end with a slash "/" or be empty.')
-
-    def execute(self, context):
-        # use the super method to list all the files in an S3 bucket/key
-        files = super(S3ToGoogleCloudStorageOperator, self).execute(context)
-
-        gcs_hook = GoogleCloudStorageHook(
-            google_cloud_storage_conn_id=self.dest_gcs_conn_id,
-            delegate_to=self.delegate_to)
-
-        if not self.replace:
-            # if we are not replacing -> list all files in the GCS bucket
-            # and only keep those files which are present in
-            # S3 and not in Google Cloud Storage
-            bucket_name, object_prefix = _parse_gcs_url(self.dest_gcs)
-            existing_files_prefixed = gcs_hook.list(
-                bucket_name, prefix=object_prefix)
-
-            existing_files = []
-
-            if existing_files_prefixed:
-                # Remove the object prefix itself, an empty directory was found
-                if object_prefix in existing_files_prefixed:
-                    existing_files_prefixed.remove(object_prefix)
-
-                # Remove the object prefix from all object string paths
-                for f in existing_files_prefixed:
-                    if f.startswith(object_prefix):
-                        existing_files.append(f[len(object_prefix):])
-                    else:
-                        existing_files.append(f)
-
-            files = list(set(files) - set(existing_files))
-            if len(files) > 0:
-                self.log.info(
-                    '%s files are going to be synced: %s.', len(files), files
-                )
-            else:
-                self.log.info(
-                    'There are no new files to sync. Have a nice day!')
-
-        if files:
-            hook = S3Hook(aws_conn_id=self.aws_conn_id, verify=self.verify)
-
-            for file in files:
-                # GCS hook builds its own in-memory file so we have to create
-                # and pass the path
-                file_object = hook.get_key(file, self.bucket)
-                with NamedTemporaryFile(mode='wb', delete=True) as f:
-                    file_object.download_fileobj(f)
-                    f.flush()
-
-                    dest_gcs_bucket, dest_gcs_object_prefix = _parse_gcs_url(
-                        self.dest_gcs)
-                    # There will always be a '/' before file because it is
-                    # enforced at instantiation time
-                    dest_gcs_object = dest_gcs_object_prefix + file
-
-                    # Sync is sequential and the hook already logs too much
-                    # so skip this for now
-                    # self.log.info(
-                    #     'Saving file {0} from S3 bucket {1} in GCS bucket {2}'
-                    #     ' as object {3}'.format(file, self.bucket,
-                    #                             dest_gcs_bucket,
-                    #                             dest_gcs_object))
-
-                    gcs_hook.upload(dest_gcs_bucket, dest_gcs_object, f.name, gzip=self.gzip)
-
-            self.log.info(
-                "All done, uploaded %d files to Google Cloud Storage",
-                len(files))
-        else:
-            self.log.info(
-                'In sync, no files needed to be uploaded to Google Cloud'
-                'Storage')
-
-        return files
-
-    # Following functionality may be better suited in
-    # airflow/contrib/hooks/gcs_hook.py
-    @staticmethod
-    def _gcs_object_is_directory(object):
-        bucket, blob = _parse_gcs_url(object)
-
-        return len(blob) == 0 or blob.endswith('/')
-=======
 warnings.warn(
     "This module is deprecated. Please use `airflow.providers.google.cloud.transfers.s3_to_gcs`.",
     DeprecationWarning,
     stacklevel=2,
-)
->>>>>>> d25854dd
+)