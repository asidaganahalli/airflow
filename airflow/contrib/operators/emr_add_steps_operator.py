--- conflicted
+++ resolved
@@ -21,71 +21,8 @@
 
 from airflow.providers.amazon.aws.operators.emr_add_steps import EmrAddStepsOperator  # noqa
 
-<<<<<<< HEAD
-    :param job_flow_id: id of the JobFlow to add steps to. (templated)
-    :type job_flow_id: str
-    :param job_flow_name: name of the JobFlow to add steps to. Use as an alternative to passing
-        job_flow_id. will search for id of JobFlow with matching name in one of the states in
-        param cluster_states. Exactly one cluster like this should exist or will fail. (templated)
-    :type job_flow_name: str
-    :param cluster_states: Acceptable cluster states when searching for JobFlow id by job_flow_name.
-        (templated)
-    :type cluster_states: list
-    :param aws_conn_id: aws connection to uses
-    :type aws_conn_id: str
-    :param steps: boto3 style steps to be added to the jobflow. (templated)
-    :type steps: list
-    :param do_xcom_push: if True, job_flow_id is pushed to XCom with key job_flow_id.
-    :type do_xcom_push: bool
-    """
-    template_fields = ['job_flow_id', 'job_flow_name', 'cluster_states', 'steps']
-    template_ext = ()
-    ui_color = '#f9c915'
-
-    @apply_defaults
-    def __init__(
-            self,
-            job_flow_id=None,
-            job_flow_name=None,
-            cluster_states=None,
-            aws_conn_id='aws_default',
-            steps=None,
-            *args, **kwargs):
-        if not ((job_flow_id is None) ^ (job_flow_name is None)):
-            raise AirflowException('Exactly one of job_flow_id or job_flow_name must be specified.')
-        super(EmrAddStepsOperator, self).__init__(*args, **kwargs)
-        steps = steps or []
-        self.aws_conn_id = aws_conn_id
-        self.job_flow_id = job_flow_id
-        self.job_flow_name = job_flow_name
-        self.cluster_states = cluster_states
-        self.steps = steps
-
-    def execute(self, context):
-        emr_hook = EmrHook(aws_conn_id=self.aws_conn_id)
-
-        emr = emr_hook.get_conn()
-
-        job_flow_id = self.job_flow_id or emr_hook.get_cluster_id_by_name(self.job_flow_name,
-                                                                          self.cluster_states)
-        if not job_flow_id:
-            raise AirflowException('No cluster found for name: ' + self.job_flow_name)
-
-        if self.do_xcom_push:
-            context['ti'].xcom_push(key='job_flow_id', value=job_flow_id)
-
-        self.log.info('Adding steps to %s', job_flow_id)
-        response = emr.add_job_flow_steps(JobFlowId=job_flow_id, Steps=self.steps)
-
-        if not response['ResponseMetadata']['HTTPStatusCode'] == 200:
-            raise AirflowException('Adding steps failed: %s' % response)
-        else:
-            self.log.info('Steps %s added to JobFlow', response['StepIds'])
-            return response['StepIds']
-=======
 warnings.warn(
     "This module is deprecated. Please use `airflow.providers.amazon.aws.operators.emr_add_steps`.",
     DeprecationWarning,
     stacklevel=2,
-)
->>>>>>> d25854dd
+)