--- conflicted
+++ resolved
@@ -24,40 +24,8 @@
 
 from airflow.providers.amazon.aws.operators.emr_terminate_job_flow import EmrTerminateJobFlowOperator  # noqa
 
-<<<<<<< HEAD
-    :param job_flow_id: id of the JobFlow to terminate. (templated)
-    :type job_flow_id: str
-    :param aws_conn_id: aws connection to uses
-    :type aws_conn_id: str
-    """
-    template_fields = ['job_flow_id']
-    template_ext = ()
-    ui_color = '#f9c915'
-
-    @apply_defaults
-    def __init__(
-            self,
-            job_flow_id,
-            aws_conn_id='s3_default',
-            *args, **kwargs):
-        super(EmrTerminateJobFlowOperator, self).__init__(*args, **kwargs)
-        self.job_flow_id = job_flow_id
-        self.aws_conn_id = aws_conn_id
-
-    def execute(self, context):
-        emr = EmrHook(aws_conn_id=self.aws_conn_id).get_conn()
-
-        self.log.info('Terminating JobFlow %s', self.job_flow_id)
-        response = emr.terminate_job_flows(JobFlowIds=[self.job_flow_id])
-
-        if not response['ResponseMetadata']['HTTPStatusCode'] == 200:
-            raise AirflowException('JobFlow termination failed: %s' % response)
-        else:
-            self.log.info('JobFlow with id %s terminated', self.job_flow_id)
-=======
 warnings.warn(
     "This module is deprecated. Please use `airflow.providers.amazon.aws.operators.emr_terminate_job_flow`.",
     DeprecationWarning,
     stacklevel=2,
-)
->>>>>>> d25854dd
+)