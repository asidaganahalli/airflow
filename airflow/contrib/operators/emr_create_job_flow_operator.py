--- conflicted
+++ resolved
@@ -21,55 +21,8 @@
 
 from airflow.providers.amazon.aws.operators.emr_create_job_flow import EmrCreateJobFlowOperator  # noqa
 
-<<<<<<< HEAD
-    :param aws_conn_id: aws connection to uses
-    :type aws_conn_id: str
-    :param emr_conn_id: emr connection to use
-    :type emr_conn_id: str
-    :param job_flow_overrides: boto3 style arguments to override
-       emr_connection extra. (templated)
-    :type job_flow_overrides: dict
-    """
-    template_fields = ['job_flow_overrides']
-    template_ext = ()
-    ui_color = '#f9c915'
-
-    @apply_defaults
-    def __init__(
-            self,
-            aws_conn_id='s3_default',
-            emr_conn_id='emr_default',
-            job_flow_overrides=None,
-            region_name=None,
-            *args, **kwargs):
-        super(EmrCreateJobFlowOperator, self).__init__(*args, **kwargs)
-        self.aws_conn_id = aws_conn_id
-        self.emr_conn_id = emr_conn_id
-        if job_flow_overrides is None:
-            job_flow_overrides = {}
-        self.job_flow_overrides = job_flow_overrides
-        self.region_name = region_name
-
-    def execute(self, context):
-        emr = EmrHook(aws_conn_id=self.aws_conn_id,
-                      emr_conn_id=self.emr_conn_id,
-                      region_name=self.region_name)
-
-        self.log.info(
-            'Creating JobFlow using aws-conn-id: %s, emr-conn-id: %s',
-            self.aws_conn_id, self.emr_conn_id
-        )
-        response = emr.create_job_flow(self.job_flow_overrides)
-
-        if not response['ResponseMetadata']['HTTPStatusCode'] == 200:
-            raise AirflowException('JobFlow creation failed: %s' % response)
-        else:
-            self.log.info('JobFlow with id %s created', response['JobFlowId'])
-            return response['JobFlowId']
-=======
 warnings.warn(
     "This module is deprecated. Please use `airflow.providers.amazon.aws.operators.emr_create_job_flow`.",
     DeprecationWarning,
     stacklevel=2,
-)
->>>>>>> d25854dd
+)