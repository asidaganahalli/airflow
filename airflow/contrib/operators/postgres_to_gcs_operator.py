#
# Licensed to the Apache Software Foundation (ASF) under one
# or more contributor license agreements.  See the NOTICE file
# distributed with this work for additional information
# regarding copyright ownership.  The ASF licenses this file
# to you under the Apache License, Version 2.0 (the
# "License"); you may not use this file except in compliance
# with the License.  You may obtain a copy of the License at
#
#   http://www.apache.org/licenses/LICENSE-2.0
#
# Unless required by applicable law or agreed to in writing,
# software distributed under the License is distributed on an
# "AS IS" BASIS, WITHOUT WARRANTIES OR CONDITIONS OF ANY
# KIND, either express or implied.  See the License for the
# specific language governing permissions and limitations
# under the License.
<<<<<<< HEAD
"""
PostgreSQL to GCS operator.
"""

import datetime
from decimal import Decimal
import time

import sys

from airflow.hooks.postgres_hook import PostgresHook
from airflow.utils.decorators import apply_defaults
from airflow.contrib.operators.sql_to_gcs import BaseSQLToGoogleCloudStorageOperator
=======
"""This module is deprecated. Please use :mod:`airflow.providers.google.cloud.transfers.postgres_to_gcs`."""

import warnings

from airflow.providers.google.cloud.transfers.postgres_to_gcs import PostgresToGCSOperator
>>>>>>> d25854dd

warnings.warn(
    "This module is deprecated. Please use `airflow.providers.google.cloud.transfers.postgres_to_gcs`.",
    DeprecationWarning,
    stacklevel=2,
)


<<<<<<< HEAD
class PostgresToGoogleCloudStorageOperator(BaseSQLToGoogleCloudStorageOperator):
    """
    Copy data from Postgres to Google Cloud Storage in JSON or CSV format.

    :param postgres_conn_id: Reference to a specific Postgres hook.
    :type postgres_conn_id: str
    """
    ui_color = '#a0e08c'

    type_map = {
        1114: 'TIMESTAMP',
        1184: 'TIMESTAMP',
        1082: 'TIMESTAMP',
        1083: 'TIMESTAMP',
        1005: 'INTEGER',
        1007: 'INTEGER',
        1016: 'INTEGER',
        20: 'INTEGER',
        21: 'INTEGER',
        23: 'INTEGER',
        16: 'BOOLEAN',
        700: 'FLOAT',
        701: 'FLOAT',
        1700: 'FLOAT',
    }

    @apply_defaults
    def __init__(self,
                 postgres_conn_id='postgres_default',
                 *args,
                 **kwargs):
        super(PostgresToGoogleCloudStorageOperator, self).__init__(*args, **kwargs)
        self.postgres_conn_id = postgres_conn_id

    def query(self):
        """
        Queries Postgres and returns a cursor to the results.
        """
        hook = PostgresHook(postgres_conn_id=self.postgres_conn_id)
        conn = hook.get_conn()
        cursor = conn.cursor()
        cursor.execute(self.sql, self.parameters)
        return cursor

    def field_to_bigquery(self, field):
        return {
            'name': field[0],
            'type': self.type_map.get(field[1], "STRING"),
            'mode': 'REPEATED' if field[1] in (1009, 1005, 1007,
                                               1016) else 'NULLABLE'
        }

    def convert_type(self, value, schema_type):
        """
        Takes a value from Postgres, and converts it to a value that's safe for
        JSON/Google Cloud Storage/BigQuery. Dates are converted to UTC seconds.
        Decimals are converted to floats. Times are converted to seconds.
        """
        if isinstance(value, (datetime.datetime, datetime.date)):
            return time.mktime(value.timetuple())
        if isinstance(value, datetime.time):
            formated_time = time.strptime(str(value), "%H:%M:%S")
            return int(datetime.timedelta(
                hours=formated_time.tm_hour,
                minutes=formated_time.tm_min,
                seconds=formated_time.tm_sec).total_seconds())
        if isinstance(value, Decimal):
            return float(value)
        return value
=======
class PostgresToGoogleCloudStorageOperator(PostgresToGCSOperator):
    """
    This class is deprecated.
    Please use `airflow.providers.google.cloud.transfers.postgres_to_gcs.PostgresToGCSOperator`.
    """

    def __init__(self, *args, **kwargs):
        warnings.warn(
            """This class is deprecated.
            Please use `airflow.providers.google.cloud.transfers.postgres_to_gcs.PostgresToGCSOperator`.""",
            DeprecationWarning,
            stacklevel=2,
        )
        super().__init__(*args, **kwargs)
>>>>>>> d25854dd
<|MERGE_RESOLUTION|>--- conflicted
+++ resolved
@@ -15,27 +15,11 @@
 # KIND, either express or implied.  See the License for the
 # specific language governing permissions and limitations
 # under the License.
-<<<<<<< HEAD
-"""
-PostgreSQL to GCS operator.
-"""
-
-import datetime
-from decimal import Decimal
-import time
-
-import sys
-
-from airflow.hooks.postgres_hook import PostgresHook
-from airflow.utils.decorators import apply_defaults
-from airflow.contrib.operators.sql_to_gcs import BaseSQLToGoogleCloudStorageOperator
-=======
 """This module is deprecated. Please use :mod:`airflow.providers.google.cloud.transfers.postgres_to_gcs`."""
 
 import warnings
 
 from airflow.providers.google.cloud.transfers.postgres_to_gcs import PostgresToGCSOperator
->>>>>>> d25854dd
 
 warnings.warn(
     "This module is deprecated. Please use `airflow.providers.google.cloud.transfers.postgres_to_gcs`.",
@@ -44,77 +28,6 @@
 )
 
 
-<<<<<<< HEAD
-class PostgresToGoogleCloudStorageOperator(BaseSQLToGoogleCloudStorageOperator):
-    """
-    Copy data from Postgres to Google Cloud Storage in JSON or CSV format.
-
-    :param postgres_conn_id: Reference to a specific Postgres hook.
-    :type postgres_conn_id: str
-    """
-    ui_color = '#a0e08c'
-
-    type_map = {
-        1114: 'TIMESTAMP',
-        1184: 'TIMESTAMP',
-        1082: 'TIMESTAMP',
-        1083: 'TIMESTAMP',
-        1005: 'INTEGER',
-        1007: 'INTEGER',
-        1016: 'INTEGER',
-        20: 'INTEGER',
-        21: 'INTEGER',
-        23: 'INTEGER',
-        16: 'BOOLEAN',
-        700: 'FLOAT',
-        701: 'FLOAT',
-        1700: 'FLOAT',
-    }
-
-    @apply_defaults
-    def __init__(self,
-                 postgres_conn_id='postgres_default',
-                 *args,
-                 **kwargs):
-        super(PostgresToGoogleCloudStorageOperator, self).__init__(*args, **kwargs)
-        self.postgres_conn_id = postgres_conn_id
-
-    def query(self):
-        """
-        Queries Postgres and returns a cursor to the results.
-        """
-        hook = PostgresHook(postgres_conn_id=self.postgres_conn_id)
-        conn = hook.get_conn()
-        cursor = conn.cursor()
-        cursor.execute(self.sql, self.parameters)
-        return cursor
-
-    def field_to_bigquery(self, field):
-        return {
-            'name': field[0],
-            'type': self.type_map.get(field[1], "STRING"),
-            'mode': 'REPEATED' if field[1] in (1009, 1005, 1007,
-                                               1016) else 'NULLABLE'
-        }
-
-    def convert_type(self, value, schema_type):
-        """
-        Takes a value from Postgres, and converts it to a value that's safe for
-        JSON/Google Cloud Storage/BigQuery. Dates are converted to UTC seconds.
-        Decimals are converted to floats. Times are converted to seconds.
-        """
-        if isinstance(value, (datetime.datetime, datetime.date)):
-            return time.mktime(value.timetuple())
-        if isinstance(value, datetime.time):
-            formated_time = time.strptime(str(value), "%H:%M:%S")
-            return int(datetime.timedelta(
-                hours=formated_time.tm_hour,
-                minutes=formated_time.tm_min,
-                seconds=formated_time.tm_sec).total_seconds())
-        if isinstance(value, Decimal):
-            return float(value)
-        return value
-=======
 class PostgresToGoogleCloudStorageOperator(PostgresToGCSOperator):
     """
     This class is deprecated.
@@ -128,5 +41,4 @@
             DeprecationWarning,
             stacklevel=2,
         )
-        super().__init__(*args, **kwargs)
->>>>>>> d25854dd
+        super().__init__(*args, **kwargs)