--- conflicted
+++ resolved
@@ -43,11 +43,7 @@
     :param compression: Type of compression to use.
     :type compression: str
     :param export_format: File format to export.
-<<<<<<< HEAD
-    :type export_format: str
-=======
     :type export_format: string
->>>>>>> cb8b2a1d
     :param field_delimiter: The delimiter to use when extracting to a CSV.
     :type field_delimiter: str
     :param print_header: Whether to print a header for a CSV file extract.
@@ -57,11 +53,7 @@
     :param delegate_to: The account to impersonate, if any.
         For this to work, the service account making the request must have domain-wide
         delegation enabled.
-<<<<<<< HEAD
-    :type delegate_to: str
-=======
     :type delegate_to: string
->>>>>>> cb8b2a1d
     :param labels: a dictionary containing labels for the job/query,
         passed to BigQuery
     :type labels: dict
