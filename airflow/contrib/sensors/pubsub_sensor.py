#
# Licensed to the Apache Software Foundation (ASF) under one
# or more contributor license agreements.  See the NOTICE file
# distributed with this work for additional information
# regarding copyright ownership.  The ASF licenses this file
# to you under the Apache License, Version 2.0 (the
# "License"); you may not use this file except in compliance
# with the License.  You may obtain a copy of the License at
#
#   http://www.apache.org/licenses/LICENSE-2.0
#
# Unless required by applicable law or agreed to in writing,
# software distributed under the License is distributed on an
# "AS IS" BASIS, WITHOUT WARRANTIES OR CONDITIONS OF ANY
# KIND, either express or implied.  See the License for the
# specific language governing permissions and limitations
# under the License.
"""This module is deprecated. Please use :mod:`airflow.providers.google.cloud.sensors.pubsub`."""

import warnings

from airflow.providers.google.cloud.sensors.pubsub import PubSubPullSensor  # noqa

<<<<<<< HEAD
class PubSubPullSensor(BaseSensorOperator):
    """Pulls messages from a PubSub subscription and passes them through XCom.

    This sensor operator will pull up to ``max_messages`` messages from the
    specified PubSub subscription. When the subscription returns messages,
    the poke method's criteria will be fulfilled and the messages will be
    returned from the operator and passed through XCom for downstream tasks.

    If ``ack_messages`` is set to True, messages will be immediately
    acknowledged before being returned, otherwise, downstream tasks will be
    responsible for acknowledging them.

    ``project`` and ``subscription`` are templated so you can use
    variables in them.
    """
    template_fields = ['project', 'subscription']
    ui_color = '#ff7f50'

    @apply_defaults
    def __init__(
            self,
            project,
            subscription,
            max_messages=5,
            return_immediately=False,
            ack_messages=False,
            gcp_conn_id='google_cloud_default',
            delegate_to=None,
            *args,
            **kwargs):
        """
        :param project: the GCP project ID for the subscription (templated)
        :type project: str
        :param subscription: the Pub/Sub subscription name. Do not include the
            full subscription path.
        :type subscription: str
        :param max_messages: The maximum number of messages to retrieve per
            PubSub pull request
        :type max_messages: int
        :param return_immediately: If True, instruct the PubSub API to return
            immediately if no messages are available for delivery.
        :type return_immediately: bool
        :param ack_messages: If True, each message will be acknowledged
            immediately rather than by any downstream tasks
        :type ack_messages: bool
        :param gcp_conn_id: The connection ID to use connecting to
            Google Cloud Platform.
        :type gcp_conn_id: str
        :param delegate_to: The account to impersonate, if any.
            For this to work, the service account making the request
            must have domain-wide delegation enabled.
        :type delegate_to: str
        """
        super(PubSubPullSensor, self).__init__(*args, **kwargs)

        self.gcp_conn_id = gcp_conn_id
        self.delegate_to = delegate_to
        self.project = project
        self.subscription = subscription
        self.max_messages = max_messages
        self.return_immediately = return_immediately
        self.ack_messages = ack_messages

        self._messages = None

    def execute(self, context):
        """Overridden to allow messages to be passed"""
        super(PubSubPullSensor, self).execute(context)
        return self._messages

    def poke(self, context):
        hook = PubSubHook(gcp_conn_id=self.gcp_conn_id,
                          delegate_to=self.delegate_to)
        self._messages = hook.pull(
            self.project, self.subscription, self.max_messages,
            self.return_immediately)
        if self._messages and self.ack_messages:
            if self.ack_messages:
                ack_ids = [m['ackId'] for m in self._messages if m.get('ackId')]
                hook.acknowledge(self.project, self.subscription, ack_ids)
        return self._messages
=======
warnings.warn(
    "This module is deprecated. Please use `airflow.providers.google.cloud.sensors.pubsub`.",
    DeprecationWarning,
    stacklevel=2,
)
>>>>>>> d25854dd
<|MERGE_RESOLUTION|>--- conflicted
+++ resolved
@@ -21,92 +21,8 @@
 
 from airflow.providers.google.cloud.sensors.pubsub import PubSubPullSensor  # noqa
 
-<<<<<<< HEAD
-class PubSubPullSensor(BaseSensorOperator):
-    """Pulls messages from a PubSub subscription and passes them through XCom.
-
-    This sensor operator will pull up to ``max_messages`` messages from the
-    specified PubSub subscription. When the subscription returns messages,
-    the poke method's criteria will be fulfilled and the messages will be
-    returned from the operator and passed through XCom for downstream tasks.
-
-    If ``ack_messages`` is set to True, messages will be immediately
-    acknowledged before being returned, otherwise, downstream tasks will be
-    responsible for acknowledging them.
-
-    ``project`` and ``subscription`` are templated so you can use
-    variables in them.
-    """
-    template_fields = ['project', 'subscription']
-    ui_color = '#ff7f50'
-
-    @apply_defaults
-    def __init__(
-            self,
-            project,
-            subscription,
-            max_messages=5,
-            return_immediately=False,
-            ack_messages=False,
-            gcp_conn_id='google_cloud_default',
-            delegate_to=None,
-            *args,
-            **kwargs):
-        """
-        :param project: the GCP project ID for the subscription (templated)
-        :type project: str
-        :param subscription: the Pub/Sub subscription name. Do not include the
-            full subscription path.
-        :type subscription: str
-        :param max_messages: The maximum number of messages to retrieve per
-            PubSub pull request
-        :type max_messages: int
-        :param return_immediately: If True, instruct the PubSub API to return
-            immediately if no messages are available for delivery.
-        :type return_immediately: bool
-        :param ack_messages: If True, each message will be acknowledged
-            immediately rather than by any downstream tasks
-        :type ack_messages: bool
-        :param gcp_conn_id: The connection ID to use connecting to
-            Google Cloud Platform.
-        :type gcp_conn_id: str
-        :param delegate_to: The account to impersonate, if any.
-            For this to work, the service account making the request
-            must have domain-wide delegation enabled.
-        :type delegate_to: str
-        """
-        super(PubSubPullSensor, self).__init__(*args, **kwargs)
-
-        self.gcp_conn_id = gcp_conn_id
-        self.delegate_to = delegate_to
-        self.project = project
-        self.subscription = subscription
-        self.max_messages = max_messages
-        self.return_immediately = return_immediately
-        self.ack_messages = ack_messages
-
-        self._messages = None
-
-    def execute(self, context):
-        """Overridden to allow messages to be passed"""
-        super(PubSubPullSensor, self).execute(context)
-        return self._messages
-
-    def poke(self, context):
-        hook = PubSubHook(gcp_conn_id=self.gcp_conn_id,
-                          delegate_to=self.delegate_to)
-        self._messages = hook.pull(
-            self.project, self.subscription, self.max_messages,
-            self.return_immediately)
-        if self._messages and self.ack_messages:
-            if self.ack_messages:
-                ack_ids = [m['ackId'] for m in self._messages if m.get('ackId')]
-                hook.acknowledge(self.project, self.subscription, ack_ids)
-        return self._messages
-=======
 warnings.warn(
     "This module is deprecated. Please use `airflow.providers.google.cloud.sensors.pubsub`.",
     DeprecationWarning,
     stacklevel=2,
-)
->>>>>>> d25854dd
+)