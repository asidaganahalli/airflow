# -*- coding: utf-8 -*-
#
# Licensed to the Apache Software Foundation (ASF) under one
# or more contributor license agreements.  See the NOTICE file
# distributed with this work for additional information
# regarding copyright ownership.  The ASF licenses this file
# to you under the Apache License, Version 2.0 (the
# "License"); you may not use this file except in compliance
# with the License.  You may obtain a copy of the License at
#
#   http://www.apache.org/licenses/LICENSE-2.0
#
# Unless required by applicable law or agreed to in writing,
# software distributed under the License is distributed on an
# "AS IS" BASIS, WITHOUT WARRANTIES OR CONDITIONS OF ANY
# KIND, either express or implied.  See the License for the
# specific language governing permissions and limitations
# under the License.

from qds_sdk.qubole import Qubole
from qds_sdk.sensors import FileSensor, PartitionSensor

from airflow.exceptions import AirflowException
from airflow.hooks.base_hook import BaseHook
from airflow.sensors.base_sensor_operator import BaseSensorOperator
from airflow.utils.decorators import apply_defaults


class QuboleSensor(BaseSensorOperator):
    """
    Base class for all Qubole Sensors
    """

    template_fields = ('data', 'qubole_conn_id')

    template_ext = ('.txt',)

    @apply_defaults
    def __init__(self, data, qubole_conn_id="qubole_default", *args, **kwargs):
        self.data = data
        self.qubole_conn_id = qubole_conn_id

        if 'poke_interval' in kwargs and kwargs['poke_interval'] < 5:
            raise AirflowException("Sorry, poke_interval can't be less than 5 sec for "
                                   "task '{0}' in dag '{1}'."
                                   .format(kwargs['task_id'], kwargs['dag'].dag_id))

        super(QuboleSensor, self).__init__(*args, **kwargs)

    def poke(self, context):

        conn = BaseHook.get_connection(self.qubole_conn_id)
        Qubole.configure(api_token=conn.password, api_url=conn.host)

        self.log.info('Poking: %s', self.data)

        status = False
        try:
            status = self.sensor_class.check(self.data)
        except Exception as e:
            self.log.exception(e)
            status = False

        self.log.info('Status of this Poke: %s', status)

        return status


class QuboleFileSensor(QuboleSensor):
    """
    Wait for a file or folder to be present in cloud storage
    and check for its presence via QDS APIs

    :param qubole_conn_id: Connection id which consists of qds auth_token
    :type qubole_conn_id: str
    :param data: a JSON object containing payload, whose presence needs to be checked
<<<<<<< HEAD
        Check this `example <https://github.com/apache/incubator-airflow/blob/master\
=======
        Check this `example <https://github.com/apache/airflow/blob/master\
>>>>>>> cb8b2a1d
        /airflow/contrib/example_dags/example_qubole_sensor.py>`_ for sample payload
        structure.
    :type data: a JSON object

    .. note:: Both ``data`` and ``qubole_conn_id`` fields support templating. You can
        also use ``.txt`` files for template-driven use cases.
    """

    @apply_defaults
    def __init__(self, *args, **kwargs):
        self.sensor_class = FileSensor
        super(QuboleFileSensor, self).__init__(*args, **kwargs)


class QubolePartitionSensor(QuboleSensor):
    """
    Wait for a Hive partition to show up in QHS (Qubole Hive Service)
    and check for its presence via QDS APIs

    :param qubole_conn_id: Connection id which consists of qds auth_token
    :type qubole_conn_id: str
    :param data: a JSON object containing payload, whose presence needs to be checked.
<<<<<<< HEAD
        Check this `example <https://github.com/apache/incubator-airflow/blob/master\
=======
        Check this `example <https://github.com/apache/airflow/blob/master\
>>>>>>> cb8b2a1d
        /airflow/contrib/example_dags/example_qubole_sensor.py>`_ for sample payload
        structure.
    :type data: a JSON object

    .. note:: Both ``data`` and ``qubole_conn_id`` fields support templating. You can
        also use ``.txt`` files for template-driven use cases.
    """

    @apply_defaults
    def __init__(self, *args, **kwargs):
        self.sensor_class = PartitionSensor
        super(QubolePartitionSensor, self).__init__(*args, **kwargs)<|MERGE_RESOLUTION|>--- conflicted
+++ resolved
@@ -74,11 +74,7 @@
     :param qubole_conn_id: Connection id which consists of qds auth_token
     :type qubole_conn_id: str
     :param data: a JSON object containing payload, whose presence needs to be checked
-<<<<<<< HEAD
-        Check this `example <https://github.com/apache/incubator-airflow/blob/master\
-=======
         Check this `example <https://github.com/apache/airflow/blob/master\
->>>>>>> cb8b2a1d
         /airflow/contrib/example_dags/example_qubole_sensor.py>`_ for sample payload
         structure.
     :type data: a JSON object
@@ -101,11 +97,7 @@
     :param qubole_conn_id: Connection id which consists of qds auth_token
     :type qubole_conn_id: str
     :param data: a JSON object containing payload, whose presence needs to be checked.
-<<<<<<< HEAD
-        Check this `example <https://github.com/apache/incubator-airflow/blob/master\
-=======
         Check this `example <https://github.com/apache/airflow/blob/master\
->>>>>>> cb8b2a1d
         /airflow/contrib/example_dags/example_qubole_sensor.py>`_ for sample payload
         structure.
     :type data: a JSON object
