--- conflicted
+++ resolved
@@ -49,12 +49,8 @@
     'cloudant_hook': ['CloudantHook'],
     'fs_hook': ['FSHook'],
     'wasb_hook': ['WasbHook'],
-<<<<<<< HEAD
-    'gcp_pubsub_hook': ['PubSubHook']
-=======
     'gcp_pubsub_hook': ['PubSubHook'],
     'aws_dynamodb_hook': ['AwsDynamoDBHook']
->>>>>>> cb5ebe9f
 }
 
 import os as _os
