# -*- coding: utf-8 -*-
#
# Licensed to the Apache Software Foundation (ASF) under one
# or more contributor license agreements.  See the NOTICE file
# distributed with this work for additional information
# regarding copyright ownership.  The ASF licenses this file
# to you under the Apache License, Version 2.0 (the
# "License"); you may not use this file except in compliance
# with the License.  You may obtain a copy of the License at
#
#   http://www.apache.org/licenses/LICENSE-2.0
#
# Unless required by applicable law or agreed to in writing,
# software distributed under the License is distributed on an
# "AS IS" BASIS, WITHOUT WARRANTIES OR CONDITIONS OF ANY
# KIND, either express or implied.  See the License for the
# specific language governing permissions and limitations
# under the License.
#
import time
import uuid

<<<<<<< HEAD
from apiclient.discovery import build
=======
from googleapiclient.discovery import build
>>>>>>> cb8b2a1d
from zope.deprecation import deprecation

from airflow.contrib.hooks.gcp_api_base_hook import GoogleCloudBaseHook
from airflow.utils.log.logging_mixin import LoggingMixin


class _DataProcJob(LoggingMixin):
    def __init__(self, dataproc_api, project_id, job, region='global',
                 job_error_states=None):
        self.dataproc_api = dataproc_api
        self.project_id = project_id
        self.region = region
        self.job = dataproc_api.projects().regions().jobs().submit(
            projectId=self.project_id,
            region=self.region,
            body=job).execute()
        self.job_id = self.job['reference']['jobId']
        self.job_error_states = job_error_states
        self.log.info(
            'DataProc job %s is %s',
            self.job_id, str(self.job['status']['state'])
        )

    def wait_for_done(self):
        while True:
            self.job = self.dataproc_api.projects().regions().jobs().get(
                projectId=self.project_id,
                region=self.region,
                jobId=self.job_id).execute(num_retries=5)
            if 'ERROR' == self.job['status']['state']:
                self.log.error('DataProc job %s has errors', self.job_id)
                self.log.error(self.job['status']['details'])
                self.log.debug(str(self.job))
                self.log.info('Driver output location: %s',
                              self.job['driverOutputResourceUri'])
                return False
            if 'CANCELLED' == self.job['status']['state']:
                self.log.warning('DataProc job %s is cancelled', self.job_id)
                if 'details' in self.job['status']:
                    self.log.warning(self.job['status']['details'])
                self.log.debug(str(self.job))
                self.log.info('Driver output location: %s',
                              self.job['driverOutputResourceUri'])
                return False
            if 'DONE' == self.job['status']['state']:
                self.log.info('Driver output location: %s',
                              self.job['driverOutputResourceUri'])
                return True
            self.log.debug(
                'DataProc job %s is %s',
                self.job_id, str(self.job['status']['state'])
            )
            time.sleep(5)

    def raise_error(self, message=None):
        job_state = self.job['status']['state']
        # We always consider ERROR to be an error state.
<<<<<<< HEAD
        if ((self.job_error_states and job_state in self.job_error_states)
                or 'ERROR' == job_state):
=======
        if (self.job_error_states and job_state in self.job_error_states) or 'ERROR' == job_state:
>>>>>>> cb8b2a1d
            ex_message = message or ("Google DataProc job has state: %s" % job_state)
            ex_details = (str(self.job['status']['details'])
                          if 'details' in self.job['status']
                          else "No details available")
            raise Exception(ex_message + ": " + ex_details)

    def get(self):
        return self.job


class _DataProcJobBuilder:
    def __init__(self, project_id, task_id, cluster_name, job_type, properties):
        name = task_id + "_" + str(uuid.uuid4())[:8]
        self.job_type = job_type
        self.job = {
            "job": {
                "reference": {
                    "projectId": project_id,
                    "jobId": name,
                },
                "placement": {
                    "clusterName": cluster_name
                },
                job_type: {
                }
            }
        }
        if properties is not None:
            self.job["job"][job_type]["properties"] = properties

    def add_variables(self, variables):
        if variables is not None:
            self.job["job"][self.job_type]["scriptVariables"] = variables

    def add_args(self, args):
        if args is not None:
            self.job["job"][self.job_type]["args"] = args

    def add_query(self, query):
        self.job["job"][self.job_type]["queryList"] = {'queries': [query]}

    def add_query_uri(self, query_uri):
        self.job["job"][self.job_type]["queryFileUri"] = query_uri

    def add_jar_file_uris(self, jars):
        if jars is not None:
            self.job["job"][self.job_type]["jarFileUris"] = jars

    def add_archive_uris(self, archives):
        if archives is not None:
            self.job["job"][self.job_type]["archiveUris"] = archives

    def add_file_uris(self, files):
        if files is not None:
            self.job["job"][self.job_type]["fileUris"] = files

    def add_python_file_uris(self, pyfiles):
        if pyfiles is not None:
            self.job["job"][self.job_type]["pythonFileUris"] = pyfiles

    def set_main(self, main_jar, main_class):
        if main_class is not None and main_jar is not None:
            raise Exception("Set either main_jar or main_class")
        if main_jar:
            self.job["job"][self.job_type]["mainJarFileUri"] = main_jar
        else:
            self.job["job"][self.job_type]["mainClass"] = main_class

    def set_python_main(self, main):
        self.job["job"][self.job_type]["mainPythonFileUri"] = main

    def set_job_name(self, name):
        self.job["job"]["reference"]["jobId"] = name + "_" + str(uuid.uuid4())[:8]

    def build(self):
        return self.job


class _DataProcOperation(LoggingMixin):
    """Continuously polls Dataproc Operation until it completes."""
    def __init__(self, dataproc_api, operation):
        self.dataproc_api = dataproc_api
        self.operation = operation
        self.operation_name = self.operation['name']

    def wait_for_done(self):
        if self._check_done():
            return True

        self.log.info(
            'Waiting for Dataproc Operation %s to finish', self.operation_name)
        while True:
            time.sleep(10)
            self.operation = (
                self.dataproc_api.projects()
                .regions()
                .operations()
                .get(name=self.operation_name)
                .execute(num_retries=5))

            if self._check_done():
                return True

    def get(self):
        return self.operation

    def _check_done(self):
        if 'done' in self.operation:
            if 'error' in self.operation:
                self.log.warning(
                    'Dataproc Operation %s failed with error: %s',
                    self.operation_name, self.operation['error']['message'])
                self._raise_error()
            else:
                self.log.info(
                    'Dataproc Operation %s done', self.operation['name'])
                return True
        return False

    def _raise_error(self):
        raise Exception('Google Dataproc Operation %s failed: %s' %
                        (self.operation_name, self.operation['error']['message']))


class DataProcHook(GoogleCloudBaseHook):
    """Hook for Google Cloud Dataproc APIs."""
    def __init__(self,
                 gcp_conn_id='google_cloud_default',
                 delegate_to=None,
                 api_version='v1beta2'):
        super(DataProcHook, self).__init__(gcp_conn_id, delegate_to)
        self.api_version = api_version

    def get_conn(self):
        """Returns a Google Cloud Dataproc service object."""
        http_authorized = self._authorize()
        return build(
            'dataproc', self.api_version, http=http_authorized,
            cache_discovery=False)

    def get_cluster(self, project_id, region, cluster_name):
        return self.get_conn().projects().regions().clusters().get(
            projectId=project_id,
            region=region,
            clusterName=cluster_name
        ).execute(num_retries=5)

    def submit(self, project_id, job, region='global', job_error_states=None):
        submitted = _DataProcJob(self.get_conn(), project_id, job, region,
                                 job_error_states=job_error_states)
        if not submitted.wait_for_done():
            submitted.raise_error()

    def create_job_template(self, task_id, cluster_name, job_type, properties):
        return _DataProcJobBuilder(self.project_id, task_id, cluster_name,
                                   job_type, properties)

    def wait(self, operation):
        """Awaits for Google Cloud Dataproc Operation to complete."""
        submitted = _DataProcOperation(self.get_conn(), operation)
        submitted.wait_for_done()


setattr(
    DataProcHook,
    "await",
    deprecation.deprecated(
        DataProcHook.wait, "renamed to 'wait' for Python3.7 compatibility"
    ),
)<|MERGE_RESOLUTION|>--- conflicted
+++ resolved
@@ -20,11 +20,7 @@
 import time
 import uuid
 
-<<<<<<< HEAD
-from apiclient.discovery import build
-=======
 from googleapiclient.discovery import build
->>>>>>> cb8b2a1d
 from zope.deprecation import deprecation
 
 from airflow.contrib.hooks.gcp_api_base_hook import GoogleCloudBaseHook
@@ -82,12 +78,7 @@
     def raise_error(self, message=None):
         job_state = self.job['status']['state']
         # We always consider ERROR to be an error state.
-<<<<<<< HEAD
-        if ((self.job_error_states and job_state in self.job_error_states)
-                or 'ERROR' == job_state):
-=======
         if (self.job_error_states and job_state in self.job_error_states) or 'ERROR' == job_state:
->>>>>>> cb8b2a1d
             ex_message = message or ("Google DataProc job has state: %s" % job_state)
             ex_details = (str(self.job['status']['details'])
                           if 'details' in self.job['status']
