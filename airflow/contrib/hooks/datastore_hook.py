--- conflicted
+++ resolved
@@ -15,329 +15,6 @@
 # KIND, either express or implied.  See the License for the
 # specific language governing permissions and limitations
 # under the License.
-<<<<<<< HEAD
-#
-
-import time
-
-from googleapiclient.discovery import build
-
-from airflow.contrib.hooks.gcp_api_base_hook import GoogleCloudBaseHook
-
-
-class DatastoreHook(GoogleCloudBaseHook):
-    """
-    Interact with Google Cloud Datastore. This hook uses the Google Cloud Platform connection.
-
-    This object is not threads safe. If you want to make multiple requests
-    simultaneously, you will need to create a hook per thread.
-
-    :param api_version: The version of the API it is going to connect to.
-    :type api_version: str
-    """
-
-    def __init__(self,
-                 datastore_conn_id='google_cloud_datastore_default',
-                 delegate_to=None,
-                 api_version='v1'):
-        super(DatastoreHook, self).__init__(datastore_conn_id, delegate_to)
-        self.connection = None
-        self.api_version = api_version
-
-    def get_conn(self, version=None):
-        """
-        Establishes a connection to the Google API.
-
-        :return: a Google Cloud Datastore service object.
-        :rtype: Resource
-        """
-        if not self.connection:
-            if version is None:
-                # Back-compat
-                version = self.api_version
-            http_authorized = self._authorize()
-            self.connection = build('datastore', version, http=http_authorized,
-                                    cache_discovery=False)
-
-        return self.connection
-
-    def allocate_ids(self, partial_keys):
-        """
-        Allocate IDs for incomplete keys.
-
-        .. seealso::
-            https://cloud.google.com/datastore/docs/reference/rest/v1/projects/allocateIds
-
-        :param partial_keys: a list of partial keys.
-        :type partial_keys: list
-        :return: a list of full keys.
-        :rtype: list
-        """
-        conn = self.get_conn()
-
-        resp = (conn
-                .projects()
-                .allocateIds(projectId=self.project_id, body={'keys': partial_keys})
-                .execute(num_retries=self.num_retries))
-
-        return resp['keys']
-
-    def begin_transaction(self):
-        """
-        Begins a new transaction.
-
-        .. seealso::
-            https://cloud.google.com/datastore/docs/reference/rest/v1/projects/beginTransaction
-
-        :return: a transaction handle.
-        :rtype: str
-        """
-        conn = self.get_conn()
-
-        resp = (conn
-                .projects()
-                .beginTransaction(projectId=self.project_id, body={})
-                .execute(num_retries=self.num_retries))
-
-        return resp['transaction']
-
-    def commit(self, body):
-        """
-        Commit a transaction, optionally creating, deleting or modifying some entities.
-
-        .. seealso::
-            https://cloud.google.com/datastore/docs/reference/rest/v1/projects/commit
-
-        :param body: the body of the commit request.
-        :type body: dict
-        :return: the response body of the commit request.
-        :rtype: dict
-        """
-        conn = self.get_conn()
-
-        resp = (conn
-                .projects()
-                .commit(projectId=self.project_id, body=body)
-                .execute(num_retries=self.num_retries))
-
-        return resp
-
-    def lookup(self, keys, read_consistency=None, transaction=None):
-        """
-        Lookup some entities by key.
-
-        .. seealso::
-            https://cloud.google.com/datastore/docs/reference/rest/v1/projects/lookup
-
-        :param keys: the keys to lookup.
-        :type keys: list
-        :param read_consistency: the read consistency to use. default, strong or eventual.
-                                 Cannot be used with a transaction.
-        :type read_consistency: str
-        :param transaction: the transaction to use, if any.
-        :type transaction: str
-        :return: the response body of the lookup request.
-        :rtype: dict
-        """
-        conn = self.get_conn()
-
-        body = {'keys': keys}
-        if read_consistency:
-            body['readConsistency'] = read_consistency
-        if transaction:
-            body['transaction'] = transaction
-        resp = (conn
-                .projects()
-                .lookup(projectId=self.project_id, body=body)
-                .execute(num_retries=self.num_retries))
-
-        return resp
-
-    def rollback(self, transaction):
-        """
-        Roll back a transaction.
-
-        .. seealso::
-            https://cloud.google.com/datastore/docs/reference/rest/v1/projects/rollback
-
-        :param transaction: the transaction to roll back.
-        :type transaction: str
-        """
-        conn = self.get_conn()
-
-        conn.projects().rollback(
-            projectId=self.project_id, body={'transaction': transaction}
-        ).execute(num_retries=self.num_retries)
-
-    def run_query(self, body):
-        """
-        Run a query for entities.
-
-        .. seealso::
-            https://cloud.google.com/datastore/docs/reference/rest/v1/projects/runQuery
-
-        :param body: the body of the query request.
-        :type body: dict
-        :return: the batch of query results.
-        :rtype: dict
-        """
-        conn = self.get_conn()
-
-        resp = (conn
-                .projects()
-                .runQuery(projectId=self.project_id, body=body)
-                .execute(num_retries=self.num_retries))
-
-        return resp['batch']
-
-    def get_operation(self, name):
-        """
-        Gets the latest state of a long-running operation.
-
-        .. seealso::
-            https://cloud.google.com/datastore/docs/reference/data/rest/v1/projects.operations/get
-
-        :param name: the name of the operation resource.
-        :type name: str
-        :return: a resource operation instance.
-        :rtype: dict
-        """
-        conn = self.get_conn()
-
-        resp = (conn
-                .projects()
-                .operations()
-                .get(name=name)
-                .execute(num_retries=self.num_retries))
-
-        return resp
-
-    def delete_operation(self, name):
-        """
-        Deletes the long-running operation.
-
-        .. seealso::
-            https://cloud.google.com/datastore/docs/reference/data/rest/v1/projects.operations/delete
-
-        :param name: the name of the operation resource.
-        :type name: str
-        :return: none if successful.
-        :rtype: dict
-        """
-        conn = self.get_conn()
-
-        resp = (conn
-                .projects()
-                .operations()
-                .delete(name=name)
-                .execute(num_retries=self.num_retries))
-
-        return resp
-
-    def poll_operation_until_done(self, name, polling_interval_in_seconds):
-        """
-        Poll backup operation state until it's completed.
-
-        :param name: the name of the operation resource
-        :type name: str
-        :param polling_interval_in_seconds: The number of seconds to wait before calling another request.
-        :type polling_interval_in_seconds: int
-        :return: a resource operation instance.
-        :rtype: dict
-        """
-        while True:
-            result = self.get_operation(name)
-
-            state = result['metadata']['common']['state']
-            if state == 'PROCESSING':
-                self.log.info('Operation is processing. Re-polling state in {} seconds'
-                              .format(polling_interval_in_seconds))
-                time.sleep(polling_interval_in_seconds)
-            else:
-                return result
-
-    def export_to_storage_bucket(self, bucket, namespace=None, entity_filter=None, labels=None):
-        """
-        Export entities from Cloud Datastore to Cloud Storage for backup.
-
-        .. note::
-            Keep in mind that this requests the Admin API not the Data API.
-
-        .. seealso::
-            https://cloud.google.com/datastore/docs/reference/admin/rest/v1/projects/export
-
-        :param bucket: The name of the Cloud Storage bucket.
-        :type bucket: str
-        :param namespace: The Cloud Storage namespace path.
-        :type namespace: str
-        :param entity_filter: Description of what data from the project is included in the export.
-        :type entity_filter: dict
-        :param labels: Client-assigned labels.
-        :type labels: dict of str
-        :return: a resource operation instance.
-        :rtype: dict
-        """
-        admin_conn = self.get_conn()
-
-        output_uri_prefix = 'gs://' + '/'.join(filter(None, [bucket, namespace]))
-        if not entity_filter:
-            entity_filter = {}
-        if not labels:
-            labels = {}
-        body = {
-            'outputUrlPrefix': output_uri_prefix,
-            'entityFilter': entity_filter,
-            'labels': labels,
-        }
-        resp = (admin_conn
-                .projects()
-                .export(projectId=self.project_id, body=body)
-                .execute(num_retries=self.num_retries))
-
-        return resp
-
-    def import_from_storage_bucket(self, bucket, file, namespace=None, entity_filter=None, labels=None):
-        """
-        Import a backup from Cloud Storage to Cloud Datastore.
-
-        .. note::
-            Keep in mind that this requests the Admin API not the Data API.
-
-        .. seealso::
-            https://cloud.google.com/datastore/docs/reference/admin/rest/v1/projects/import
-
-        :param bucket: The name of the Cloud Storage bucket.
-        :type bucket: str
-        :param file: the metadata file written by the projects.export operation.
-        :type file: str
-        :param namespace: The Cloud Storage namespace path.
-        :type namespace: str
-        :param entity_filter: specify which kinds/namespaces are to be imported.
-        :type entity_filter: dict
-        :param labels: Client-assigned labels.
-        :type labels: dict of str
-        :return: a resource operation instance.
-        :rtype: dict
-        """
-        admin_conn = self.get_conn()
-
-        input_url = 'gs://' + '/'.join(filter(None, [bucket, namespace, file]))
-        if not entity_filter:
-            entity_filter = {}
-        if not labels:
-            labels = {}
-        body = {
-            'inputUrl': input_url,
-            'entityFilter': entity_filter,
-            'labels': labels,
-        }
-        resp = (admin_conn
-                .projects()
-                .import_(projectId=self.project_id, body=body)
-                .execute(num_retries=self.num_retries))
-
-        return resp
-=======
 """This module is deprecated. Please use :mod:`airflow.providers.google.cloud.hooks.datastore`."""
 
 import warnings
@@ -348,5 +25,4 @@
     "This module is deprecated. Please use `airflow.providers.google.cloud.hooks.datastore`.",
     DeprecationWarning,
     stacklevel=2,
-)
->>>>>>> d25854dd
+)