--- conflicted
+++ resolved
@@ -16,10 +16,6 @@
 # limitations under the License.
 
 import getpass
-<<<<<<< HEAD
-import logging
-=======
->>>>>>> cb5ebe9f
 import os
 
 import paramiko
@@ -27,16 +23,10 @@
 from contextlib import contextmanager
 from airflow.exceptions import AirflowException
 from airflow.hooks.base_hook import BaseHook
-<<<<<<< HEAD
-
-
-class SSHHook(BaseHook):
-=======
 from airflow.utils.log.logging_mixin import LoggingMixin
 
 
 class SSHHook(BaseHook, LoggingMixin):
->>>>>>> cb5ebe9f
     """
     Hook for ssh remote execution using Paramiko.
     ref: https://github.com/paramiko/paramiko
@@ -56,33 +46,6 @@
     :type key_file: str
     :param timeout: timeout for the attempt to connect to the remote_host.
     :type timeout: int
-<<<<<<< HEAD
-    """
-
-    def __init__(self,
-                 ssh_conn_id=None,
-                 remote_host=None,
-                 username=None,
-                 password=None,
-                 key_file=None,
-                 timeout=10
-                 ):
-        super(SSHHook, self).__init__(ssh_conn_id)
-        self.ssh_conn_id = ssh_conn_id
-        self.remote_host = remote_host
-        self.username = username
-        self.password = password
-        self.key_file = key_file
-        self.timeout = timeout
-        # Default values, overridable from Connection
-        self.compress = True
-        self.no_host_key_check = True
-        self.client = None
-
-    def get_conn(self):
-        if not self.client:
-            logging.debug('creating ssh client for conn_id: {0}'.format(self.ssh_conn_id))
-=======
     :param keepalive_interval: send a keepalive packet to remote host every keepalive_interval seconds
     :type keepalive_interval: int
     """
@@ -112,7 +75,6 @@
     def get_conn(self):
         if not self.client:
             self.log.debug('Creating SSH client for conn_id: %s', self.ssh_conn_id)
->>>>>>> cb5ebe9f
             if self.ssh_conn_id is not None:
                 conn = self.get_connection(self.ssh_conn_id)
                 if self.username is None:
@@ -140,17 +102,11 @@
 
             # Auto detecting username values from system
             if not self.username:
-<<<<<<< HEAD
-                logging.debug("username to ssh to host: {0} is not specified, using "
-                             "system's default provided by getpass.getuser()"
-                             .format(self.remote_host, self.ssh_conn_id))
-=======
                 self.log.debug(
                     "username to ssh to host: %s is not specified for connection id"
                     " %s. Using system's default provided by getpass.getuser()",
                     self.remote_host, self.ssh_conn_id
                 )
->>>>>>> cb5ebe9f
                 self.username = getpass.getuser()
 
             host_proxy = None
@@ -188,18 +144,6 @@
                                    compress=self.compress,
                                    sock=host_proxy)
 
-<<<<<<< HEAD
-                self.client = client
-            except paramiko.AuthenticationException as auth_error:
-                logging.error("Auth failed while connecting to host: {0}, error: {1}"
-                              .format(self.remote_host, auth_error))
-            except paramiko.SSHException as ssh_error:
-                logging.error("Failed connecting to host: {0}, error: {1}"
-                              .format(self.remote_host, ssh_error))
-            except Exception as error:
-                logging.error("Error connecting to host: {0}, error: {1}"
-                              .format(self.remote_host, error))
-=======
                 if self.keepalive_interval:
                     client.get_transport().set_keepalive(self.keepalive_interval)
 
@@ -219,7 +163,6 @@
                     "Error connecting to host: %s, error: %s",
                     self.remote_host, error
                 )
->>>>>>> cb5ebe9f
         return self.client
 
     @contextmanager
@@ -255,20 +198,12 @@
                           ]
 
         ssh_cmd += ssh_tunnel_cmd
-<<<<<<< HEAD
-        logging.debug("creating tunnel with cmd: {0}".format(ssh_cmd))
-
-        proc = subprocess.Popen(ssh_cmd,
-                                stdin=subprocess.PIPE,
-                                stdout=subprocess.PIPE)
-=======
         self.log.debug("Creating tunnel with cmd: %s", ssh_cmd)
 
         proc = subprocess.Popen(ssh_cmd,
                                 stdin=subprocess.PIPE,
                                 stdout=subprocess.PIPE,
                                 close_fds=True)
->>>>>>> cb5ebe9f
         ready = proc.stdout.read(5)
         assert ready == b"ready", \
             "Did not get 'ready' from remote, got '{0}' instead".format(ready)
