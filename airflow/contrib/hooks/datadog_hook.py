--- conflicted
+++ resolved
@@ -21,143 +21,8 @@
 
 from airflow.providers.datadog.hooks.datadog import DatadogHook  # noqa
 
-<<<<<<< HEAD
-
-class DatadogHook(BaseHook, LoggingMixin):
-    """
-    Uses datadog API to send metrics of practically anything measurable,
-    so it's possible to track # of db records inserted/deleted, records read
-    from file and many other useful metrics.
-
-    Depends on the datadog API, which has to be deployed on the same server where
-    Airflow runs.
-
-    :param datadog_conn_id: The connection to datadog, containing metadata for api keys.
-    :param datadog_conn_id: str
-    """
-    def __init__(self, datadog_conn_id='datadog_default'):
-        conn = self.get_connection(datadog_conn_id)
-        self.api_key = conn.extra_dejson.get('api_key', None)
-        self.app_key = conn.extra_dejson.get('app_key', None)
-        self.source_type_name = conn.extra_dejson.get('source_type_name', None)
-
-        # If the host is populated, it will use that hostname instead.
-        # for all metric submissions.
-        self.host = conn.host
-
-        if self.api_key is None:
-            raise AirflowException("api_key must be specified in the "
-                                   "Datadog connection details")
-
-        self.log.info("Setting up api keys for Datadog")
-        initialize(api_key=self.api_key, app_key=self.app_key)
-
-    def validate_response(self, response):
-        if response['status'] != 'ok':
-            self.log.error("Datadog returned: %s", response)
-            raise AirflowException("Error status received from Datadog")
-
-    def send_metric(self, metric_name, datapoint, tags=None, type_=None, interval=None):
-        """
-        Sends a single datapoint metric to DataDog
-
-        :param metric_name: The name of the metric
-        :type metric_name: str
-        :param datapoint: A single integer or float related to the metric
-        :type datapoint: int or float
-        :param tags: A list of tags associated with the metric
-        :type tags: list
-        :param type_: Type of your metric: gauge, rate, or count
-        :type type_: str
-        :param interval: If the type of the metric is rate or count, define the corresponding interval
-        :type interval: int
-        """
-        response = api.Metric.send(
-            metric=metric_name,
-            points=datapoint,
-            host=self.host,
-            tags=tags,
-            type=type_,
-            interval=interval)
-
-        self.validate_response(response)
-        return response
-
-    def query_metric(self,
-                     query,
-                     from_seconds_ago,
-                     to_seconds_ago):
-        """
-        Queries datadog for a specific metric, potentially with some
-        function applied to it and returns the results.
-
-        :param query: The datadog query to execute (see datadog docs)
-        :type query: str
-        :param from_seconds_ago: How many seconds ago to start querying for.
-        :type from_seconds_ago: int
-        :param to_seconds_ago: Up to how many seconds ago to query for.
-        :type to_seconds_ago: int
-        """
-        now = int(time.time())
-
-        response = api.Metric.query(
-            start=now - from_seconds_ago,
-            end=now - to_seconds_ago,
-            query=query)
-
-        self.validate_response(response)
-        return response
-
-    def post_event(self, title, text, aggregation_key=None, alert_type=None, date_happened=None,
-                   handle=None, priority=None, related_event_id=None, tags=None, device_name=None):
-        """
-        Posts an event to datadog (processing finished, potentially alerts, other issues)
-        Think about this as a means to maintain persistence of alerts, rather than
-        alerting itself.
-
-        :param title: The title of the event
-        :type title: str
-        :param text: The body of the event (more information)
-        :type text: str
-        :param aggregation_key: Key that can be used to aggregate this event in a stream
-        :type aggregation_key: str
-        :param alert_type: The alert type for the event, one of
-            ["error", "warning", "info", "success"]
-        :type alert_type: str
-        :param date_happened: POSIX timestamp of the event; defaults to now
-        :type date_happened: int
-        :handle: User to post the event as; defaults to owner of the application key used
-            to submit.
-        :param handle: str
-        :param priority: Priority to post the event as. ("normal" or "low", defaults to "normal")
-        :type priority: str
-        :param related_event_id: Post event as a child of the given event
-        :type related_event_id: id
-        :param tags: List of tags to apply to the event
-        :type tags: list[str]
-        :param device_name: device_name to post the event with
-        :type device_name: list
-        """
-        response = api.Event.create(
-            title=title,
-            text=text,
-            aggregation_key=aggregation_key,
-            alert_type=alert_type,
-            date_happened=date_happened,
-            handle=handle,
-            priority=priority,
-            related_event_id=related_event_id,
-            tags=tags,
-            host=self.host,
-            device_name=device_name,
-            source_type_name=self.source_type_name)
-
-        self.validate_response(response)
-        return response
-=======
 warnings.warn(
     "This module is deprecated. Please use `airflow.providers.datadog.hooks.datadog`.",
     DeprecationWarning,
     stacklevel=2,
-)
->>>>>>> d25854dd
+)