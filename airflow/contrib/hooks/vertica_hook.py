#
# Licensed to the Apache Software Foundation (ASF) under one
# or more contributor license agreements.  See the NOTICE file
# distributed with this work for additional information
# regarding copyright ownership.  The ASF licenses this file
# to you under the Apache License, Version 2.0 (the
# "License"); you may not use this file except in compliance
# with the License.  You may obtain a copy of the License at
#
#   http://www.apache.org/licenses/LICENSE-2.0
#
# Unless required by applicable law or agreed to in writing,
# software distributed under the License is distributed on an
# "AS IS" BASIS, WITHOUT WARRANTIES OR CONDITIONS OF ANY
# KIND, either express or implied.  See the License for the
# specific language governing permissions and limitations
# under the License.
"""This module is deprecated. Please use :mod:`airflow.providers.vertica.hooks.vertica`."""

<<<<<<< HEAD
    def get_conn(self):
        """
        Returns verticaql connection object
        """
        conn = self.get_connection(self.vertica_conn_id)
        conn_config = {
            "user": conn.login,
            "password": conn.password or '',
            "database": conn.schema,
            "host": conn.host or 'localhost'
        }

        if not conn.port:
            conn_config["port"] = 5433
        else:
            conn_config["port"] = int(conn.port)
=======
import warnings

from airflow.providers.vertica.hooks.vertica import VerticaHook  # noqa
>>>>>>> d25854dd

warnings.warn(
    "This module is deprecated. Please use `airflow.providers.vertica.hooks.vertica`.",
    DeprecationWarning,
    stacklevel=2,
)<|MERGE_RESOLUTION|>--- conflicted
+++ resolved
@@ -17,28 +17,9 @@
 # under the License.
 """This module is deprecated. Please use :mod:`airflow.providers.vertica.hooks.vertica`."""
 
-<<<<<<< HEAD
-    def get_conn(self):
-        """
-        Returns verticaql connection object
-        """
-        conn = self.get_connection(self.vertica_conn_id)
-        conn_config = {
-            "user": conn.login,
-            "password": conn.password or '',
-            "database": conn.schema,
-            "host": conn.host or 'localhost'
-        }
-
-        if not conn.port:
-            conn_config["port"] = 5433
-        else:
-            conn_config["port"] = int(conn.port)
-=======
 import warnings
 
 from airflow.providers.vertica.hooks.vertica import VerticaHook  # noqa
->>>>>>> d25854dd
 
 warnings.warn(
     "This module is deprecated. Please use `airflow.providers.vertica.hooks.vertica`.",
