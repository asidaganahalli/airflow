--- conflicted
+++ resolved
@@ -46,19 +46,25 @@
     'email_on_retry': False
 }
 
-<<<<<<< HEAD
 with DAG(
     dag_id='example_qubole_operator',
     default_args=default_args,
     schedule_interval=None
 ) as dag:
 
-    def compare_result(ds, **kwargs):
+    def compare_result(**kwargs):
+        """
+        Compares the results of two QuboleOperator tasks.
+
+        :param kwargs: The context of the executed task.
+        :type kwargs: dict
+        :return: True if the files are the same, False otherwise.
+        :rtype: bool
+        """
         ti = kwargs['ti']
-        r1 = t1.get_results(ti)
-        r2 = t2.get_results(ti)
-        return filecmp.cmp(r1, r2)
-
+        qubole_result_1 = t1.get_results(ti)
+        qubole_result_2 = t2.get_results(ti)
+        return filecmp.cmp(qubole_result_1, qubole_result_2)
 
     t1 = QuboleOperator(
         task_id='hive_show_table',
@@ -94,7 +100,8 @@
         python_callable=compare_result,
         trigger_rule="all_done"
     )
-    [t1, t2] >> t3
+
+    t3 << [t1, t2]
 
     options = ['hadoop_jar_cmd', 'presto_cmd', 'db_query', 'spark_cmd']
 
@@ -102,7 +109,8 @@
         task_id='branching',
         python_callable=lambda: random.choice(options)
     )
-    t3 >> branching
+
+    branching << t3
 
     join = DummyOperator(
         task_id='join',
@@ -206,43 +214,6 @@
         println("Pi is roughly " + 4.0 * count / n)
         spark.stop()
       }
-=======
-dag = DAG('example_qubole_operator', default_args=default_args, schedule_interval=None)
-
-dag.doc_md = __doc__
-
-
-def compare_result(**kwargs):
-    """
-    Compares the results of two QuboleOperator tasks.
-
-    :param kwargs: The context of the executed task.
-    :type kwargs: dict
-    :return: True if the files are the same, False otherwise.
-    :rtype: bool
-    """
-    ti = kwargs['ti']
-    qubole_result_1 = t1.get_results(ti)
-    qubole_result_2 = t2.get_results(ti)
-    return filecmp.cmp(qubole_result_1, qubole_result_2)
-
-
-t1 = QuboleOperator(
-    task_id='hive_show_table',
-    command_type='hivecmd',
-    query='show tables',
-    cluster_label='{{ params.cluster_label }}',
-    fetch_logs=True,
-    # If `fetch_logs`=true, will fetch qubole command logs and concatenate
-    # them into corresponding airflow task logs
-    tags='airflow_example_run',
-    # To attach tags to qubole command, auto attach 3 tags - dag_id, task_id, run_id
-    qubole_conn_id='qubole_default',
-    # Connection id to submit commands inside QDS, if not set "qubole_default" is used
-    dag=dag,
-    params={
-        'cluster_label': 'default',
->>>>>>> 6fb82171
     }
     '''
 
