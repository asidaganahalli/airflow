--- conflicted
+++ resolved
@@ -96,7 +96,6 @@
 
     t3 = PythonOperator(
         task_id='compare_result',
-        provide_context=True,
         python_callable=compare_result,
         trigger_rule="all_done"
     )
@@ -215,7 +214,7 @@
         spark.stop()
       }
     }
-<<<<<<< HEAD
+
     '''
 
     t11 = QuboleOperator(
@@ -228,158 +227,4 @@
     )
 
     t11 << t10 << branching
-    t11 >> join
-=======
-)
-
-t2 = QuboleOperator(
-    task_id='hive_s3_location',
-    command_type="hivecmd",
-    script_location="s3n://public-qubole/qbol-library/scripts/show_table.hql",
-    notfiy=True,
-    tags=['tag1', 'tag2'],
-    # If the script at s3 location has any qubole specific macros to be replaced
-    # macros='[{"date": "{{ ds }}"}, {"name" : "abc"}]',
-    trigger_rule="all_done",
-    dag=dag)
-
-t3 = PythonOperator(
-    task_id='compare_result',
-    python_callable=compare_result,
-    trigger_rule="all_done",
-    dag=dag)
-
-t3.set_upstream(t1)
-t3.set_upstream(t2)
-
-options = ['hadoop_jar_cmd', 'presto_cmd', 'db_query', 'spark_cmd']
-
-branching = BranchPythonOperator(
-    task_id='branching',
-    python_callable=lambda: random.choice(options),
-    dag=dag)
-branching.set_upstream(t3)
-
-join = DummyOperator(
-    task_id='join',
-    trigger_rule='one_success',
-    dag=dag
-)
-
-t4 = QuboleOperator(
-    task_id='hadoop_jar_cmd',
-    command_type='hadoopcmd',
-    sub_command='jar s3://paid-qubole/HadoopAPIExamples/'
-                'jars/hadoop-0.20.1-dev-streaming.jar '
-                '-mapper wc '
-                '-numReduceTasks 0 -input s3://paid-qubole/HadoopAPITests/'
-                'data/3.tsv -output '
-                's3://paid-qubole/HadoopAPITests/data/3_wc',
-    cluster_label='{{ params.cluster_label }}',
-    fetch_logs=True,
-    dag=dag,
-    params={
-        'cluster_label': 'default',
-    }
-)
-
-t5 = QuboleOperator(
-    task_id='pig_cmd',
-    command_type="pigcmd",
-    script_location="s3://public-qubole/qbol-library/scripts/script1-hadoop-s3-small.pig",
-    parameters="key1=value1 key2=value2",
-    trigger_rule="all_done",
-    dag=dag)
-
-t4.set_upstream(branching)
-t5.set_upstream(t4)
-t5.set_downstream(join)
-
-t6 = QuboleOperator(
-    task_id='presto_cmd',
-    command_type='prestocmd',
-    query='show tables',
-    dag=dag)
-
-t7 = QuboleOperator(
-    task_id='shell_cmd',
-    command_type="shellcmd",
-    script_location="s3://public-qubole/qbol-library/scripts/shellx.sh",
-    parameters="param1 param2",
-    trigger_rule="all_done",
-    dag=dag)
-
-t6.set_upstream(branching)
-t7.set_upstream(t6)
-t7.set_downstream(join)
-
-t8 = QuboleOperator(
-    task_id='db_query',
-    command_type='dbtapquerycmd',
-    query='show tables',
-    db_tap_id=2064,
-    dag=dag)
-
-t9 = QuboleOperator(
-    task_id='db_export',
-    command_type='dbexportcmd',
-    mode=1,
-    hive_table='default_qubole_airline_origin_destination',
-    db_table='exported_airline_origin_destination',
-    partition_spec='dt=20110104-02',
-    dbtap_id=2064,
-    trigger_rule="all_done",
-    dag=dag)
-
-t8.set_upstream(branching)
-t9.set_upstream(t8)
-t9.set_downstream(join)
-
-t10 = QuboleOperator(
-    task_id='db_import',
-    command_type='dbimportcmd',
-    mode=1,
-    hive_table='default_qubole_airline_origin_destination',
-    db_table='exported_airline_origin_destination',
-    where_clause='id < 10',
-    db_parallelism=2,
-    dbtap_id=2064,
-    trigger_rule="all_done",
-    dag=dag)
-
-prog = '''
-import scala.math.random
-
-import org.apache.spark._
-
-/** Computes an approximation to pi */
-object SparkPi {
-  def main(args: Array[String]) {
-    val conf = new SparkConf().setAppName("Spark Pi")
-    val spark = new SparkContext(conf)
-    val slices = if (args.length > 0) args(0).toInt else 2
-    val n = math.min(100000L * slices, Int.MaxValue).toInt // avoid overflow
-    val count = spark.parallelize(1 until n, slices).map { i =>
-      val x = random * 2 - 1
-      val y = random * 2 - 1
-      if (x*x + y*y < 1) 1 else 0
-    }.reduce(_ + _)
-    println("Pi is roughly " + 4.0 * count / n)
-    spark.stop()
-  }
-}
-'''
-
-t11 = QuboleOperator(
-    task_id='spark_cmd',
-    command_type="sparkcmd",
-    program=prog,
-    language='scala',
-    arguments='--class SparkPi',
-    tags='airflow_example_run',
-    dag=dag)
-
-t11.set_upstream(branching)
-t11.set_downstream(t10)
-t10.set_downstream(join)
->>>>>>> 25c53b0a
+    t11 >> join