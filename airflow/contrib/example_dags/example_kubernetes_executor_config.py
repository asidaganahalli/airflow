--- conflicted
+++ resolved
@@ -26,13 +26,9 @@
 from airflow.models import DAG
 from airflow.operators.python_operator import PythonOperator
 
-<<<<<<< HEAD
+
 default_args = {
-    'owner': 'airflow',
-=======
-args = {
     'owner': 'Airflow',
->>>>>>> 6fb82171
     'start_date': airflow.utils.dates.days_ago(2)
 }
 
@@ -42,26 +38,15 @@
     schedule_interval=None
 ) as dag:
 
-
-<<<<<<< HEAD
     def test_volume_mount():
+        """
+        Tests whether the volume has been mounted.
+        """
         with open('/foo/volume_mount_test.txt', 'w') as foo:
             foo.write('Hello')
 
-        rc = os.system("cat /foo/volume_mount_test.txt")
-        assert rc == 0
-=======
-def test_volume_mount():
-    """
-    Tests whether the volume has been mounted.
-    """
-    with open('/foo/volume_mount_test.txt', 'w') as foo:
-        foo.write('Hello')
-
-    return_code = os.system("cat /foo/volume_mount_test.txt")
-    assert return_code == 0
->>>>>>> 6fb82171
-
+        return_code = os.system("cat /foo/volume_mount_test.txt")
+        assert return_code == 0
 
     # You can use annotations on your kubernetes pods!
     start_task = PythonOperator(
