#!/usr/bin/env python
#
# Licensed to the Apache Software Foundation (ASF) under one
# or more contributor license agreements.  See the NOTICE file
# distributed with this work for additional information
# regarding copyright ownership.  The ASF licenses this file
# to you under the Apache License, Version 2.0 (the
# "License"); you may not use this file except in compliance
# with the License.  You may obtain a copy of the License at
#
#   http://www.apache.org/licenses/LICENSE-2.0
#
# Unless required by applicable law or agreed to in writing,
# software distributed under the License is distributed on an
# "AS IS" BASIS, WITHOUT WARRANTIES OR CONDITIONS OF ANY
# KIND, either express or implied.  See the License for the
# specific language governing permissions and limitations
# under the License.
"""Command-line interface"""

import argparse
import json
import os
import textwrap
from argparse import Action, ArgumentError, RawTextHelpFormatter
from typing import Callable, Dict, Iterable, List, NamedTuple, Optional, Set, Union

from tabulate import tabulate_formats

from airflow import settings
from airflow.cli.commands.legacy_commands import check_legacy_command
from airflow.configuration import conf
from airflow.exceptions import AirflowException
from airflow.executors.executor_loader import ExecutorLoader
from airflow.utils.cli import ColorMode
from airflow.utils.helpers import partition
from airflow.utils.module_loading import import_string
from airflow.utils.timezone import parse as parsedate

DAGS_FOLDER = settings.DAGS_FOLDER

BUILD_DOCS = "BUILDING_AIRFLOW_DOCS" in os.environ
if BUILD_DOCS:
    DAGS_FOLDER = '[AIRFLOW_HOME]/dags'


def lazy_load_command(import_path: str) -> Callable:
    """Create a lazy loader for command"""
    _, _, name = import_path.rpartition('.')

    def command(*args, **kwargs):
        func = import_string(import_path)
        return func(*args, **kwargs)

    command.__name__ = name

    return command


class DefaultHelpParser(argparse.ArgumentParser):
    """CustomParser to display help message"""

    def _check_value(self, action, value):
        """Override _check_value and check conditionally added command"""
        executor = conf.get('core', 'EXECUTOR')
        if value == 'celery' and executor != ExecutorLoader.CELERY_EXECUTOR:
            message = f'celery subcommand works only with CeleryExecutor, your current executor: {executor}'
            raise ArgumentError(action, message)
        if action.choices is not None and value not in action.choices:
            check_legacy_command(action, value)

        super()._check_value(action, value)

    def error(self, message):
        """Override error and use print_instead of print_usage"""
        self.print_help()
        self.exit(2, f'\n{self.prog} command error: {message}, see help above.\n')


# Used in Arg to enable `None' as a distinct value from "not passed"
_UNSET = object()


class Arg:
    """Class to keep information about command line argument"""
    # pylint: disable=redefined-builtin,unused-argument
    def __init__(self, flags=_UNSET, help=_UNSET, action=_UNSET, default=_UNSET, nargs=_UNSET, type=_UNSET,
                 choices=_UNSET, required=_UNSET, metavar=_UNSET):
        self.flags = flags
        self.kwargs = {}
        for k, v in locals().items():
            if v is _UNSET:
                continue
            if k in ("self", "flags"):
                continue

            self.kwargs[k] = v
    # pylint: enable=redefined-builtin,unused-argument

    def add_to_parser(self, parser: argparse.ArgumentParser):
        """Add this argument to an ArgumentParser"""
        parser.add_argument(*self.flags, **self.kwargs)


def positive_int(value):
    """Define a positive int type for an argument."""
    try:
        value = int(value)
        if value > 0:
            return value
    except ValueError:
        pass
    raise argparse.ArgumentTypeError(f"invalid positive int value: '{value}'")


# Shared
ARG_DAG_ID = Arg(
    ("dag_id",),
    help="The id of the dag")
ARG_TASK_ID = Arg(
    ("task_id",),
    help="The id of the task")
ARG_EXECUTION_DATE = Arg(
    ("execution_date",),
    help="The execution date of the DAG",
    type=parsedate)
ARG_TASK_REGEX = Arg(
    ("-t", "--task-regex"),
    help="The regex to filter specific task_ids to backfill (optional)")
ARG_SUBDIR = Arg(
    ("-S", "--subdir"),
    help=(
        "File location or directory from which to look for the dag. "
        "Defaults to '[AIRFLOW_HOME]/dags' where [AIRFLOW_HOME] is the "
        "value you set for 'AIRFLOW_HOME' config you set in 'airflow.cfg' "),
    default=DAGS_FOLDER)
ARG_START_DATE = Arg(
    ("-s", "--start-date"),
    help="Override start_date YYYY-MM-DD",
    type=parsedate)
ARG_END_DATE = Arg(
    ("-e", "--end-date"),
    help="Override end_date YYYY-MM-DD",
    type=parsedate)
ARG_DRY_RUN = Arg(
    ("-n", "--dry-run"),
    help="Perform a dry run for each task. Only renders Template Fields for each task, nothing else",
    action="store_true")
ARG_PID = Arg(
    ("--pid",),
    help="PID file location",
    nargs='?')
ARG_DAEMON = Arg(
    ("-D", "--daemon"),
    help="Daemonize instead of running in the foreground",
    action="store_true")
ARG_STDERR = Arg(
    ("--stderr",),
    help="Redirect stderr to this file")
ARG_STDOUT = Arg(
    ("--stdout",),
    help="Redirect stdout to this file")
ARG_LOG_FILE = Arg(
    ("-l", "--log-file"),
    help="Location of the log file")
ARG_YES = Arg(
    ("-y", "--yes"),
    help="Do not prompt to confirm reset. Use with care!",
    action="store_true",
    default=False)
ARG_OUTPUT = Arg(
    ("--output",),
    help=(
        "Output table format. The specified value is passed to "
        "the tabulate module (https://pypi.org/project/tabulate/). "
    ),
    metavar="FORMAT",
    choices=tabulate_formats,
    default="plain")
ARG_COLOR = Arg(
    ('--color',),
    help="Do emit colored output (default: auto)",
    choices={ColorMode.ON, ColorMode.OFF, ColorMode.AUTO},
    default=ColorMode.AUTO)

# list_dag_runs
ARG_NO_BACKFILL = Arg(
    ("--no-backfill",),
    help="filter all the backfill dagruns given the dag id",
    action="store_true")
ARG_STATE = Arg(
    ("--state",),
    help="Only list the dag runs corresponding to the state")

# list_jobs
ARG_LIMIT = Arg(
    ("--limit",),
    help="Return a limited number of records")

# next_execution
ARG_NUM_EXECUTIONS = Arg(
    ("-n", "--num-executions"),
    default=1,
    type=positive_int,
    help="The number of next execution datetimes to show")

# backfill
ARG_MARK_SUCCESS = Arg(
    ("-m", "--mark-success"),
    help="Mark jobs as succeeded without running them",
    action="store_true")
ARG_VERBOSE = Arg(
    ("-v", "--verbose"),
    help="Make logging output more verbose",
    action="store_true")
ARG_LOCAL = Arg(
    ("-l", "--local"),
    help="Run the task using the LocalExecutor",
    action="store_true")
ARG_DONOT_PICKLE = Arg(
    ("-x", "--donot-pickle"),
    help=(
        "Do not attempt to pickle the DAG object to send over "
        "to the workers, just tell the workers to run their version "
        "of the code"),
    action="store_true")
ARG_BF_IGNORE_DEPENDENCIES = Arg(
    ("-i", "--ignore-dependencies"),
    help=(
        "Skip upstream tasks, run only the tasks "
        "matching the regexp. Only works in conjunction "
        "with task_regex"),
    action="store_true")
ARG_BF_IGNORE_FIRST_DEPENDS_ON_PAST = Arg(
    ("-I", "--ignore-first-depends-on-past"),
    help=(
        "Ignores depends_on_past dependencies for the first "
        "set of tasks only (subsequent executions in the backfill "
        "DO respect depends_on_past)"),
    action="store_true")
ARG_POOL = Arg(("--pool",), "Resource pool to use")
ARG_DELAY_ON_LIMIT = Arg(
    ("--delay-on-limit",),
    help=("Amount of time in seconds to wait when the limit "
          "on maximum active dag runs (max_active_runs) has "
          "been reached before trying to execute a dag run "
          "again"),
    type=float,
    default=1.0)
ARG_RESET_DAG_RUN = Arg(
    ("--reset-dagruns",),
    help=(
        "if set, the backfill will delete existing "
        "backfill-related DAG runs and start "
        "anew with fresh, running DAG runs"),
    action="store_true")
ARG_RERUN_FAILED_TASKS = Arg(
    ("--rerun-failed-tasks",),
    help=(
        "if set, the backfill will auto-rerun "
        "all the failed tasks for the backfill date range "
        "instead of throwing exceptions"),
    action="store_true")
ARG_RUN_BACKWARDS = Arg(
    ("-B", "--run-backwards",),
    help=(
        "if set, the backfill will run tasks from the most "
        "recent day first.  if there are tasks that depend_on_past "
        "this option will throw an exception"),
    action="store_true")
# test_dag
ARG_SHOW_DAGRUN = Arg(
    ("--show-dagrun", ),
    help=(
        "After completing the backfill, shows the diagram for current DAG Run.\n"
        "\n"
        "The diagram is in DOT language\n"),
    action='store_true')
ARG_IMGCAT_DAGRUN = Arg(
    ("--imgcat-dagrun", ),
    help=(
        "After completing the dag run, prints a diagram on the screen for the "
        "current DAG Run using the imgcat tool.\n"
    ),
    action='store_true')
ARG_SAVE_DAGRUN = Arg(
    ("--save-dagrun", ),
    help=(
        "After completing the backfill, saves the diagram for current DAG Run to the indicated file.\n"
        "\n"
    ))

# list_tasks
ARG_TREE = Arg(
    ("-t", "--tree"),
    help="Tree view",
    action="store_true")

# clear
ARG_UPSTREAM = Arg(
    ("-u", "--upstream"),
    help="Include upstream tasks",
    action="store_true")
ARG_ONLY_FAILED = Arg(
    ("-f", "--only-failed"),
    help="Only failed jobs",
    action="store_true")
ARG_ONLY_RUNNING = Arg(
    ("-r", "--only-running"),
    help="Only running jobs",
    action="store_true")
ARG_DOWNSTREAM = Arg(
    ("-d", "--downstream"),
    help="Include downstream tasks",
    action="store_true")
ARG_EXCLUDE_SUBDAGS = Arg(
    ("-x", "--exclude-subdags"),
    help="Exclude subdags",
    action="store_true")
ARG_EXCLUDE_PARENTDAG = Arg(
    ("-X", "--exclude-parentdag"),
    help="Exclude ParentDAGS if the task cleared is a part of a SubDAG",
    action="store_true")
ARG_DAG_REGEX = Arg(
    ("-R", "--dag-regex"),
    help="Search dag_id as regex instead of exact string",
    action="store_true")

# show_dag
ARG_SAVE = Arg(
    ("-s", "--save"),
    help="Saves the result to the indicated file.")

ARG_IMGCAT = Arg(
    ("--imgcat", ),
    help=(
        "Displays graph using the imgcat tool."),
    action='store_true')

# trigger_dag
ARG_RUN_ID = Arg(
    ("-r", "--run-id"),
    help="Helps to identify this run")
ARG_CONF = Arg(
    ('-c', '--conf'),
    help="JSON string that gets pickled into the DagRun's conf attribute")
ARG_EXEC_DATE = Arg(
    ("-e", "--exec-date"),
    help="The execution date of the DAG",
    type=parsedate)

# pool
ARG_POOL_NAME = Arg(
    ("pool",),
    metavar='NAME',
    help="Pool name")
ARG_POOL_SLOTS = Arg(
    ("slots",),
    type=int,
    help="Pool slots")
ARG_POOL_DESCRIPTION = Arg(
    ("description",),
    help="Pool description")
ARG_POOL_IMPORT = Arg(
    ("file",),
    metavar="FILEPATH",
    help="Import pools from JSON file")
ARG_POOL_EXPORT = Arg(
    ("file",),
    metavar="FILEPATH",
    help="Export all pools to JSON file")

# variables
ARG_VAR = Arg(
    ("key",),
    help="Variable key")
ARG_VAR_VALUE = Arg(
    ("value",),
    metavar='VALUE',
    help="Variable value")
ARG_DEFAULT = Arg(
    ("-d", "--default"),
    metavar="VAL",
    default=None,
    help="Default value returned if variable does not exist")
ARG_JSON = Arg(
    ("-j", "--json"),
    help="Deserialize JSON variable",
    action="store_true")
ARG_VAR_IMPORT = Arg(
    ("file",),
    help="Import variables from JSON file")
ARG_VAR_EXPORT = Arg(
    ("file",),
    help="Export all variables to JSON file")

# kerberos
ARG_PRINCIPAL = Arg(
    ("principal",),
    help="kerberos principal",
    nargs='?')
ARG_KEYTAB = Arg(
    ("-k", "--keytab"),
    help="keytab",
    nargs='?',
    default=conf.get('kerberos', 'keytab'))
# run
# TODO(aoen): "force" is a poor choice of name here since it implies it overrides
# all dependencies (not just past success), e.g. the ignore_depends_on_past
# dependency. This flag should be deprecated and renamed to 'ignore_ti_state' and
# the "ignore_all_dependencies" command should be called the"force" command
# instead.
ARG_INTERACTIVE = Arg(
    ('-N', '--interactive'),
    help='Do not capture standard output and error streams '
         '(useful for interactive debugging)',
    action='store_true')
ARG_FORCE = Arg(
    ("-f", "--force"),
    help="Ignore previous task instance state, rerun regardless if task already succeeded/failed",
    action="store_true")
ARG_RAW = Arg(("-r", "--raw"), argparse.SUPPRESS, "store_true")
ARG_IGNORE_ALL_DEPENDENCIES = Arg(
    ("-A", "--ignore-all-dependencies"),
    help="Ignores all non-critical dependencies, including ignore_ti_state and ignore_task_deps",
    action="store_true")
# TODO(aoen): ignore_dependencies is a poor choice of name here because it is too
# vague (e.g. a task being in the appropriate state to be run is also a dependency
# but is not ignored by this flag), the name 'ignore_task_dependencies' is
# slightly better (as it ignores all dependencies that are specific to the task),
# so deprecate the old command name and use this instead.
ARG_IGNORE_DEPENDENCIES = Arg(
    ("-i", "--ignore-dependencies"),
    help="Ignore task-specific dependencies, e.g. upstream, depends_on_past, and retry delay dependencies",
    action="store_true")
ARG_IGNORE_DEPENDS_ON_PAST = Arg(
    ("-I", "--ignore-depends-on-past"),
    help="Ignore depends_on_past dependencies (but respect upstream dependencies)",
    action="store_true")
ARG_SHIP_DAG = Arg(
    ("--ship-dag",),
    help="Pickles (serializes) the DAG and ships it to the worker",
    action="store_true")
ARG_PICKLE = Arg(
    ("-p", "--pickle"),
    help="Serialized pickle object of the entire dag (used internally)")
ARG_JOB_ID = Arg(
    ("-j", "--job-id"),
    help=argparse.SUPPRESS)
ARG_CFG_PATH = Arg(
    ("--cfg-path",),
    help="Path to config file to use instead of airflow.cfg")
ARG_MIGRATION_TIMEOUT = Arg(
    ("-t", "--migration-wait-timeout"),
    help="timeout to wait for db to migrate ",
    type=int,
    default=0,
)

# webserver
ARG_PORT = Arg(
    ("-p", "--port"),
    default=conf.get('webserver', 'WEB_SERVER_PORT'),
    type=int,
    help="The port on which to run the server")
ARG_SSL_CERT = Arg(
    ("--ssl-cert",),
    default=conf.get('webserver', 'WEB_SERVER_SSL_CERT'),
    help="Path to the SSL certificate for the webserver")
ARG_SSL_KEY = Arg(
    ("--ssl-key",),
    default=conf.get('webserver', 'WEB_SERVER_SSL_KEY'),
    help="Path to the key to use with the SSL certificate")
ARG_WORKERS = Arg(
    ("-w", "--workers"),
    default=conf.get('webserver', 'WORKERS'),
    type=int,
    help="Number of workers to run the webserver on")
ARG_WORKERCLASS = Arg(
    ("-k", "--workerclass"),
    default=conf.get('webserver', 'WORKER_CLASS'),
    choices=['sync', 'eventlet', 'gevent', 'tornado'],
    help="The worker class to use for Gunicorn")
ARG_WORKER_TIMEOUT = Arg(
    ("-t", "--worker-timeout"),
    default=conf.get('webserver', 'WEB_SERVER_WORKER_TIMEOUT'),
    type=int,
    help="The timeout for waiting on webserver workers")
ARG_HOSTNAME = Arg(
    ("-H", "--hostname"),
    default=conf.get('webserver', 'WEB_SERVER_HOST'),
    help="Set the hostname on which to run the web server")
ARG_DEBUG = Arg(
    ("-d", "--debug"),
    help="Use the server that ships with Flask in debug mode",
    action="store_true")
ARG_ACCESS_LOGFILE = Arg(
    ("-A", "--access-logfile"),
    default=conf.get('webserver', 'ACCESS_LOGFILE'),
    help="The logfile to store the webserver access log. Use '-' to print to "
         "stderr")
ARG_ERROR_LOGFILE = Arg(
    ("-E", "--error-logfile"),
    default=conf.get('webserver', 'ERROR_LOGFILE'),
    help="The logfile to store the webserver error log. Use '-' to print to "
         "stderr")

# scheduler
ARG_DAG_ID_OPT = Arg(
    ("-d", "--dag-id"),
    help="The id of the dag to run"
)
ARG_NUM_RUNS = Arg(
    ("-n", "--num-runs"),
    default=conf.getint('scheduler', 'num_runs'),
    type=int,
    help="Set the number of runs to execute before exiting")

# worker
ARG_DO_PICKLE = Arg(
    ("-p", "--do-pickle"),
    default=False,
    help=(
        "Attempt to pickle the DAG object to send over "
        "to the workers, instead of letting workers run their version "
        "of the code"),
    action="store_true")
ARG_QUEUES = Arg(
    ("-q", "--queues"),
    help="Comma delimited list of queues to serve",
    default=conf.get('celery', 'DEFAULT_QUEUE'))
ARG_CONCURRENCY = Arg(
    ("-c", "--concurrency"),
    type=int,
    help="The number of worker processes",
    default=conf.get('celery', 'worker_concurrency'))
ARG_CELERY_HOSTNAME = Arg(
    ("-H", "--celery-hostname"),
    help=("Set the hostname of celery worker "
          "if you have multiple workers on a single machine"))
ARG_UMASK = Arg(
    ("-u", "--umask"),
    help="Set the umask of celery worker in daemon mode",
    default=conf.get('celery', 'worker_umask'))

# flower
ARG_BROKER_API = Arg(("-a", "--broker-api"), help="Broker API")
ARG_FLOWER_HOSTNAME = Arg(
    ("-H", "--hostname"),
    default=conf.get('celery', 'FLOWER_HOST'),
    help="Set the hostname on which to run the server")
ARG_FLOWER_PORT = Arg(
    ("-p", "--port"),
    default=conf.get('celery', 'FLOWER_PORT'),
    type=int,
    help="The port on which to run the server")
ARG_FLOWER_CONF = Arg(
    ("-c", "--flower-conf"),
    help="Configuration file for flower")
ARG_FLOWER_URL_PREFIX = Arg(
    ("-u", "--url-prefix"),
    default=conf.get('celery', 'FLOWER_URL_PREFIX'),
    help="URL prefix for Flower")
ARG_FLOWER_BASIC_AUTH = Arg(
    ("-A", "--basic-auth"),
    default=conf.get('celery', 'FLOWER_BASIC_AUTH'),
    help=("Securing Flower with Basic Authentication. "
          "Accepts user:password pairs separated by a comma. "
          "Example: flower_basic_auth = user1:password1,user2:password2"))
ARG_TASK_PARAMS = Arg(
    ("-t", "--task-params"),
    help="Sends a JSON params dict to the task")
ARG_POST_MORTEM = Arg(
    ("-m", "--post-mortem"),
    action="store_true",
    help="Open debugger on uncaught exception")
ARG_ENV_VARS = Arg(
    ("--env-vars", ),
    help="Set env var in both parsing time and runtime for each of entry supplied in a JSON dict",
    type=json.loads)

# connections
ARG_CONN_ID = Arg(
    ('conn_id',),
    help='Connection id, required to get/add/delete a connection',
    type=str)
ARG_CONN_ID_FILTER = Arg(
    ('--conn-id',),
    help='If passed, only items with the specified connection ID will be displayed',
    type=str)
ARG_CONN_URI = Arg(
    ('--conn-uri',),
    help='Connection URI, required to add a connection without conn_type',
    type=str)
ARG_CONN_TYPE = Arg(
    ('--conn-type',),
    help='Connection type, required to add a connection without conn_uri',
    type=str)
ARG_CONN_HOST = Arg(
    ('--conn-host',),
    help='Connection host, optional when adding a connection',
    type=str)
ARG_CONN_LOGIN = Arg(
    ('--conn-login',),
    help='Connection login, optional when adding a connection',
    type=str)
ARG_CONN_PASSWORD = Arg(
    ('--conn-password',),
    help='Connection password, optional when adding a connection',
    type=str)
ARG_CONN_SCHEMA = Arg(
    ('--conn-schema',),
    help='Connection schema, optional when adding a connection',
    type=str)
ARG_CONN_PORT = Arg(
    ('--conn-port',),
    help='Connection port, optional when adding a connection',
    type=str)
ARG_CONN_EXTRA = Arg(
    ('--conn-extra',),
    help='Connection `Extra` field, optional when adding a connection',
    type=str)
ARG_INCLUDE_SECRETS = Arg(
    ('--include-secrets',),
    help=(
        "If passed, the connection in the secret backend will also be displayed."
        "To use this option you must pass `--conn_id` option."
        ""
    ),
    action="store_true",
    default=False)
<<<<<<< HEAD
ARG_CONN_EXPORT = Arg(
    ('file',),
    help='Output file path for exporting the connections',
    type=argparse.FileType('w', encoding='UTF-8'))
ARG_CONN_EXPORT_FORMAT = Arg(
    ('--format',),
    help='Format of the connections data in file',
    type=str,
    choices=['json', 'yaml', 'env'])
=======
ARG_CONN_IMPORT = Arg(
    ('file',),
    help='Import connections from a file. Acceptable file formats .json, .yaml, .env',
    type=argparse.FileType('r'))
ARG_CONFLICT_DISPOSITION = Arg(
    ('--conflict-disposition',),
    help=("Specifies the action that occurs if the connection already exists. Default value : restrict"),
    choices=['overwrite', 'ignore', 'restrict'],
    type=str)
>>>>>>> 24d79e4c

# users
ARG_USERNAME = Arg(
    ('-u', '--username'),
    help='Username of the user',
    required=True,
    type=str)
ARG_USERNAME_OPTIONAL = Arg(
    ('-u', '--username'),
    help='Username of the user',
    type=str)
ARG_FIRSTNAME = Arg(
    ('-f', '--firstname'),
    help='First name of the user',
    required=True,
    type=str)
ARG_LASTNAME = Arg(
    ('-l', '--lastname'),
    help='Last name of the user',
    required=True,
    type=str)
ARG_ROLE = Arg(
    ('-r', '--role'),
    help='Role of the user. Existing roles include Admin, '
         'User, Op, Viewer, and Public',
    required=True,
    type=str,)
ARG_EMAIL = Arg(
    ('-e', '--email'),
    help='Email of the user',
    required=True,
    type=str)
ARG_EMAIL_OPTIONAL = Arg(
    ('-e', '--email'),
    help='Email of the user',
    type=str)
ARG_PASSWORD = Arg(
    ('-p', '--password'),
    help='Password of the user, required to create a user '
         'without --use-random-password',
    type=str)
ARG_USE_RANDOM_PASSWORD = Arg(
    ('--use-random-password',),
    help='Do not prompt for password. Use random string instead.'
         ' Required to create a user without --password ',
    default=False,
    action='store_true')
ARG_USER_IMPORT = Arg(
    ("import",),
    metavar="FILEPATH",
    help="Import users from JSON file. Example format::\n" +
         textwrap.indent(textwrap.dedent('''
            [
                {
                    "email": "foo@bar.org",
                    "firstname": "Jon",
                    "lastname": "Doe",
                    "roles": ["Public"],
                    "username": "jondoe"
                }
            ]'''), " " * 4))
ARG_USER_EXPORT = Arg(
    ("export",),
    metavar="FILEPATH",
    help="Export all users to JSON file")

# roles
ARG_CREATE_ROLE = Arg(
    ('-c', '--create'),
    help='Create a new role',
    action='store_true')
ARG_LIST_ROLES = Arg(
    ('-l', '--list'),
    help='List roles',
    action='store_true')
ARG_ROLES = Arg(
    ('role',),
    help='The name of a role',
    nargs='*')
ARG_AUTOSCALE = Arg(
    ('-a', '--autoscale'),
    help="Minimum and Maximum number of worker to autoscale")
ARG_SKIP_SERVE_LOGS = Arg(
    ("-s", "--skip-serve-logs"),
    default=False,
    help="Don't start the serve logs process along with the workers",
    action="store_true")

# info
ARG_ANONYMIZE = Arg(
    ('--anonymize',),
    help=(
        'Minimize any personal identifiable information. '
        'Use it when sharing output with others.'
    ),
    action='store_true'
)
ARG_FILE_IO = Arg(
    ('--file-io',),
    help=(
        'Send output to file.io service and returns link.'
    ),
    action='store_true'
)

# config
ARG_SECTION = Arg(
    ("section",),
    help="The section name",
)
ARG_OPTION = Arg(
    ("option",),
    help="The option name",
)


ALTERNATIVE_CONN_SPECS_ARGS = [
    ARG_CONN_TYPE, ARG_CONN_HOST, ARG_CONN_LOGIN, ARG_CONN_PASSWORD, ARG_CONN_SCHEMA, ARG_CONN_PORT
]


class ActionCommand(NamedTuple):
    """Single CLI command"""
    name: str
    help: str
    func: Callable
    args: Iterable[Arg]
    description: Optional[str] = None


class GroupCommand(NamedTuple):
    """ClI command with subcommands"""
    name: str
    help: str
    subcommands: Iterable
    description: Optional[str] = None


CLICommand = Union[ActionCommand, GroupCommand]


DAGS_COMMANDS = (
    ActionCommand(
        name='list',
        help="List all the DAGs",
        func=lazy_load_command('airflow.cli.commands.dag_command.dag_list_dags'),
        args=(ARG_SUBDIR, ARG_OUTPUT),
    ),
    ActionCommand(
        name='report',
        help='Show DagBag loading report',
        func=lazy_load_command('airflow.cli.commands.dag_command.dag_report'),
        args=(ARG_SUBDIR, ARG_OUTPUT),
    ),
    ActionCommand(
        name='list_runs',
        help="List dag runs given a DAG id.",
        description=(
            "List dag runs given a DAG id. If state option is given, it will only search for all the "
            "dagruns with the given state. If no_backfill option is given, it will filter out all "
            "backfill dagruns for given dag id. If start_date is given, it will filter out all the "
            "dagruns that were executed before this date. If end_date is given, it will filter out "
            "all the dagruns that were executed after this date. "
        ),
        func=lazy_load_command('airflow.cli.commands.dag_command.dag_list_dag_runs'),
        args=(ARG_DAG_ID_OPT, ARG_NO_BACKFILL, ARG_STATE, ARG_OUTPUT, ARG_START_DATE, ARG_END_DATE),
    ),
    ActionCommand(
        name='list_jobs',
        help="List the jobs",
        func=lazy_load_command('airflow.cli.commands.dag_command.dag_list_jobs'),
        args=(ARG_DAG_ID_OPT, ARG_STATE, ARG_LIMIT, ARG_OUTPUT,),
    ),
    ActionCommand(
        name='state',
        help="Get the status of a dag run",
        func=lazy_load_command('airflow.cli.commands.dag_command.dag_state'),
        args=(ARG_DAG_ID, ARG_EXECUTION_DATE, ARG_SUBDIR),
    ),
    ActionCommand(
        name='next_execution',
        help="Get the next execution datetimes of a DAG. It returns one execution unless the "
             "num-executions option is given",
        func=lazy_load_command('airflow.cli.commands.dag_command.dag_next_execution'),
        args=(ARG_DAG_ID, ARG_SUBDIR, ARG_NUM_EXECUTIONS),
    ),
    ActionCommand(
        name='pause',
        help='Pause a DAG',
        func=lazy_load_command('airflow.cli.commands.dag_command.dag_pause'),
        args=(ARG_DAG_ID, ARG_SUBDIR),
    ),
    ActionCommand(
        name='unpause',
        help='Resume a paused DAG',
        func=lazy_load_command('airflow.cli.commands.dag_command.dag_unpause'),
        args=(ARG_DAG_ID, ARG_SUBDIR),
    ),
    ActionCommand(
        name='trigger',
        help='Trigger a DAG run',
        func=lazy_load_command('airflow.cli.commands.dag_command.dag_trigger'),
        args=(ARG_DAG_ID, ARG_SUBDIR, ARG_RUN_ID, ARG_CONF, ARG_EXEC_DATE),
    ),
    ActionCommand(
        name='delete',
        help="Delete all DB records related to the specified DAG",
        func=lazy_load_command('airflow.cli.commands.dag_command.dag_delete'),
        args=(ARG_DAG_ID, ARG_YES),
    ),
    ActionCommand(
        name='show',
        help="Displays DAG's tasks with their dependencies",
        description=("The --imgcat option only works in iTerm.\n"
                     "\n"
                     "For more information, see: https://www.iterm2.com/documentation-images.html\n"
                     "\n"
                     "The --save option saves the result to the indicated file.\n"
                     "\n"
                     "The file format is determined by the file extension. "
                     "For more information about supported "
                     "format, see: https://www.graphviz.org/doc/info/output.html\n"
                     "\n"
                     "If you want to create a PNG file then you should execute the following command:\n"
                     "airflow dags show <DAG_ID> --save output.png\n"
                     "\n"
                     "If you want to create a DOT file then you should execute the following command:\n"
                     "airflow dags show <DAG_ID> --save output.dot\n"),
        func=lazy_load_command('airflow.cli.commands.dag_command.dag_show'),
        args=(ARG_DAG_ID, ARG_SUBDIR, ARG_SAVE, ARG_IMGCAT,),
    ),
    ActionCommand(
        name='backfill',
        help="Run subsections of a DAG for a specified date range.",
        description=(
            "Run subsections of a DAG for a specified date range. If reset_dag_run option is used, "
            "backfill will first prompt users whether airflow should clear all the previous dag_run and "
            "task_instances within the backfill date range. If rerun_failed_tasks is used, backfill "
            "will auto re-run the previous failed task instances  within the backfill date range"
        ),
        func=lazy_load_command('airflow.cli.commands.dag_command.dag_backfill'),
        args=(
            ARG_DAG_ID, ARG_TASK_REGEX, ARG_START_DATE, ARG_END_DATE, ARG_MARK_SUCCESS, ARG_LOCAL,
            ARG_DONOT_PICKLE, ARG_YES, ARG_BF_IGNORE_DEPENDENCIES, ARG_BF_IGNORE_FIRST_DEPENDS_ON_PAST,
            ARG_SUBDIR, ARG_POOL, ARG_DELAY_ON_LIMIT, ARG_DRY_RUN, ARG_VERBOSE, ARG_CONF,
            ARG_RESET_DAG_RUN, ARG_RERUN_FAILED_TASKS, ARG_RUN_BACKWARDS
        ),
    ),
    ActionCommand(
        name='test',
        help="Execute one single DagRun for a given DAG and execution date, using the DebugExecutor.",
        description=("Execute one single DagRun for a given DAG and execution date, "
                     "using the DebugExecutor.\n"
                     "\n"
                     "The --imgcat-dagrun option only works in iTerm.\n"
                     "\n"
                     "For more information, see: https://www.iterm2.com/documentation-images.html\n"
                     "\n"
                     "If --save-dagrun is used, then, after completing the backfill, saves the diagram "
                     "for current DAG Run to the indicated file.\n"
                     "The file format is determined by the file extension. "
                     "For more information about supported format, "
                     "see: https://www.graphviz.org/doc/info/output.html\n"
                     "\n"
                     "If you want to create a PNG file then you should execute the following command:\n"
                     "airflow dags test <DAG_ID> <EXECUTION_DATE> --save-dagrun output.png\n"
                     "\n"
                     "If you want to create a DOT file then you should execute the following command:\n"
                     "airflow dags test <DAG_ID> <EXECUTION_DATE> --save-dagrun output.dot\n"),
        func=lazy_load_command('airflow.cli.commands.dag_command.dag_test'),
        args=(
            ARG_DAG_ID, ARG_EXECUTION_DATE, ARG_SUBDIR, ARG_SHOW_DAGRUN, ARG_IMGCAT_DAGRUN, ARG_SAVE_DAGRUN
        ),
    ),
)
TASKS_COMMANDS = (
    ActionCommand(
        name='list',
        help="List the tasks within a DAG",
        func=lazy_load_command('airflow.cli.commands.task_command.task_list'),
        args=(ARG_DAG_ID, ARG_TREE, ARG_SUBDIR),
    ),
    ActionCommand(
        name='clear',
        help="Clear a set of task instance, as if they never ran",
        func=lazy_load_command('airflow.cli.commands.task_command.task_clear'),
        args=(
            ARG_DAG_ID, ARG_TASK_REGEX, ARG_START_DATE, ARG_END_DATE, ARG_SUBDIR, ARG_UPSTREAM,
            ARG_DOWNSTREAM, ARG_YES, ARG_ONLY_FAILED, ARG_ONLY_RUNNING, ARG_EXCLUDE_SUBDAGS,
            ARG_EXCLUDE_PARENTDAG, ARG_DAG_REGEX
        ),
    ),
    ActionCommand(
        name='state',
        help="Get the status of a task instance",
        func=lazy_load_command('airflow.cli.commands.task_command.task_state'),
        args=(ARG_DAG_ID, ARG_TASK_ID, ARG_EXECUTION_DATE, ARG_SUBDIR),
    ),
    ActionCommand(
        name='failed_deps',
        help="Returns the unmet dependencies for a task instance from the perspective of the scheduler. ",
        description=(
            "Returns the unmet dependencies for a task instance from the perspective of the scheduler. "
            "In other words, why a task instance doesn't get scheduled and then queued by the scheduler, "
            "and then run by an executor."
        ),
        func=lazy_load_command('airflow.cli.commands.task_command.task_failed_deps'),
        args=(ARG_DAG_ID, ARG_TASK_ID, ARG_EXECUTION_DATE, ARG_SUBDIR),
    ),
    ActionCommand(
        name='render',
        help="Render a task instance's template(s)",
        func=lazy_load_command('airflow.cli.commands.task_command.task_render'),
        args=(ARG_DAG_ID, ARG_TASK_ID, ARG_EXECUTION_DATE, ARG_SUBDIR),
    ),
    ActionCommand(
        name='run',
        help="Run a single task instance",
        func=lazy_load_command('airflow.cli.commands.task_command.task_run'),
        args=(
            ARG_DAG_ID, ARG_TASK_ID, ARG_EXECUTION_DATE, ARG_SUBDIR, ARG_MARK_SUCCESS, ARG_FORCE,
            ARG_POOL, ARG_CFG_PATH, ARG_LOCAL, ARG_RAW, ARG_IGNORE_ALL_DEPENDENCIES,
            ARG_IGNORE_DEPENDENCIES, ARG_IGNORE_DEPENDS_ON_PAST, ARG_SHIP_DAG, ARG_PICKLE, ARG_JOB_ID,
            ARG_INTERACTIVE,
        ),
    ),
    ActionCommand(
        name='test',
        help="Test a task instance",
        description=(
            "Test a task instance. This will run a task without checking for dependencies or recording "
            "its state in the database"
        ),
        func=lazy_load_command('airflow.cli.commands.task_command.task_test'),
        args=(
            ARG_DAG_ID, ARG_TASK_ID, ARG_EXECUTION_DATE, ARG_SUBDIR, ARG_DRY_RUN,
            ARG_TASK_PARAMS, ARG_POST_MORTEM, ARG_ENV_VARS
        ),
    ),
    ActionCommand(
        name='states_for_dag_run',
        help="Get the status of all task instances in a dag run",
        func=lazy_load_command('airflow.cli.commands.task_command.task_states_for_dag_run'),
        args=(ARG_DAG_ID, ARG_EXECUTION_DATE, ARG_OUTPUT),
    ),
)
POOLS_COMMANDS = (
    ActionCommand(
        name='list',
        help='List pools',
        func=lazy_load_command('airflow.cli.commands.pool_command.pool_list'),
        args=(ARG_OUTPUT,),
    ),
    ActionCommand(
        name='get',
        help='Get pool size',
        func=lazy_load_command('airflow.cli.commands.pool_command.pool_get'),
        args=(ARG_POOL_NAME, ARG_OUTPUT,),
    ),
    ActionCommand(
        name='set',
        help='Configure pool',
        func=lazy_load_command('airflow.cli.commands.pool_command.pool_set'),
        args=(ARG_POOL_NAME, ARG_POOL_SLOTS, ARG_POOL_DESCRIPTION, ARG_OUTPUT,),
    ),
    ActionCommand(
        name='delete',
        help='Delete pool',
        func=lazy_load_command('airflow.cli.commands.pool_command.pool_delete'),
        args=(ARG_POOL_NAME, ARG_OUTPUT,),
    ),
    ActionCommand(
        name='import',
        help='Import pools',
        func=lazy_load_command('airflow.cli.commands.pool_command.pool_import'),
        args=(ARG_POOL_IMPORT, ARG_OUTPUT,),
    ),
    ActionCommand(
        name='export',
        help='Export all pools',
        func=lazy_load_command('airflow.cli.commands.pool_command.pool_export'),
        args=(ARG_POOL_EXPORT, ARG_OUTPUT,),
    ),
)
VARIABLES_COMMANDS = (
    ActionCommand(
        name='list',
        help='List variables',
        func=lazy_load_command('airflow.cli.commands.variable_command.variables_list'),
        args=(),
    ),
    ActionCommand(
        name='get',
        help='Get variable',
        func=lazy_load_command('airflow.cli.commands.variable_command.variables_get'),
        args=(ARG_VAR, ARG_JSON, ARG_DEFAULT),
    ),
    ActionCommand(
        name='set',
        help='Set variable',
        func=lazy_load_command('airflow.cli.commands.variable_command.variables_set'),
        args=(ARG_VAR, ARG_VAR_VALUE, ARG_JSON),
    ),
    ActionCommand(
        name='delete',
        help='Delete variable',
        func=lazy_load_command('airflow.cli.commands.variable_command.variables_delete'),
        args=(ARG_VAR,),
    ),
    ActionCommand(
        name='import',
        help='Import variables',
        func=lazy_load_command('airflow.cli.commands.variable_command.variables_import'),
        args=(ARG_VAR_IMPORT,),
    ),
    ActionCommand(
        name='export',
        help='Export all variables',
        func=lazy_load_command('airflow.cli.commands.variable_command.variables_export'),
        args=(ARG_VAR_EXPORT,),
    ),
)
DB_COMMANDS = (
    ActionCommand(
        name='init',
        help="Initialize the metadata database",
        func=lazy_load_command('airflow.cli.commands.db_command.initdb'),
        args=(),
    ),
    ActionCommand(
        name="check-migrations",
        help="Check if migration have finished (or continually check until timeout)",
        func=lazy_load_command('airflow.cli.commands.db_command.check_migrations'),
        args=(ARG_MIGRATION_TIMEOUT,),
    ),
    ActionCommand(
        name='reset',
        help="Burn down and rebuild the metadata database",
        func=lazy_load_command('airflow.cli.commands.db_command.resetdb'),
        args=(ARG_YES,),
    ),
    ActionCommand(
        name='upgrade',
        help="Upgrade the metadata database to latest version",
        func=lazy_load_command('airflow.cli.commands.db_command.upgradedb'),
        args=(),
    ),
    ActionCommand(
        name='shell',
        help="Runs a shell to access the database",
        func=lazy_load_command('airflow.cli.commands.db_command.shell'),
        args=(),
    ),
    ActionCommand(
        name='check',
        help="Check if the database can be reached.",
        func=lazy_load_command('airflow.cli.commands.db_command.check'),
        args=(),
    ),
)
CONNECTIONS_COMMANDS = (
    ActionCommand(
        name='get',
        help='Get a connection',
        func=lazy_load_command('airflow.cli.commands.connection_command.connections_get'),
        args=(ARG_CONN_ID, ARG_COLOR),
    ),
    ActionCommand(
        name='list',
        help='List connections',
        func=lazy_load_command('airflow.cli.commands.connection_command.connections_list'),
        args=(ARG_OUTPUT, ARG_CONN_ID_FILTER),
    ),
    ActionCommand(
        name='add',
        help='Add a connection',
        func=lazy_load_command('airflow.cli.commands.connection_command.connections_add'),
        args=(ARG_CONN_ID, ARG_CONN_URI, ARG_CONN_EXTRA) + tuple(ALTERNATIVE_CONN_SPECS_ARGS),
    ),
    ActionCommand(
        name='delete',
        help='Delete a connection',
        func=lazy_load_command('airflow.cli.commands.connection_command.connections_delete'),
        args=(ARG_CONN_ID,),
    ),
    ActionCommand(
        name='import',
        help='Import connections',
        func=lazy_load_command('airflow.cli.commands.connection_command.connections_import'),
<<<<<<< HEAD
        args=(ARG_CONN_FILE_PATH,),
    },
    ActionCommand(
        name='export',
        help='Export all connections',
        description=("All connections can be exported in STDOUT using the following command:\n"
                     "airflow connections export -\n"
                     "The file format can be determined by the provided file extension. eg, The following "
                     "command will export the connections in JSON format:\n"
                     "airflow connections export /tmp/connections.json\n"
                     "The --format parameter can be used to mention the connections format. eg, "
                     "the default format is JSON in STDOUT mode, which can be overridden using: \n"
                     "airflow connections export - --format yaml\n"
                     "The --format parameter can also be used for the files, for example:\n"
                     "airflow connections export /tmp/connections --format json\n"),
        func=lazy_load_command('airflow.cli.commands.connection_command.connections_export'),
        args=(ARG_CONN_EXPORT, ARG_CONN_EXPORT_FORMAT,),
=======
        args=(ARG_CONN_IMPORT, ARG_CONFLICT_DISPOSITION),
>>>>>>> 24d79e4c
    ),
)

USERS_COMMANDS = (
    ActionCommand(
        name='list',
        help='List users',
        func=lazy_load_command('airflow.cli.commands.user_command.users_list'),
        args=(ARG_OUTPUT,),
    ),
    ActionCommand(
        name='create',
        help='Create a user',
        func=lazy_load_command('airflow.cli.commands.user_command.users_create'),
        args=(
            ARG_ROLE, ARG_USERNAME, ARG_EMAIL, ARG_FIRSTNAME, ARG_LASTNAME, ARG_PASSWORD,
            ARG_USE_RANDOM_PASSWORD
        )
    ),
    ActionCommand(
        name='delete',
        help='Delete a user',
        func=lazy_load_command('airflow.cli.commands.user_command.users_delete'),
        args=(ARG_USERNAME,),
    ),
    ActionCommand(
        name='add_role',
        help='Add role to a user',
        func=lazy_load_command('airflow.cli.commands.user_command.add_role'),
        args=(ARG_USERNAME_OPTIONAL, ARG_EMAIL_OPTIONAL, ARG_ROLE),
    ),
    ActionCommand(
        name='remove_role',
        help='Remove role from a user',
        func=lazy_load_command('airflow.cli.commands.user_command.remove_role'),
        args=(ARG_USERNAME_OPTIONAL, ARG_EMAIL_OPTIONAL, ARG_ROLE),
    ),
    ActionCommand(
        name='import',
        help='Import users',
        func=lazy_load_command('airflow.cli.commands.user_command.users_import'),
        args=(ARG_USER_IMPORT,),
    ),
    ActionCommand(
        name='export',
        help='Export all users',
        func=lazy_load_command('airflow.cli.commands.user_command.users_export'),
        args=(ARG_USER_EXPORT,),
    ),
)
ROLES_COMMANDS = (
    ActionCommand(
        name='list',
        help='List roles',
        func=lazy_load_command('airflow.cli.commands.role_command.roles_list'),
        args=(ARG_OUTPUT,),
    ),
    ActionCommand(
        name='create',
        help='Create role',
        func=lazy_load_command('airflow.cli.commands.role_command.roles_create'),
        args=(ARG_ROLES,),
    ),
)

CELERY_COMMANDS = (
    ActionCommand(
        name='worker',
        help="Start a Celery worker node",
        func=lazy_load_command('airflow.cli.commands.celery_command.worker'),
        args=(
            ARG_DO_PICKLE, ARG_QUEUES, ARG_CONCURRENCY, ARG_CELERY_HOSTNAME, ARG_PID, ARG_DAEMON,
            ARG_UMASK, ARG_STDOUT, ARG_STDERR, ARG_LOG_FILE, ARG_AUTOSCALE, ARG_SKIP_SERVE_LOGS
        ),
    ),
    ActionCommand(
        name='flower',
        help="Start a Celery Flower",
        func=lazy_load_command('airflow.cli.commands.celery_command.flower'),
        args=(
            ARG_FLOWER_HOSTNAME, ARG_FLOWER_PORT, ARG_FLOWER_CONF, ARG_FLOWER_URL_PREFIX,
            ARG_FLOWER_BASIC_AUTH, ARG_BROKER_API, ARG_PID, ARG_DAEMON, ARG_STDOUT, ARG_STDERR,
            ARG_LOG_FILE
        ),
    ),
    ActionCommand(
        name='stop',
        help="Stop the Celery worker gracefully",
        func=lazy_load_command('airflow.cli.commands.celery_command.stop_worker'),
        args=(),
    )
)

CONFIG_COMMANDS = (
    ActionCommand(
        name='get-value',
        help='Print the value of the configuration',
        func=lazy_load_command('airflow.cli.commands.config_command.get_value'),
        args=(ARG_SECTION, ARG_OPTION, ),
    ),
    ActionCommand(
        name='list',
        help='List options for the configuration.',
        func=lazy_load_command('airflow.cli.commands.config_command.show_config'),
        args=(ARG_COLOR, ),
    ),
)

airflow_commands: List[CLICommand] = [
    GroupCommand(
        name='dags',
        help='List and manage DAGs',
        subcommands=DAGS_COMMANDS,
    ),
    GroupCommand(
        name='tasks',
        help='List and manage tasks',
        subcommands=TASKS_COMMANDS,
    ),
    GroupCommand(
        name='pools',
        help="CRUD operations on pools",
        subcommands=POOLS_COMMANDS,
    ),
    GroupCommand(
        name='variables',
        help="CRUD operations on variables",
        subcommands=VARIABLES_COMMANDS,
    ),
    GroupCommand(
        name='db',
        help="Database operations",
        subcommands=DB_COMMANDS,
    ),
    ActionCommand(
        name='kerberos',
        help="Start a kerberos ticket renewer",
        func=lazy_load_command('airflow.cli.commands.kerberos_command.kerberos'),
        args=(ARG_PRINCIPAL, ARG_KEYTAB, ARG_PID, ARG_DAEMON, ARG_STDOUT, ARG_STDERR, ARG_LOG_FILE),
    ),
    ActionCommand(
        name='webserver',
        help="Start a Airflow webserver instance",
        func=lazy_load_command('airflow.cli.commands.webserver_command.webserver'),
        args=(
            ARG_PORT, ARG_WORKERS, ARG_WORKERCLASS, ARG_WORKER_TIMEOUT, ARG_HOSTNAME, ARG_PID,
            ARG_DAEMON, ARG_STDOUT, ARG_STDERR, ARG_ACCESS_LOGFILE, ARG_ERROR_LOGFILE, ARG_LOG_FILE,
            ARG_SSL_CERT, ARG_SSL_KEY, ARG_DEBUG
        ),
    ),
    ActionCommand(
        name='scheduler',
        help="Start a scheduler instance",
        func=lazy_load_command('airflow.cli.commands.scheduler_command.scheduler'),
        args=(
            ARG_DAG_ID_OPT, ARG_SUBDIR, ARG_NUM_RUNS, ARG_DO_PICKLE, ARG_PID, ARG_DAEMON, ARG_STDOUT,
            ARG_STDERR, ARG_LOG_FILE
        ),
    ),
    ActionCommand(
        name='version',
        help="Show the version",
        func=lazy_load_command('airflow.cli.commands.version_command.version'),
        args=(),
    ),
    GroupCommand(
        name='connections',
        help="List/Add/Delete connections",
        subcommands=CONNECTIONS_COMMANDS,
    ),
    GroupCommand(
        name='users',
        help="CRUD operations on users",
        subcommands=USERS_COMMANDS,
    ),
    GroupCommand(
        name='roles',
        help='Create/List roles',
        subcommands=ROLES_COMMANDS,
    ),
    ActionCommand(
        name='sync_perm',
        help="Update permissions for existing roles and DAGs",
        func=lazy_load_command('airflow.cli.commands.sync_perm_command.sync_perm'),
        args=(),
    ),
    ActionCommand(
        name='rotate_fernet_key',
        func=lazy_load_command('airflow.cli.commands.rotate_fernet_key_command.rotate_fernet_key'),
        help='Rotate encrypted connection credentials and variables',
        description=(
            'Rotate all encrypted connection credentials and variables; see '
            'https://airflow.readthedocs.io/en/stable/howto/secure-connections.html'
            '#rotating-encryption-keys'
        ),
        args=(),
    ),
    GroupCommand(
        name="config",
        help='View the configuration options.',
        subcommands=CONFIG_COMMANDS
    ),
    ActionCommand(
        name='info',
        help='Show information about current Airflow and environment',
        func=lazy_load_command('airflow.cli.commands.info_command.show_info'),
        args=(ARG_ANONYMIZE, ARG_FILE_IO, ),
    ),
    ActionCommand(
        name='plugins',
        help='Dump information about loaded plugins',
        func=lazy_load_command('airflow.cli.commands.plugins_command.dump_plugins'),
        args=(),
    ),
    GroupCommand(
        name="celery",
        help='Start celery components',
        description=(
            'Start celery components. Works only when using CeleryExecutor. For more information, see '
            'https://airflow.readthedocs.io/en/stable/executor/celery.html'
        ),
        subcommands=CELERY_COMMANDS
    )
]
ALL_COMMANDS_DICT: Dict[str, CLICommand] = {sp.name: sp for sp in airflow_commands}
DAG_CLI_COMMANDS: Set[str] = {
    'list_tasks', 'backfill', 'test', 'run', 'pause', 'unpause', 'list_dag_runs'
}


class AirflowHelpFormatter(argparse.HelpFormatter):
    """
    Custom help formatter to display help message.

    It displays simple commands and groups of commands in separate sections.
    """
    def _format_action(self, action: Action):
        if isinstance(action, argparse._SubParsersAction):  # pylint: disable=protected-access

            parts = []
            action_header = self._format_action_invocation(action)
            action_header = '%*s%s\n' % (self._current_indent, '', action_header)
            parts.append(action_header)

            self._indent()
            subactions = action._get_subactions()  # pylint: disable=protected-access
            action_subcommands, group_subcommands = partition(
                lambda d: isinstance(ALL_COMMANDS_DICT[d.dest], GroupCommand), subactions
            )
            parts.append("\n")
            parts.append('%*s%s:\n' % (self._current_indent, '', "Groups"))
            self._indent()
            for subaction in group_subcommands:
                parts.append(self._format_action(subaction))
            self._dedent()

            parts.append("\n")
            parts.append('%*s%s:\n' % (self._current_indent, '', "Commands"))
            self._indent()

            for subaction in action_subcommands:
                parts.append(self._format_action(subaction))
            self._dedent()
            self._dedent()

            # return a single string
            return self._join_parts(parts)

        return super()._format_action(action)


def get_parser(dag_parser: bool = False) -> argparse.ArgumentParser:
    """Creates and returns command line argument parser"""
    parser = DefaultHelpParser(prog="airflow", formatter_class=AirflowHelpFormatter)
    subparsers = parser.add_subparsers(dest='subcommand', metavar="GROUP_OR_COMMAND")
    subparsers.required = True

    subparser_list = DAG_CLI_COMMANDS if dag_parser else ALL_COMMANDS_DICT.keys()
    sub_name: str
    for sub_name in sorted(subparser_list):
        sub: CLICommand = ALL_COMMANDS_DICT[sub_name]
        _add_command(subparsers, sub)
    return parser


def _sort_args(args: Iterable[Arg]) -> Iterable[Arg]:
    """
    Sort subcommand optional args, keep positional args
    """
    def get_long_option(arg: Arg):
        """
        Get long option from Arg.flags
        """
        return arg.flags[0] if len(arg.flags) == 1 else arg.flags[1]
    positional, optional = partition(lambda x: x.flags[0].startswith("-"), args)
    yield from positional
    yield from sorted(optional, key=lambda x: get_long_option(x).lower())


def _add_command(
    subparsers: argparse._SubParsersAction,  # pylint: disable=protected-access
    sub: CLICommand
) -> None:
    sub_proc = subparsers.add_parser(
        sub.name, help=sub.help, description=sub.description or sub.help,
    )
    sub_proc.formatter_class = RawTextHelpFormatter

    if isinstance(sub, GroupCommand):
        _add_group_command(sub, sub_proc)
    elif isinstance(sub, ActionCommand):
        _add_action_command(sub, sub_proc)
    else:
        raise AirflowException("Invalid command definition.")


def _add_action_command(sub: ActionCommand, sub_proc: argparse.ArgumentParser) -> None:
    for arg in _sort_args(sub.args):
        arg.add_to_parser(sub_proc)
    sub_proc.set_defaults(func=sub.func)


def _add_group_command(sub: GroupCommand, sub_proc: argparse.ArgumentParser) -> None:
    subcommands = sub.subcommands
    sub_subparsers = sub_proc.add_subparsers(dest="subcommand", metavar="COMMAND")
    sub_subparsers.required = True

    for command in sorted(subcommands, key=lambda x: x.name):
        _add_command(sub_subparsers, command)<|MERGE_RESOLUTION|>--- conflicted
+++ resolved
@@ -629,7 +629,6 @@
     ),
     action="store_true",
     default=False)
-<<<<<<< HEAD
 ARG_CONN_EXPORT = Arg(
     ('file',),
     help='Output file path for exporting the connections',
@@ -639,7 +638,6 @@
     help='Format of the connections data in file',
     type=str,
     choices=['json', 'yaml', 'env'])
-=======
 ARG_CONN_IMPORT = Arg(
     ('file',),
     help='Import connections from a file. Acceptable file formats .json, .yaml, .env',
@@ -649,7 +647,6 @@
     help=("Specifies the action that occurs if the connection already exists. Default value : restrict"),
     choices=['overwrite', 'ignore', 'restrict'],
     type=str)
->>>>>>> 24d79e4c
 
 # users
 ARG_USERNAME = Arg(
@@ -1139,9 +1136,8 @@
         name='import',
         help='Import connections',
         func=lazy_load_command('airflow.cli.commands.connection_command.connections_import'),
-<<<<<<< HEAD
-        args=(ARG_CONN_FILE_PATH,),
-    },
+        args=(ARG_CONN_IMPORT, ARG_CONFLICT_DISPOSITION),
+    ),
     ActionCommand(
         name='export',
         help='Export all connections',
@@ -1157,9 +1153,6 @@
                      "airflow connections export /tmp/connections --format json\n"),
         func=lazy_load_command('airflow.cli.commands.connection_command.connections_export'),
         args=(ARG_CONN_EXPORT, ARG_CONN_EXPORT_FORMAT,),
-=======
-        args=(ARG_CONN_IMPORT, ARG_CONFLICT_DISPOSITION),
->>>>>>> 24d79e4c
     ),
 )
 
