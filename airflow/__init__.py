# -*- coding: utf-8 -*-
#
# Licensed to the Apache Software Foundation (ASF) under one
# or more contributor license agreements.  See the NOTICE file
# distributed with this work for additional information
# regarding copyright ownership.  The ASF licenses this file
# to you under the Apache License, Version 2.0 (the
# "License"); you may not use this file except in compliance
# with the License.  You may obtain a copy of the License at
#
#   http://www.apache.org/licenses/LICENSE-2.0
#
# Unless required by applicable law or agreed to in writing,
# software distributed under the License is distributed on an
# "AS IS" BASIS, WITHOUT WARRANTIES OR CONDITIONS OF ANY
# KIND, either express or implied.  See the License for the
# specific language governing permissions and limitations
# under the License.
#

"""
Authentication is implemented using flask_login and different environments can
implement their own login mechanisms by providing an `airflow_login` module
in their PYTHONPATH. airflow_login should be based off the
`airflow.www.login`
"""
from builtins import object
from airflow import version
from airflow.utils.log.logging_mixin import LoggingMixin

__version__ = version.version

import sys

# flake8: noqa: F401
from airflow import settings, configuration as conf
from airflow.models import DAG
from flask_admin import BaseView
from importlib import import_module
from airflow.exceptions import AirflowException

if settings.DAGS_FOLDER not in sys.path:
    sys.path.append(settings.DAGS_FOLDER)

login = None


def load_login():
    log = LoggingMixin().log

    auth_backend = 'airflow.default_login'
    try:
        if conf.getboolean('webserver', 'AUTHENTICATE'):
            auth_backend = conf.get('webserver', 'auth_backend')
    except conf.AirflowConfigException:
        if conf.getboolean('webserver', 'AUTHENTICATE'):
            log.warning(
                "auth_backend not found in webserver config reverting to "
                "*deprecated*  behavior of importing airflow_login")
            auth_backend = "airflow_login"

    try:
        global login
        login = import_module(auth_backend)
    except ImportError as err:
        log.critical(
            "Cannot import authentication module %s. "
            "Please correct your authentication backend or disable authentication: %s",
            auth_backend, err
        )
        if conf.getboolean('webserver', 'AUTHENTICATE'):
            raise AirflowException("Failed to import authentication backend")


class AirflowViewPlugin(BaseView):
    pass


class AirflowMacroPlugin(object):
    def __init__(self, namespace):
<<<<<<< HEAD
        self.namespace = namespace
=======
        self.namespace = namespace


from airflow import operators  # noqa: E402
from airflow import sensors  # noqa: E402
from airflow import hooks  # noqa: E402
from airflow import executors  # noqa: E402
from airflow import macros  # noqa: E402

operators._integrate_plugins()
sensors._integrate_plugins()  # noqa: E402
hooks._integrate_plugins()
executors._integrate_plugins()
macros._integrate_plugins()
>>>>>>> cb8b2a1d
<|MERGE_RESOLUTION|>--- conflicted
+++ resolved
@@ -78,9 +78,6 @@
 
 class AirflowMacroPlugin(object):
     def __init__(self, namespace):
-<<<<<<< HEAD
-        self.namespace = namespace
-=======
         self.namespace = namespace
 
 
@@ -94,5 +91,4 @@
 sensors._integrate_plugins()  # noqa: E402
 hooks._integrate_plugins()
 executors._integrate_plugins()
-macros._integrate_plugins()
->>>>>>> cb8b2a1d
+macros._integrate_plugins()