--- conflicted
+++ resolved
@@ -24,13 +24,6 @@
 # [START tutorial]
 # [START import_module]
 from datetime import timedelta
-<<<<<<< HEAD
-
-# The DAG object; we'll need this to instantiate a DAG
-from airflow import DAG
-# Operators; we need this to operate!
-from airflow.operators.bash_operator import BashOperator
-=======
 from textwrap import dedent
 
 # The DAG object; we'll need this to instantiate a DAG
@@ -38,7 +31,6 @@
 
 # Operators; we need this to operate!
 from airflow.operators.bash import BashOperator
->>>>>>> d25854dd
 from airflow.utils.dates import days_ago
 
 # [END import_module]
@@ -49,10 +41,6 @@
 default_args = {
     'owner': 'airflow',
     'depends_on_past': False,
-<<<<<<< HEAD
-    'start_date': days_ago(2),
-=======
->>>>>>> d25854dd
     'email': ['airflow@example.com'],
     'email_on_failure': False,
     'email_on_retry': False,
@@ -75,68 +63,11 @@
 # [END default_args]
 
 # [START instantiate_dag]
-<<<<<<< HEAD
-dag = DAG(
-=======
 with DAG(
->>>>>>> d25854dd
     'tutorial',
     default_args=default_args,
     description='A simple tutorial DAG',
     schedule_interval=timedelta(days=1),
-<<<<<<< HEAD
-)
-# [END instantiate_dag]
-
-# t1, t2 and t3 are examples of tasks created by instantiating operators
-# [START basic_task]
-t1 = BashOperator(
-    task_id='print_date',
-    bash_command='date',
-    dag=dag,
-)
-
-t2 = BashOperator(
-    task_id='sleep',
-    depends_on_past=False,
-    bash_command='sleep 5',
-    retries=3,
-    dag=dag,
-)
-# [END basic_task]
-
-# [START documentation]
-dag.doc_md = __doc__
-
-t1.doc_md = """\
-#### Task Documentation
-You can document your task using the attributes `doc_md` (markdown),
-`doc` (plain text), `doc_rst`, `doc_json`, `doc_yaml` which gets
-rendered in the UI's Task Instance Details page.
-![img](http://montcs.bloomu.edu/~bobmon/Semesters/2012-01/491/import%20soul.png)
-"""
-# [END documentation]
-
-# [START jinja_template]
-templated_command = """
-{% for i in range(5) %}
-    echo "{{ ds }}"
-    echo "{{ macros.ds_add(ds, 7)}}"
-    echo "{{ params.my_param }}"
-{% endfor %}
-"""
-
-t3 = BashOperator(
-    task_id='templated',
-    depends_on_past=False,
-    bash_command=templated_command,
-    params={'my_param': 'Parameter I passed in'},
-    dag=dag,
-)
-# [END jinja_template]
-
-t1 >> [t2, t3]
-=======
     start_date=days_ago(2),
     tags=['example'],
 ) as dag:
@@ -195,5 +126,4 @@
     # [END jinja_template]
 
     t1 >> [t2, t3]
->>>>>>> d25854dd
 # [END tutorial]