--- conflicted
+++ resolved
@@ -17,220 +17,12 @@
 # under the License.
 """This module is deprecated. Please use :mod:`airflow.providers.mysql.hooks.mysql`."""
 
-<<<<<<< HEAD
-import MySQLdb
-import MySQLdb.cursors
-import json
-import six
-=======
 import warnings
->>>>>>> d25854dd
 
 from airflow.providers.mysql.hooks.mysql import MySqlHook  # noqa
 
-<<<<<<< HEAD
-
-class MySqlHook(DbApiHook):
-    """
-    Interact with MySQL.
-
-    You can specify charset in the extra field of your connection
-    as ``{"charset": "utf8"}``. Also you can choose cursor as
-    ``{"cursor": "SSCursor"}``. Refer to the MySQLdb.cursors for more details.
-
-    Note: For AWS IAM authentication, use iam in the extra connection parameters
-    and set it to true. Leave the password field empty. This will use the the
-    "aws_default" connection to get the temporary token unless you override
-    in extras.
-    extras example: ``{"iam":true, "aws_conn_id":"my_aws_conn"}``
-    """
-
-    conn_name_attr = 'mysql_conn_id'
-    default_conn_name = 'mysql_default'
-    supports_autocommit = True
-
-    def __init__(self, *args, **kwargs):
-        super(MySqlHook, self).__init__(*args, **kwargs)
-        self.schema = kwargs.pop("schema", None)
-
-    def set_autocommit(self, conn, autocommit):
-        """
-        MySql connection sets autocommit in a different way.
-        """
-        conn.autocommit(autocommit)
-
-    def get_autocommit(self, conn):
-        """
-        MySql connection gets autocommit in a different way.
-
-        :param conn: connection to get autocommit setting from.
-        :type conn: connection object.
-        :return: connection autocommit setting
-        :rtype: bool
-        """
-        return conn.get_autocommit()
-
-    def get_conn(self):
-        """
-        Returns a mysql connection object
-        """
-        conn = self.get_connection(self.mysql_conn_id)
-
-        conn_config = {
-            "user": conn.login,
-            "passwd": conn.password or '',
-            "host": conn.host or 'localhost',
-            "db": self.schema or conn.schema or ''
-        }
-
-        # check for authentication via AWS IAM
-        if conn.extra_dejson.get('iam', False):
-            conn_config['passwd'], conn.port = self.get_iam_token(conn)
-            conn_config["read_default_group"] = 'enable-cleartext-plugin'
-
-        if not conn.port:
-            conn_config["port"] = 3306
-        else:
-            conn_config["port"] = int(conn.port)
-
-        if conn.extra_dejson.get('charset', False):
-            conn_config["charset"] = conn.extra_dejson["charset"]
-            if (conn_config["charset"]).lower() == 'utf8' or\
-                    (conn_config["charset"]).lower() == 'utf-8':
-                conn_config["use_unicode"] = True
-        if conn.extra_dejson.get('cursor', False):
-            if (conn.extra_dejson["cursor"]).lower() == 'sscursor':
-                conn_config["cursorclass"] = MySQLdb.cursors.SSCursor
-            elif (conn.extra_dejson["cursor"]).lower() == 'dictcursor':
-                conn_config["cursorclass"] = MySQLdb.cursors.DictCursor
-            elif (conn.extra_dejson["cursor"]).lower() == 'ssdictcursor':
-                conn_config["cursorclass"] = MySQLdb.cursors.SSDictCursor
-        local_infile = conn.extra_dejson.get('local_infile', False)
-        if conn.extra_dejson.get('ssl', False):
-            # SSL parameter for MySQL has to be a dictionary and in case
-            # of extra/dejson we can get string if extra is passed via
-            # URL parameters
-            dejson_ssl = conn.extra_dejson['ssl']
-            if isinstance(dejson_ssl, six.string_types):
-                dejson_ssl = json.loads(dejson_ssl)
-            conn_config['ssl'] = dejson_ssl
-        if conn.extra_dejson.get('unix_socket'):
-            conn_config['unix_socket'] = conn.extra_dejson['unix_socket']
-        if local_infile:
-            conn_config["local_infile"] = 1
-        conn = MySQLdb.connect(**conn_config)
-        return conn
-
-    def get_uri(self):
-        conn = self.get_connection(getattr(self, self.conn_name_attr))
-        uri = super(MySqlHook, self).get_uri()
-        if conn.extra_dejson.get('charset', False):
-            charset = conn.extra_dejson["charset"]
-            return "{uri}?charset={charset}".format(uri=uri, charset=charset)
-        return uri
-
-    def bulk_load(self, table, tmp_file):
-        """
-        Loads a tab-delimited file into a database table
-        """
-        conn = self.get_conn()
-        cur = conn.cursor()
-        cur.execute("""
-            LOAD DATA LOCAL INFILE '{tmp_file}'
-            INTO TABLE {table}
-            """.format(tmp_file=tmp_file, table=table))
-        conn.commit()
-
-    def bulk_dump(self, table, tmp_file):
-        """
-        Dumps a database table into a tab-delimited file
-        """
-        conn = self.get_conn()
-        cur = conn.cursor()
-        cur.execute("""
-            SELECT * INTO OUTFILE '{tmp_file}'
-            FROM {table}
-            """.format(tmp_file=tmp_file, table=table))
-        conn.commit()
-
-    @staticmethod
-    def _serialize_cell(cell, conn):
-        """
-        MySQLdb converts an argument to a literal
-        when passing those separately to execute. Hence, this method does nothing.
-
-        :param cell: The cell to insert into the table
-        :type cell: object
-        :param conn: The database connection
-        :type conn: connection object
-        :return: The same cell
-        :rtype: object
-        """
-
-        return cell
-
-    def get_iam_token(self, conn):
-        """
-        Uses AWSHook to retrieve a temporary password to connect to MySQL
-        Port is required. If none is provided, default 3306 is used
-        """
-        from airflow.contrib.hooks.aws_hook import AwsHook
-
-        aws_conn_id = conn.extra_dejson.get('aws_conn_id', 'aws_default')
-        aws_hook = AwsHook(aws_conn_id)
-        if conn.port is None:
-            port = 3306
-        else:
-            port = conn.port
-        client = aws_hook.get_client_type('rds')
-        token = client.generate_db_auth_token(conn.host, port, conn.login)
-        return token, port
-
-    def bulk_load_custom(self, table, tmp_file, duplicate_key_handling='IGNORE', extra_options=''):
-        """
-        A more configurable way to load local data from a file into the database.
-
-        .. warning:: According to the mysql docs using this function is a
-            `security risk <https://dev.mysql.com/doc/refman/8.0/en/load-data-local.html>`_.
-            If you want to use it anyway you can do so by setting a client-side + server-side option.
-            This depends on the mysql client library used.
-
-        :param table: The table were the file will be loaded into.
-        :type table: str
-        :param tmp_file: The file (name) that contains the data.
-        :type tmp_file: str
-        :param duplicate_key_handling: Specify what should happen to duplicate data.
-            You can choose either `IGNORE` or `REPLACE`.
-
-            .. seealso::
-                https://dev.mysql.com/doc/refman/8.0/en/load-data.html#load-data-duplicate-key-handling
-        :type duplicate_key_handling: str
-        :param extra_options: More sql options to specify exactly how to load the data.
-
-            .. seealso:: https://dev.mysql.com/doc/refman/8.0/en/load-data.html
-        :type extra_options: str
-        """
-        conn = self.get_conn()
-        cursor = conn.cursor()
-
-        cursor.execute("""
-            LOAD DATA LOCAL INFILE '{tmp_file}'
-            {duplicate_key_handling}
-            INTO TABLE {table}
-            {extra_options}
-            """.format(
-            tmp_file=tmp_file,
-            table=table,
-            duplicate_key_handling=duplicate_key_handling,
-            extra_options=extra_options
-        ))
-
-        cursor.close()
-        conn.commit()
-=======
 warnings.warn(
     "This module is deprecated. Please use `airflow.providers.mysql.hooks.mysql`.",
     DeprecationWarning,
     stacklevel=2,
-)
->>>>>>> d25854dd
+)