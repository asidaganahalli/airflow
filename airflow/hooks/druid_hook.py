#
# Licensed to the Apache Software Foundation (ASF) under one
# or more contributor license agreements.  See the NOTICE file
# distributed with this work for additional information
# regarding copyright ownership.  The ASF licenses this file
# to you under the Apache License, Version 2.0 (the
# "License"); you may not use this file except in compliance
# with the License.  You may obtain a copy of the License at
#
#   http://www.apache.org/licenses/LICENSE-2.0
#
# Unless required by applicable law or agreed to in writing,
# software distributed under the License is distributed on an
# "AS IS" BASIS, WITHOUT WARRANTIES OR CONDITIONS OF ANY
# KIND, either express or implied.  See the License for the
# specific language governing permissions and limitations
# under the License.
"""This module is deprecated. Please use :mod:`airflow.providers.apache.druid.hooks.druid`."""

import warnings

from airflow.providers.apache.druid.hooks.druid import DruidDbApiHook, DruidHook  # noqa

<<<<<<< HEAD
from pydruid.db import connect

from airflow.exceptions import AirflowException
from airflow.hooks.base_hook import BaseHook
from airflow.hooks.dbapi_hook import DbApiHook


class DruidHook(BaseHook):
    """
    Connection to Druid overlord for ingestion

    To connect to a Druid cluster that is secured with the druid-basic-security
    extension, add the username and password to the druid ingestion connection.

    :param druid_ingest_conn_id: The connection id to the Druid overlord machine
                                 which accepts index jobs
    :type druid_ingest_conn_id: str
    :param timeout: The interval between polling
                    the Druid job for the status of the ingestion job.
                    Must be greater than or equal to 1
    :type timeout: int
    :param max_ingestion_time: The maximum ingestion time before assuming the job failed
    :type max_ingestion_time: int
    """
    def __init__(
            self,
            druid_ingest_conn_id='druid_ingest_default',
            timeout=1,
            max_ingestion_time=None):

        self.druid_ingest_conn_id = druid_ingest_conn_id
        self.timeout = timeout
        self.max_ingestion_time = max_ingestion_time
        self.header = {'content-type': 'application/json'}

        if self.timeout < 1:
            raise ValueError("Druid timeout should be equal or greater than 1")

    def get_conn_url(self):
        conn = self.get_connection(self.druid_ingest_conn_id)
        host = conn.host
        port = conn.port
        conn_type = 'http' if not conn.conn_type else conn.conn_type
        endpoint = conn.extra_dejson.get('endpoint', '')
        return "{conn_type}://{host}:{port}/{endpoint}".format(
            conn_type=conn_type, host=host, port=port, endpoint=endpoint)

    def get_auth(self):
        """
        Return username and password from connections tab as requests.auth.HTTPBasicAuth object.

        If these details have not been set then returns None.
        """
        conn = self.get_connection(self.druid_ingest_conn_id)
        user = conn.login
        password = conn.password
        if user is not None and password is not None:
            return requests.auth.HTTPBasicAuth(user, password)
        else:
            return None

    def submit_indexing_job(self, json_index_spec):
        url = self.get_conn_url()

        self.log.info("Druid ingestion spec: %s", json_index_spec)
        req_index = requests.post(url, data=json_index_spec, headers=self.header, auth=self.get_auth())
        if req_index.status_code != 200:
            raise AirflowException('Did not get 200 when '
                                   'submitting the Druid job to {}'.format(url))

        req_json = req_index.json()
        # Wait until the job is completed
        druid_task_id = req_json['task']
        self.log.info("Druid indexing task-id: %s", druid_task_id)

        running = True

        sec = 0
        while running:
            req_status = requests.get("{0}/{1}/status".format(url, druid_task_id), auth=self.get_auth())

            self.log.info("Job still running for %s seconds...", sec)

            if self.max_ingestion_time and sec > self.max_ingestion_time:
                # ensure that the job gets killed if the max ingestion time is exceeded
                requests.post("{0}/{1}/shutdown".format(url, druid_task_id), auth=self.get_auth())
                raise AirflowException('Druid ingestion took more than '
                                       '%s seconds', self.max_ingestion_time)

            time.sleep(self.timeout)

            sec = sec + self.timeout

            status = req_status.json()['status']['status']
            if status == 'RUNNING':
                running = True
            elif status == 'SUCCESS':
                running = False  # Great success!
            elif status == 'FAILED':
                raise AirflowException('Druid indexing job failed, '
                                       'check console for more info')
            else:
                raise AirflowException('Could not get status of the job, got %s', status)

        self.log.info('Successful index')


class DruidDbApiHook(DbApiHook):
    """
    Interact with Druid broker

    This hook is purely for users to query druid broker.
    For ingestion, please use druidHook.
    """
    conn_name_attr = 'druid_broker_conn_id'
    default_conn_name = 'druid_broker_default'
    supports_autocommit = False

    def __init__(self, *args, **kwargs):
        super(DruidDbApiHook, self).__init__(*args, **kwargs)

    def get_conn(self):
        """
        Establish a connection to druid broker.
        """
        conn = self.get_connection(self.druid_broker_conn_id)
        druid_broker_conn = connect(
            host=conn.host,
            port=conn.port,
            path=conn.extra_dejson.get('endpoint', '/druid/v2/sql'),
            scheme=conn.extra_dejson.get('schema', 'http')
        )
        self.log.info('Get the connection to druid broker on %s', conn.host)
        return druid_broker_conn

    def get_uri(self):
        """
        Get the connection uri for druid broker.

        e.g: druid://localhost:8082/druid/v2/sql/
        """
        conn = self.get_connection(getattr(self, self.conn_name_attr))
        host = conn.host
        if conn.port is not None:
            host += ':{port}'.format(port=conn.port)
        conn_type = 'druid' if not conn.conn_type else conn.conn_type
        endpoint = conn.extra_dejson.get('endpoint', 'druid/v2/sql')
        return '{conn_type}://{host}/{endpoint}'.format(
            conn_type=conn_type, host=host, endpoint=endpoint)

    def set_autocommit(self, conn, autocommit):
        raise NotImplementedError()

    def insert_rows(self, table, rows, target_fields=None, commit_every=1000):
        raise NotImplementedError()
=======
warnings.warn(
    "This module is deprecated. Please use `airflow.providers.apache.druid.hooks.druid`.",
    DeprecationWarning,
    stacklevel=2,
)
>>>>>>> d25854dd
<|MERGE_RESOLUTION|>--- conflicted
+++ resolved
@@ -21,166 +21,8 @@
 
 from airflow.providers.apache.druid.hooks.druid import DruidDbApiHook, DruidHook  # noqa
 
-<<<<<<< HEAD
-from pydruid.db import connect
-
-from airflow.exceptions import AirflowException
-from airflow.hooks.base_hook import BaseHook
-from airflow.hooks.dbapi_hook import DbApiHook
-
-
-class DruidHook(BaseHook):
-    """
-    Connection to Druid overlord for ingestion
-
-    To connect to a Druid cluster that is secured with the druid-basic-security
-    extension, add the username and password to the druid ingestion connection.
-
-    :param druid_ingest_conn_id: The connection id to the Druid overlord machine
-                                 which accepts index jobs
-    :type druid_ingest_conn_id: str
-    :param timeout: The interval between polling
-                    the Druid job for the status of the ingestion job.
-                    Must be greater than or equal to 1
-    :type timeout: int
-    :param max_ingestion_time: The maximum ingestion time before assuming the job failed
-    :type max_ingestion_time: int
-    """
-    def __init__(
-            self,
-            druid_ingest_conn_id='druid_ingest_default',
-            timeout=1,
-            max_ingestion_time=None):
-
-        self.druid_ingest_conn_id = druid_ingest_conn_id
-        self.timeout = timeout
-        self.max_ingestion_time = max_ingestion_time
-        self.header = {'content-type': 'application/json'}
-
-        if self.timeout < 1:
-            raise ValueError("Druid timeout should be equal or greater than 1")
-
-    def get_conn_url(self):
-        conn = self.get_connection(self.druid_ingest_conn_id)
-        host = conn.host
-        port = conn.port
-        conn_type = 'http' if not conn.conn_type else conn.conn_type
-        endpoint = conn.extra_dejson.get('endpoint', '')
-        return "{conn_type}://{host}:{port}/{endpoint}".format(
-            conn_type=conn_type, host=host, port=port, endpoint=endpoint)
-
-    def get_auth(self):
-        """
-        Return username and password from connections tab as requests.auth.HTTPBasicAuth object.
-
-        If these details have not been set then returns None.
-        """
-        conn = self.get_connection(self.druid_ingest_conn_id)
-        user = conn.login
-        password = conn.password
-        if user is not None and password is not None:
-            return requests.auth.HTTPBasicAuth(user, password)
-        else:
-            return None
-
-    def submit_indexing_job(self, json_index_spec):
-        url = self.get_conn_url()
-
-        self.log.info("Druid ingestion spec: %s", json_index_spec)
-        req_index = requests.post(url, data=json_index_spec, headers=self.header, auth=self.get_auth())
-        if req_index.status_code != 200:
-            raise AirflowException('Did not get 200 when '
-                                   'submitting the Druid job to {}'.format(url))
-
-        req_json = req_index.json()
-        # Wait until the job is completed
-        druid_task_id = req_json['task']
-        self.log.info("Druid indexing task-id: %s", druid_task_id)
-
-        running = True
-
-        sec = 0
-        while running:
-            req_status = requests.get("{0}/{1}/status".format(url, druid_task_id), auth=self.get_auth())
-
-            self.log.info("Job still running for %s seconds...", sec)
-
-            if self.max_ingestion_time and sec > self.max_ingestion_time:
-                # ensure that the job gets killed if the max ingestion time is exceeded
-                requests.post("{0}/{1}/shutdown".format(url, druid_task_id), auth=self.get_auth())
-                raise AirflowException('Druid ingestion took more than '
-                                       '%s seconds', self.max_ingestion_time)
-
-            time.sleep(self.timeout)
-
-            sec = sec + self.timeout
-
-            status = req_status.json()['status']['status']
-            if status == 'RUNNING':
-                running = True
-            elif status == 'SUCCESS':
-                running = False  # Great success!
-            elif status == 'FAILED':
-                raise AirflowException('Druid indexing job failed, '
-                                       'check console for more info')
-            else:
-                raise AirflowException('Could not get status of the job, got %s', status)
-
-        self.log.info('Successful index')
-
-
-class DruidDbApiHook(DbApiHook):
-    """
-    Interact with Druid broker
-
-    This hook is purely for users to query druid broker.
-    For ingestion, please use druidHook.
-    """
-    conn_name_attr = 'druid_broker_conn_id'
-    default_conn_name = 'druid_broker_default'
-    supports_autocommit = False
-
-    def __init__(self, *args, **kwargs):
-        super(DruidDbApiHook, self).__init__(*args, **kwargs)
-
-    def get_conn(self):
-        """
-        Establish a connection to druid broker.
-        """
-        conn = self.get_connection(self.druid_broker_conn_id)
-        druid_broker_conn = connect(
-            host=conn.host,
-            port=conn.port,
-            path=conn.extra_dejson.get('endpoint', '/druid/v2/sql'),
-            scheme=conn.extra_dejson.get('schema', 'http')
-        )
-        self.log.info('Get the connection to druid broker on %s', conn.host)
-        return druid_broker_conn
-
-    def get_uri(self):
-        """
-        Get the connection uri for druid broker.
-
-        e.g: druid://localhost:8082/druid/v2/sql/
-        """
-        conn = self.get_connection(getattr(self, self.conn_name_attr))
-        host = conn.host
-        if conn.port is not None:
-            host += ':{port}'.format(port=conn.port)
-        conn_type = 'druid' if not conn.conn_type else conn.conn_type
-        endpoint = conn.extra_dejson.get('endpoint', 'druid/v2/sql')
-        return '{conn_type}://{host}/{endpoint}'.format(
-            conn_type=conn_type, host=host, endpoint=endpoint)
-
-    def set_autocommit(self, conn, autocommit):
-        raise NotImplementedError()
-
-    def insert_rows(self, table, rows, target_fields=None, commit_every=1000):
-        raise NotImplementedError()
-=======
 warnings.warn(
     "This module is deprecated. Please use `airflow.providers.apache.druid.hooks.druid`.",
     DeprecationWarning,
     stacklevel=2,
-)
->>>>>>> d25854dd
+)