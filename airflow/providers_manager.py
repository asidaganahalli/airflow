#
# Licensed to the Apache Software Foundation (ASF) under one
# or more contributor license agreements.  See the NOTICE file
# distributed with this work for additional information
# regarding copyright ownership.  The ASF licenses this file
# to you under the Apache License, Version 2.0 (the
# "License"); you may not use this file except in compliance
# with the License.  You may obtain a copy of the License at
#
#   http://www.apache.org/licenses/LICENSE-2.0
#
# Unless required by applicable law or agreed to in writing,
# software distributed under the License is distributed on an
# "AS IS" BASIS, WITHOUT WARRANTIES OR CONDITIONS OF ANY
# KIND, either express or implied.  See the License for the
# specific language governing permissions and limitations
# under the License.
"""Manages all providers."""

from __future__ import annotations

import fnmatch
import functools
import inspect
import json
import logging
import os
import sys
import traceback
import warnings
from dataclasses import dataclass
from functools import wraps
from time import perf_counter
from typing import TYPE_CHECKING, Any, Callable, MutableMapping, NamedTuple, TypeVar, cast

from packaging.utils import canonicalize_name

from airflow.exceptions import AirflowOptionalProviderFeatureException
from airflow.hooks.filesystem import FSHook
from airflow.hooks.package_index import PackageIndexHook
from airflow.utils import yaml
from airflow.utils.entry_points import entry_points_with_dist
from airflow.utils.log.logging_mixin import LoggingMixin
from airflow.utils.module_loading import import_string
from airflow.utils.singleton import Singleton

log = logging.getLogger(__name__)

if sys.version_info >= (3, 9):
    from importlib.resources import files as resource_files
else:
    from importlib_resources import files as resource_files

MIN_PROVIDER_VERSIONS = {
    "apache-airflow-providers-celery": "2.1.0",
}


def _ensure_prefix_for_placeholders(field_behaviors: dict[str, Any], conn_type: str):
    """
    Verify the correct placeholder prefix.

    If the given field_behaviors dict contains a placeholder's node, and there
    are placeholders for extra fields (i.e. anything other than the built-in conn
    attrs), and if those extra fields are unprefixed, then add the prefix.

    The reason we need to do this is, all custom conn fields live in the same dictionary,
    so we need to namespace them with a prefix internally.  But for user convenience,
    and consistency between the `get_ui_field_behaviour` method and the extra dict itself,
    we allow users to supply the unprefixed name.
    """
    conn_attrs = {"host", "schema", "login", "password", "port", "extra"}

    def ensure_prefix(field):
        if field not in conn_attrs and not field.startswith("extra__"):
            return f"extra__{conn_type}__{field}"
        else:
            return field

    if "placeholders" in field_behaviors:
        placeholders = field_behaviors["placeholders"]
        field_behaviors["placeholders"] = {ensure_prefix(k): v for k, v in placeholders.items()}

    return field_behaviors


if TYPE_CHECKING:
    from urllib.parse import SplitResult

    from airflow.decorators.base import TaskDecorator
    from airflow.hooks.base import BaseHook
    from airflow.typing_compat import Literal


class LazyDictWithCache(MutableMapping):
    """
    Lazy-loaded cached dictionary.

    Dictionary, which in case you set callable, executes the passed callable with `key` attribute
    at first use - and returns and caches the result.
    """

    __slots__ = ["_resolved", "_raw_dict"]

    def __init__(self, *args, **kw):
        self._resolved = set()
        self._raw_dict = dict(*args, **kw)

    def __setitem__(self, key, value):
        self._raw_dict.__setitem__(key, value)

    def __getitem__(self, key):
        value = self._raw_dict.__getitem__(key)
        if key not in self._resolved and callable(value):
            # exchange callable with result of calling it -- but only once! allow resolver to return a
            # callable itself
            value = value()
            self._resolved.add(key)
            self._raw_dict.__setitem__(key, value)
        return value

    def __delitem__(self, key):
        try:
            self._resolved.remove(key)
        except KeyError:
            pass
        self._raw_dict.__delitem__(key)

    def __iter__(self):
        return iter(self._raw_dict)

    def __len__(self):
        return len(self._raw_dict)

    def __contains__(self, key):
        return key in self._raw_dict

    def clear(self):
        self._resolved.clear()
        self._raw_dict.clear()


def _read_schema_from_resources_or_local_file(filename: str) -> dict:
    try:
        with resource_files("airflow").joinpath(filename).open("rb") as f:
            schema = json.load(f)
    except (TypeError, FileNotFoundError):
        import pathlib

        with (pathlib.Path(__file__).parent / filename).open("rb") as f:
            schema = json.load(f)
    return schema


def _create_provider_info_schema_validator():
    """Create JSON schema validator from the provider_info.schema.json."""
    import jsonschema

    schema = _read_schema_from_resources_or_local_file("provider_info.schema.json")
    cls = jsonschema.validators.validator_for(schema)
    validator = cls(schema)
    return validator


def _create_customized_form_field_behaviours_schema_validator():
    """Create JSON schema validator from the customized_form_field_behaviours.schema.json."""
    import jsonschema

    schema = _read_schema_from_resources_or_local_file("customized_form_field_behaviours.schema.json")
    cls = jsonschema.validators.validator_for(schema)
    validator = cls(schema)
    return validator


def _check_builtin_provider_prefix(provider_package: str, class_name: str) -> bool:
    if provider_package.startswith("apache-airflow"):
        provider_path = provider_package[len("apache-") :].replace("-", ".")
        if not class_name.startswith(provider_path):
            log.warning(
                "Coherence check failed when importing '%s' from '%s' package. It should start with '%s'",
                class_name,
                provider_package,
                provider_path,
            )
            return False
    return True


@dataclass
class ProviderInfo:
    """
    Provider information.

    :param version: version string
    :param data: dictionary with information about the provider
    :param source_or_package: whether the provider is source files or PyPI package. When installed from
        sources we suppress provider import errors.
    """

    version: str
    data: dict
    package_or_source: Literal["source"] | Literal["package"]

    def __post_init__(self):
        if self.package_or_source not in ("source", "package"):
            raise ValueError(
                f"Received {self.package_or_source!r} for `package_or_source`. "
                "Must be either 'package' or 'source'."
            )
        self.is_source = self.package_or_source == "source"


class HookClassProvider(NamedTuple):
    """Hook class and Provider it comes from."""

    hook_class_name: str
    package_name: str


class TriggerInfo(NamedTuple):
    """Trigger class and provider it comes from."""

    trigger_class_name: str
    package_name: str
    integration_name: str


class NotificationInfo(NamedTuple):
    """Notification class and provider it comes from."""

    notification_class_name: str
    package_name: str


class PluginInfo(NamedTuple):
    """Plugin class, name and provider it comes from."""

    name: str
    plugin_class: str
    provider_name: str


class HookInfo(NamedTuple):
    """Hook information."""

    hook_class_name: str
    connection_id_attribute_name: str
    package_name: str
    hook_name: str
    connection_type: str
    connection_testable: bool


class ConnectionFormWidgetInfo(NamedTuple):
    """Connection Form Widget information."""

    hook_class_name: str
    package_name: str
    field: Any
    field_name: str
    is_sensitive: bool


T = TypeVar("T", bound=Callable)

logger = logging.getLogger(__name__)


def log_debug_import_from_sources(class_name, e, provider_package):
    """Log debug imports from sources."""
    log.debug(
        "Optional feature disabled on exception when importing '%s' from '%s' package",
        class_name,
        provider_package,
        exc_info=e,
    )


def log_optional_feature_disabled(class_name, e, provider_package):
    """Log optional feature disabled."""
    log.debug(
        "Optional feature disabled on exception when importing '%s' from '%s' package",
        class_name,
        provider_package,
        exc_info=e,
    )
    log.info(
        "Optional provider feature disabled when importing '%s' from '%s' package",
        class_name,
        provider_package,
    )


def log_import_warning(class_name, e, provider_package):
    """Log import warning."""
    log.warning(
        "Exception when importing '%s' from '%s' package",
        class_name,
        provider_package,
        exc_info=e,
    )


# This is a temporary measure until all community providers will add AirflowOptionalProviderFeatureException
# where they have optional features. We are going to add tests in our CI to catch all such cases and will
# fix them, but until now all "known unhandled optional feature errors" from community providers
# should be added here
KNOWN_UNHANDLED_OPTIONAL_FEATURE_ERRORS = [("apache-airflow-providers-google", "No module named 'paramiko'")]


def _correctness_check(provider_package: str, class_name: str, provider_info: ProviderInfo) -> Any:
    """
    Perform coherence check on provider classes.

    For apache-airflow providers - it checks if it starts with appropriate package. For all providers
    it tries to import the provider - checking that there are no exceptions during importing.
    It logs appropriate warning in case it detects any problems.

    :param provider_package: name of the provider package
    :param class_name: name of the class to import

    :return the class if the class is OK, None otherwise.
    """
    if not _check_builtin_provider_prefix(provider_package, class_name):
        return None
    try:
        imported_class = import_string(class_name)
    except AirflowOptionalProviderFeatureException as e:
        # When the provider class raises AirflowOptionalProviderFeatureException
        # this is an expected case when only some classes in provider are
        # available. We just log debug level here and print info message in logs so that
        # the user is aware of it
        log_optional_feature_disabled(class_name, e, provider_package)
        return None
    except ImportError as e:
        if provider_info.is_source:
            # When we have providers from sources, then we just turn all import logs to debug logs
            # As this is pretty expected that you have a number of dependencies not installed
            # (we always have all providers from sources until we split providers to separate repo)
            log_debug_import_from_sources(class_name, e, provider_package)
            return None
        if "No module named 'airflow.providers." in e.msg:
            # handle cases where another provider is missing. This can only happen if
            # there is an optional feature, so we log debug and print information about it
            log_optional_feature_disabled(class_name, e, provider_package)
            return None
        for known_error in KNOWN_UNHANDLED_OPTIONAL_FEATURE_ERRORS:
            # Until we convert all providers to use AirflowOptionalProviderFeatureException
            # we assume any problem with importing another "provider" is because this is an
            # optional feature, so we log debug and print information about it
            if known_error[0] == provider_package and known_error[1] in e.msg:
                log_optional_feature_disabled(class_name, e, provider_package)
                return None
        # But when we have no idea - we print warning to logs
        log_import_warning(class_name, e, provider_package)
        return None
    except Exception as e:
        log_import_warning(class_name, e, provider_package)
        return None
    return imported_class


# We want to have better control over initialization of parameters and be able to debug and test it
# So we add our own decorator
def provider_info_cache(cache_name: str) -> Callable[[T], T]:
    """
    Decorate and cache provider info.

    Decorator factory that create decorator that caches initialization of provider's parameters
    :param cache_name: Name of the cache
    """

    def provider_info_cache_decorator(func: T):
        @wraps(func)
        def wrapped_function(*args, **kwargs):
            providers_manager_instance = args[0]
            if cache_name in providers_manager_instance._initialized_cache:
                return
            start_time = perf_counter()
            logger.debug("Initializing Providers Manager[%s]", cache_name)
            func(*args, **kwargs)
            providers_manager_instance._initialized_cache[cache_name] = True
            logger.debug(
                "Initialization of Providers Manager[%s] took %.2f seconds",
                cache_name,
                perf_counter() - start_time,
            )

        return cast(T, wrapped_function)

    return provider_info_cache_decorator


class ProvidersManager(LoggingMixin, metaclass=Singleton):
    """
    Manages all provider packages.

    This is a Singleton class. The first time it is
    instantiated, it discovers all available providers in installed packages and
    local source folders (if airflow is run from sources).
    """

    resource_version = "0"
    _initialized: bool = False
    _initialization_stack_trace = None

    @staticmethod
    def initialized() -> bool:
        return ProvidersManager._initialized

    @staticmethod
    def initialization_stack_trace() -> str | None:
        return ProvidersManager._initialization_stack_trace

    def __init__(self):
        """Initialize the manager."""
        super().__init__()
        ProvidersManager._initialized = True
        ProvidersManager._initialization_stack_trace = "".join(traceback.format_stack(inspect.currentframe()))
        self._initialized_cache: dict[str, bool] = {}
        # Keeps dict of providers keyed by module name
        self._provider_dict: dict[str, ProviderInfo] = {}
        # Keeps dict of hooks keyed by connection type
        self._hooks_dict: dict[str, HookInfo] = {}
        self._fs_set: set[str] = set()
        self._dataset_uri_handlers: dict[str, Callable[[SplitResult], SplitResult]] = {}
        self._taskflow_decorators: dict[str, Callable] = LazyDictWithCache()  # type: ignore[assignment]
        # keeps mapping between connection_types and hook class, package they come from
        self._hook_provider_dict: dict[str, HookClassProvider] = {}
        # Keeps dict of hooks keyed by connection type. They are lazy evaluated at access time
        self._hooks_lazy_dict: LazyDictWithCache[str, HookInfo | Callable] = LazyDictWithCache()
        # Keeps methods that should be used to add custom widgets tuple of keyed by name of the extra field
        self._connection_form_widgets: dict[str, ConnectionFormWidgetInfo] = {}
        # Customizations for javascript fields are kept here
        self._field_behaviours: dict[str, dict] = {}
        self._extra_link_class_name_set: set[str] = set()
        self._logging_class_name_set: set[str] = set()
        self._auth_manager_class_name_set: set[str] = set()
        self._secrets_backend_class_name_set: set[str] = set()
        self._executor_class_name_set: set[str] = set()
        self._provider_configs: dict[str, dict[str, Any]] = {}
        self._api_auth_backend_module_names: set[str] = set()
        self._trigger_info_set: set[TriggerInfo] = set()
        self._notification_info_set: set[NotificationInfo] = set()
        self._provider_schema_validator = _create_provider_info_schema_validator()
        self._customized_form_fields_schema_validator = (
            _create_customized_form_field_behaviours_schema_validator()
        )
        # Set of plugins contained in providers
        self._plugins_set: set[PluginInfo] = set()
        self._init_airflow_core_hooks()

    def _init_airflow_core_hooks(self):
        """Initialize the hooks dict with default hooks from Airflow core."""
        core_dummy_hooks = {
            "generic": "Generic",
            "email": "Email",
        }
        for key, display in core_dummy_hooks.items():
            self._hooks_lazy_dict[key] = HookInfo(
                hook_class_name=None,
                connection_id_attribute_name=None,
                package_name=None,
                hook_name=display,
                connection_type=None,
                connection_testable=False,
            )
        for cls in [FSHook, PackageIndexHook]:
            package_name = cls.__module__
            hook_class_name = f"{cls.__module__}.{cls.__name__}"
            hook_info = self._import_hook(
                connection_type=None,
                provider_info=None,
                hook_class_name=hook_class_name,
                package_name=package_name,
            )
            self._hook_provider_dict[hook_info.connection_type] = HookClassProvider(
                hook_class_name=hook_class_name, package_name=package_name
            )
            self._hooks_lazy_dict[hook_info.connection_type] = hook_info

    @provider_info_cache("list")
    def initialize_providers_list(self):
        """Lazy initialization of providers list."""
        # Local source folders are loaded first. They should take precedence over the package ones for
        # Development purpose. In production provider.yaml files are not present in the 'airflow" directory
        # So there is no risk we are going to override package provider accidentally. This can only happen
        # in case of local development
        self._discover_all_airflow_builtin_providers_from_local_sources()
        self._discover_all_providers_from_packages()
        self._verify_all_providers_all_compatible()
        self._provider_dict = dict(sorted(self._provider_dict.items()))

    def _verify_all_providers_all_compatible(self):
        from packaging import version as packaging_version

        for provider_id, info in self._provider_dict.items():
            min_version = MIN_PROVIDER_VERSIONS.get(provider_id)
            if min_version:
                if packaging_version.parse(min_version) > packaging_version.parse(info.version):
                    log.warning(
                        "The package %s is not compatible with this version of Airflow. "
                        "The package has version %s but the minimum supported version "
                        "of the package is %s",
                        provider_id,
                        info.version,
                        min_version,
                    )

    @provider_info_cache("hooks")
    def initialize_providers_hooks(self):
        """Lazy initialization of providers hooks."""
        self.initialize_providers_list()
        self._discover_hooks()
        self._hook_provider_dict = dict(sorted(self._hook_provider_dict.items()))

    @provider_info_cache("filesystems")
    def initialize_providers_filesystems(self):
        """Lazy initialization of providers filesystems."""
        self.initialize_providers_list()
        self._discover_filesystems()

    @provider_info_cache("dataset_uris")
    def initializa_providers_dataset_uri_handlers(self):
        """Lazy initialization of provider dataset URI handlers."""
        self.initialize_providers_list()
        self._discover_dataset_uri_handlers()

    @provider_info_cache("taskflow_decorators")
    def initialize_providers_taskflow_decorator(self):
        """Lazy initialization of providers hooks."""
        self.initialize_providers_list()
        self._discover_taskflow_decorators()

    @provider_info_cache("extra_links")
    def initialize_providers_extra_links(self):
        """Lazy initialization of providers extra links."""
        self.initialize_providers_list()
        self._discover_extra_links()

    @provider_info_cache("logging")
    def initialize_providers_logging(self):
        """Lazy initialization of providers logging information."""
        self.initialize_providers_list()
        self._discover_logging()

    @provider_info_cache("secrets_backends")
    def initialize_providers_secrets_backends(self):
        """Lazy initialization of providers secrets_backends information."""
        self.initialize_providers_list()
        self._discover_secrets_backends()

    @provider_info_cache("executors")
    def initialize_providers_executors(self):
        """Lazy initialization of providers executors information."""
        self.initialize_providers_list()
        self._discover_executors()

    @provider_info_cache("notifications")
    def initialize_providers_notifications(self):
        """Lazy initialization of providers notifications information."""
        self.initialize_providers_list()
        self._discover_notifications()

    @provider_info_cache("auth_managers")
    def initialize_providers_auth_managers(self):
        """Lazy initialization of providers notifications information."""
        self.initialize_providers_list()
        self._discover_auth_managers()

    @provider_info_cache("config")
    def initialize_providers_configuration(self):
        """Lazy initialization of providers configuration information."""
        self._initialize_providers_configuration()

    def _initialize_providers_configuration(self):
        """
        Initialize providers configuration information.

        Should be used if we do not want to trigger caching for ``initialize_providers_configuration`` method.
        In some cases we might want to make sure that the configuration is initialized, but we do not want
        to cache the initialization method - for example when we just want to write configuration with
        providers, but it is used in the context where no providers are loaded yet we will eventually
        restore the original configuration and we want the subsequent ``initialize_providers_configuration``
        method to be run in order to load the configuration for providers again.
        """
        self.initialize_providers_list()
        self._discover_config()
        # Now update conf with the new provider configuration from providers
        from airflow.configuration import conf

        conf.load_providers_configuration()

    @provider_info_cache("auth_backends")
    def initialize_providers_auth_backends(self):
        """Lazy initialization of providers API auth_backends information."""
        self.initialize_providers_list()
        self._discover_auth_backends()

    @provider_info_cache("plugins")
    def initialize_providers_plugins(self):
        self.initialize_providers_list()
        self._discover_plugins()

    def _discover_all_providers_from_packages(self) -> None:
        """
        Discover all providers by scanning packages installed.

        The list of providers should be returned via the 'apache_airflow_provider'
        entrypoint as a dictionary conforming to the 'airflow/provider_info.schema.json'
        schema. Note that the schema is different at runtime than provider.yaml.schema.json.
        The development version of provider schema is more strict and changes together with
        the code. The runtime version is more relaxed (allows for additional properties)
        and verifies only the subset of fields that are needed at runtime.
        """
        for entry_point, dist in entry_points_with_dist("apache_airflow_provider"):
            package_name = canonicalize_name(dist.metadata["name"])
            if package_name in self._provider_dict:
                continue
            log.debug("Loading %s from package %s", entry_point, package_name)
            version = dist.version
            provider_info = entry_point.load()()
            self._provider_schema_validator.validate(provider_info)
            provider_info_package_name = provider_info["package-name"]
            if package_name != provider_info_package_name:
                raise ValueError(
                    f"The package '{package_name}' from setuptools and "
                    f"{provider_info_package_name} do not match. Please make sure they are aligned"
                )
            if package_name not in self._provider_dict:
                self._provider_dict[package_name] = ProviderInfo(version, provider_info, "package")
            else:
                log.warning(
                    "The provider for package '%s' could not be registered from because providers for that "
                    "package name have already been registered",
                    package_name,
                )

    def _discover_all_airflow_builtin_providers_from_local_sources(self) -> None:
        """
        Find all built-in airflow providers if airflow is run from the local sources.

        It finds `provider.yaml` files for all such providers and registers the providers using those.

        This 'provider.yaml' scanning takes precedence over scanning packages installed
        in case you have both sources and packages installed, the providers will be loaded from
        the "airflow" sources rather than from the packages.
        """
        try:
            import airflow.providers
        except ImportError:
            log.info("You have no providers installed.")
            return

        seen = set()
        for path in airflow.providers.__path__:  # type: ignore[attr-defined]
            try:
                # The same path can appear in the __path__ twice, under non-normalized paths (ie.
                # /path/to/repo/airflow/providers and /path/to/repo/./airflow/providers)
                path = os.path.realpath(path)
                if path not in seen:
                    seen.add(path)
                    self._add_provider_info_from_local_source_files_on_path(path)
            except Exception as e:
                log.warning("Error when loading 'provider.yaml' files from %s airflow sources: %s", path, e)

    def _add_provider_info_from_local_source_files_on_path(self, path) -> None:
        """
        Find all the provider.yaml files in the directory specified.

        :param path: path where to look for provider.yaml files
        """
        root_path = path
        for folder, subdirs, files in os.walk(path, topdown=True):
            for filename in fnmatch.filter(files, "provider.yaml"):
                try:
                    package_name = "apache-airflow-providers" + folder[len(root_path) :].replace(os.sep, "-")
                    self._add_provider_info_from_local_source_file(
                        os.path.join(folder, filename), package_name
                    )
                    subdirs[:] = []
                except Exception as e:
                    log.warning("Error when loading 'provider.yaml' file from %s %e", folder, e)

    def _add_provider_info_from_local_source_file(self, path, package_name) -> None:
        """
        Parse found provider.yaml file and adds found provider to the dictionary.

        :param path: full file path of the provider.yaml file
        :param package_name: name of the package
        """
        try:
            log.debug("Loading %s from %s", package_name, path)
            with open(path) as provider_yaml_file:
                provider_info = yaml.safe_load(provider_yaml_file)
            self._provider_schema_validator.validate(provider_info)
            version = provider_info["versions"][0]
            if package_name not in self._provider_dict:
                self._provider_dict[package_name] = ProviderInfo(version, provider_info, "source")
            else:
                log.warning(
                    "The providers for package '%s' could not be registered because providers for that "
                    "package name have already been registered",
                    package_name,
                )
        except Exception as e:
            log.warning("Error when loading '%s'", path, exc_info=e)

    def _discover_hooks_from_connection_types(
        self,
        hook_class_names_registered: set[str],
        already_registered_warning_connection_types: set[str],
        package_name: str,
        provider: ProviderInfo,
    ):
        """
        Discover hooks from the "connection-types" property.

        This is new, better method that replaces discovery from hook-class-names as it
        allows to lazy import individual Hook classes when they are accessed.
        The "connection-types" keeps information about both - connection type and class
        name so we can discover all connection-types without importing the classes.
        :param hook_class_names_registered: set of registered hook class names for this provider
        :param already_registered_warning_connection_types: set of connections for which warning should be
            printed in logs as they were already registered before
        :param package_name:
        :param provider:
        :return:
        """
        provider_uses_connection_types = False
        connection_types = provider.data.get("connection-types")
        if connection_types:
            for connection_type_dict in connection_types:
                connection_type = connection_type_dict["connection-type"]
                hook_class_name = connection_type_dict["hook-class-name"]
                hook_class_names_registered.add(hook_class_name)
                already_registered = self._hook_provider_dict.get(connection_type)
                if already_registered:
                    if already_registered.package_name != package_name:
                        already_registered_warning_connection_types.add(connection_type)
                    else:
                        log.warning(
                            "The connection type '%s' is already registered in the"
                            " package '%s' with different class names: '%s' and '%s'. ",
                            connection_type,
                            package_name,
                            already_registered.hook_class_name,
                            hook_class_name,
                        )
                else:
                    self._hook_provider_dict[connection_type] = HookClassProvider(
                        hook_class_name=hook_class_name, package_name=package_name
                    )
                    # Defer importing hook to access time by setting import hook method as dict value
                    self._hooks_lazy_dict[connection_type] = functools.partial(
                        self._import_hook,
                        connection_type=connection_type,
                        provider_info=provider,
                    )
            provider_uses_connection_types = True
        return provider_uses_connection_types

    def _discover_hooks_from_hook_class_names(
        self,
        hook_class_names_registered: set[str],
        already_registered_warning_connection_types: set[str],
        package_name: str,
        provider: ProviderInfo,
        provider_uses_connection_types: bool,
    ):
        """
        Discover hooks from "hook-class-names' property.

        This property is deprecated but we should support it in Airflow 2.
        The hook-class-names array contained just Hook names without connection type,
        therefore we need to import all those classes immediately to know which connection types
        are supported. This makes it impossible to selectively only import those hooks that are used.
        :param already_registered_warning_connection_types: list of connection hooks that we should warn
            about when finished discovery
        :param package_name: name of the provider package
        :param provider: class that keeps information about version and details of the provider
        :param provider_uses_connection_types: determines whether the provider uses "connection-types" new
           form of passing connection types
        :return:
        """
        hook_class_names = provider.data.get("hook-class-names")
        if hook_class_names:
            for hook_class_name in hook_class_names:
                if hook_class_name in hook_class_names_registered:
                    # Silently ignore the hook class - it's already marked for lazy-import by
                    # connection-types discovery
                    continue
                hook_info = self._import_hook(
                    connection_type=None,
                    provider_info=provider,
                    hook_class_name=hook_class_name,
                    package_name=package_name,
                )
                if not hook_info:
                    # Problem why importing class - we ignore it. Log is written at import time
                    continue
                already_registered = self._hook_provider_dict.get(hook_info.connection_type)
                if already_registered:
                    if already_registered.package_name != package_name:
                        already_registered_warning_connection_types.add(hook_info.connection_type)
                    else:
                        if already_registered.hook_class_name != hook_class_name:
                            log.warning(
                                "The hook connection type '%s' is registered twice in the"
                                " package '%s' with different class names: '%s' and '%s'. "
                                " Please fix it!",
                                hook_info.connection_type,
                                package_name,
                                already_registered.hook_class_name,
                                hook_class_name,
                            )
                else:
                    self._hook_provider_dict[hook_info.connection_type] = HookClassProvider(
                        hook_class_name=hook_class_name, package_name=package_name
                    )
                    self._hooks_lazy_dict[hook_info.connection_type] = hook_info

            if not provider_uses_connection_types:
                warnings.warn(
                    f"The provider {package_name} uses `hook-class-names` "
                    "property in provider-info and has no `connection-types` one. "
                    "The 'hook-class-names' property has been deprecated in favour "
                    "of 'connection-types' in Airflow 2.2. Use **both** in case you want to "
                    "have backwards compatibility with Airflow < 2.2",
                    DeprecationWarning,
                )
        for already_registered_connection_type in already_registered_warning_connection_types:
            log.warning(
                "The connection_type '%s' has been already registered by provider '%s.'",
                already_registered_connection_type,
                self._hook_provider_dict[already_registered_connection_type].package_name,
            )

    def _discover_hooks(self) -> None:
        """Retrieve all connections defined in the providers via Hooks."""
        for package_name, provider in self._provider_dict.items():
            duplicated_connection_types: set[str] = set()
            hook_class_names_registered: set[str] = set()
            provider_uses_connection_types = self._discover_hooks_from_connection_types(
                hook_class_names_registered, duplicated_connection_types, package_name, provider
            )
            self._discover_hooks_from_hook_class_names(
                hook_class_names_registered,
                duplicated_connection_types,
                package_name,
                provider,
                provider_uses_connection_types,
            )
        self._hook_provider_dict = dict(sorted(self._hook_provider_dict.items()))

    @provider_info_cache("import_all_hooks")
    def _import_info_from_all_hooks(self):
        """Force-import all hooks and initialize the connections/fields."""
        # Retrieve all hooks to make sure that all of them are imported
        _ = list(self._hooks_lazy_dict.values())
        self._field_behaviours = dict(sorted(self._field_behaviours.items()))

        # Widgets for connection forms are currently used in two places:
        # 1. In the UI Connections, expected same order that it defined in Hook.
        # 2. cli command - `airflow providers widgets` and expected that it in alphabetical order.
        # It is not possible to recover original ordering after sorting,
        # that the main reason why original sorting moved to cli part:
        # self._connection_form_widgets = dict(sorted(self._connection_form_widgets.items()))

    def _discover_filesystems(self) -> None:
        """Retrieve all filesystems defined in the providers."""
        for provider_package, provider in self._provider_dict.items():
            for fs_module_name in provider.data.get("filesystems", []):
                if _correctness_check(provider_package, f"{fs_module_name}.get_fs", provider):
                    self._fs_set.add(fs_module_name)
        self._fs_set = set(sorted(self._fs_set))

    def _discover_dataset_uri_handlers(self) -> None:
        from airflow.datasets import normalize_noop

        for provider_package, provider in self._provider_dict.items():
            for handler_info in provider.data.get("dataset-uris", []):
                try:
                    schemes = handler_info["schemes"]
                    handler_path = handler_info["handler"]
                except KeyError:
                    continue
                if handler_path is None:
                    handler = normalize_noop
                elif not (handler := _correctness_check(provider_package, handler_path, provider)):
                    continue
                self._dataset_uri_handlers.update((scheme, handler) for scheme in schemes)

    def _discover_taskflow_decorators(self) -> None:
        for name, info in self._provider_dict.items():
            for taskflow_decorator in info.data.get("task-decorators", []):
                self._add_taskflow_decorator(
                    taskflow_decorator["name"], taskflow_decorator["class-name"], name
                )

    def _add_taskflow_decorator(self, name, decorator_class_name: str, provider_package: str) -> None:
        if not _check_builtin_provider_prefix(provider_package, decorator_class_name):
            return

        if name in self._taskflow_decorators:
            try:
                existing = self._taskflow_decorators[name]
                other_name = f"{existing.__module__}.{existing.__name__}"
            except Exception:
                # If problem importing, then get the value from the functools.partial
                other_name = self._taskflow_decorators._raw_dict[name].args[0]  # type: ignore[attr-defined]

            log.warning(
                "The taskflow decorator '%s' has been already registered (by %s).",
                name,
                other_name,
            )
            return

        self._taskflow_decorators[name] = functools.partial(import_string, decorator_class_name)

    @staticmethod
    def _get_attr(obj: Any, attr_name: str):
        """Retrieve attributes of an object, or warn if not found."""
        if not hasattr(obj, attr_name):
            log.warning("The object '%s' is missing %s attribute and cannot be registered", obj, attr_name)
            return None
        return getattr(obj, attr_name)

    def _import_hook(
        self,
        connection_type: str | None,
        provider_info: ProviderInfo,
        hook_class_name: str | None = None,
        package_name: str | None = None,
    ) -> HookInfo | None:
        """
        Import hook and retrieve hook information.

        Either connection_type (for lazy loading) or hook_class_name must be set - but not both).
        Only needs package_name if hook_class_name is passed (for lazy loading, package_name
        is retrieved from _connection_type_class_provider_dict together with hook_class_name).

        :param connection_type: type of the connection
        :param hook_class_name: name of the hook class
        :param package_name: provider package - only needed in case connection_type is missing
        : return
        """
        from wtforms import BooleanField, IntegerField, PasswordField, SelectField, StringField, TextAreaField

        if connection_type is None and hook_class_name is None:
            raise ValueError("Either connection_type or hook_class_name must be set")
        if connection_type is not None and hook_class_name is not None:
            raise ValueError(
                f"Both connection_type ({connection_type} and "
                f"hook_class_name {hook_class_name} are set. Only one should be set!"
            )
        if connection_type is not None:
            class_provider = self._hook_provider_dict[connection_type]
            package_name = class_provider.package_name
            hook_class_name = class_provider.hook_class_name
        else:
            if not hook_class_name:
                raise ValueError("Either connection_type or hook_class_name must be set")
            if not package_name:
                raise ValueError(
                    f"Provider package name is not set when hook_class_name ({hook_class_name}) is used"
                )
<<<<<<< HEAD
        allowed_field_classes = [
            IntegerField,
            PasswordField,
            StringField,
            BooleanField,
            TextAreaField,
            SelectField,
        ]
        hook_class = _correctness_check(package_name, hook_class_name, provider_info)
=======
        allowed_field_classes = [IntegerField, PasswordField, StringField, BooleanField]
        hook_class: type[BaseHook] | None = _correctness_check(package_name, hook_class_name, provider_info)
>>>>>>> bfaa4f20
        if hook_class is None:
            return None
        try:
            module, class_name = hook_class_name.rsplit(".", maxsplit=1)
            # Do not use attr here. We want to check only direct class fields not those
            # inherited from parent hook. This way we add form fields only once for the whole
            # hierarchy and we add it only from the parent hook that provides those!
            if "get_connection_form_widgets" in hook_class.__dict__:
                widgets = hook_class.get_connection_form_widgets()

                if widgets:
                    for widget in widgets.values():
                        if widget.field_class not in allowed_field_classes:
                            log.warning(
                                "The hook_class '%s' uses field of unsupported class '%s'. "
                                "Only '%s' field classes are supported",
                                hook_class_name,
                                widget.field_class,
                                allowed_field_classes,
                            )
                            return None
                    self._add_widgets(package_name, hook_class, widgets)
            if "get_ui_field_behaviour" in hook_class.__dict__:
                field_behaviours = hook_class.get_ui_field_behaviour()
                if field_behaviours:
                    self._add_customized_fields(package_name, hook_class, field_behaviours)
        except ImportError as e:
            if "No module named 'flask_appbuilder'" in e.msg:
                log.warning(
                    "The hook_class '%s' is not fully initialized (UI widgets will be missing), because "
                    "the 'flask_appbuilder' package is not installed, however it is not required for "
                    "Airflow components to work",
                    hook_class_name,
                )
        except Exception as e:
            log.warning(
                "Exception when importing '%s' from '%s' package: %s",
                hook_class_name,
                package_name,
                e,
            )
            return None
        hook_connection_type = self._get_attr(hook_class, "conn_type")
        if connection_type:
            if hook_connection_type != connection_type:
                log.warning(
                    "Inconsistency! The hook class '%s' declares connection type '%s'"
                    " but it is added by provider '%s' as connection_type '%s' in provider info. "
                    "This should be fixed!",
                    hook_class,
                    hook_connection_type,
                    package_name,
                    connection_type,
                )
        connection_type = hook_connection_type
        connection_id_attribute_name: str = self._get_attr(hook_class, "conn_name_attr")
        hook_name: str = self._get_attr(hook_class, "hook_name")

        if not connection_type or not connection_id_attribute_name or not hook_name:
            log.warning(
                "The hook misses one of the key attributes: "
                "conn_type: %s, conn_id_attribute_name: %s, hook_name: %s",
                connection_type,
                connection_id_attribute_name,
                hook_name,
            )
            return None

        return HookInfo(
            hook_class_name=hook_class_name,
            connection_id_attribute_name=connection_id_attribute_name,
            package_name=package_name,
            hook_name=hook_name,
            connection_type=connection_type,
            connection_testable=hasattr(hook_class, "test_connection"),
        )

    def _add_widgets(self, package_name: str, hook_class: type, widgets: dict[str, Any]):
        conn_type = hook_class.conn_type  # type: ignore
        for field_identifier, field in widgets.items():
            if field_identifier.startswith("extra__"):
                prefixed_field_name = field_identifier
            else:
                prefixed_field_name = f"extra__{conn_type}__{field_identifier}"
            if prefixed_field_name in self._connection_form_widgets:
                log.warning(
                    "The field %s from class %s has already been added by another provider. Ignoring it.",
                    field_identifier,
                    hook_class.__name__,
                )
                # In case of inherited hooks this might be happening several times
            else:
                self._connection_form_widgets[prefixed_field_name] = ConnectionFormWidgetInfo(
                    hook_class.__name__,
                    package_name,
                    field,
                    field_identifier,
                    hasattr(field.field_class.widget, "input_type")
                    and field.field_class.widget.input_type == "password",
                )

    def _add_customized_fields(self, package_name: str, hook_class: type, customized_fields: dict):
        try:
            connection_type = getattr(hook_class, "conn_type")

            self._customized_form_fields_schema_validator.validate(customized_fields)

            if connection_type:
                customized_fields = _ensure_prefix_for_placeholders(customized_fields, connection_type)

            if connection_type in self._field_behaviours:
                log.warning(
                    "The connection_type %s from package %s and class %s has already been added "
                    "by another provider. Ignoring it.",
                    connection_type,
                    package_name,
                    hook_class.__name__,
                )
                return
            self._field_behaviours[connection_type] = customized_fields
        except Exception as e:
            log.warning(
                "Error when loading customized fields from package '%s' hook class '%s': %s",
                package_name,
                hook_class.__name__,
                e,
            )

    def _discover_auth_managers(self) -> None:
        """Retrieve all auth managers defined in the providers."""
        for provider_package, provider in self._provider_dict.items():
            if provider.data.get("auth-managers"):
                for auth_manager_class_name in provider.data["auth-managers"]:
                    if _correctness_check(provider_package, auth_manager_class_name, provider):
                        self._auth_manager_class_name_set.add(auth_manager_class_name)

    def _discover_notifications(self) -> None:
        """Retrieve all notifications defined in the providers."""
        for provider_package, provider in self._provider_dict.items():
            if provider.data.get("notifications"):
                for notification_class_name in provider.data["notifications"]:
                    if _correctness_check(provider_package, notification_class_name, provider):
                        self._notification_info_set.add(notification_class_name)

    def _discover_extra_links(self) -> None:
        """Retrieve all extra links defined in the providers."""
        for provider_package, provider in self._provider_dict.items():
            if provider.data.get("extra-links"):
                for extra_link_class_name in provider.data["extra-links"]:
                    if _correctness_check(provider_package, extra_link_class_name, provider):
                        self._extra_link_class_name_set.add(extra_link_class_name)

    def _discover_logging(self) -> None:
        """Retrieve all logging defined in the providers."""
        for provider_package, provider in self._provider_dict.items():
            if provider.data.get("logging"):
                for logging_class_name in provider.data["logging"]:
                    if _correctness_check(provider_package, logging_class_name, provider):
                        self._logging_class_name_set.add(logging_class_name)

    def _discover_secrets_backends(self) -> None:
        """Retrieve all secrets backends defined in the providers."""
        for provider_package, provider in self._provider_dict.items():
            if provider.data.get("secrets-backends"):
                for secrets_backends_class_name in provider.data["secrets-backends"]:
                    if _correctness_check(provider_package, secrets_backends_class_name, provider):
                        self._secrets_backend_class_name_set.add(secrets_backends_class_name)

    def _discover_auth_backends(self) -> None:
        """Retrieve all API auth backends defined in the providers."""
        for provider_package, provider in self._provider_dict.items():
            if provider.data.get("auth-backends"):
                for auth_backend_module_name in provider.data["auth-backends"]:
                    if _correctness_check(provider_package, auth_backend_module_name + ".init_app", provider):
                        self._api_auth_backend_module_names.add(auth_backend_module_name)

    def _discover_executors(self) -> None:
        """Retrieve all executors defined in the providers."""
        for provider_package, provider in self._provider_dict.items():
            if provider.data.get("executors"):
                for executors_class_name in provider.data["executors"]:
                    if _correctness_check(provider_package, executors_class_name, provider):
                        self._executor_class_name_set.add(executors_class_name)

    def _discover_config(self) -> None:
        """Retrieve all configs defined in the providers."""
        for provider_package, provider in self._provider_dict.items():
            if provider.data.get("config"):
                self._provider_configs[provider_package] = provider.data.get("config")  # type: ignore[assignment]

    def _discover_plugins(self) -> None:
        """Retrieve all plugins defined in the providers."""
        for provider_package, provider in self._provider_dict.items():
            for plugin_dict in provider.data.get("plugins", ()):
                if not _correctness_check(provider_package, plugin_dict["plugin-class"], provider):
                    log.warning("Plugin not loaded due to above correctness check problem.")
                    continue
                self._plugins_set.add(
                    PluginInfo(
                        name=plugin_dict["name"],
                        plugin_class=plugin_dict["plugin-class"],
                        provider_name=provider_package,
                    )
                )

    @provider_info_cache("triggers")
    def initialize_providers_triggers(self):
        """Initialize providers triggers."""
        self.initialize_providers_list()
        for provider_package, provider in self._provider_dict.items():
            for trigger in provider.data.get("triggers", []):
                for trigger_class_name in trigger.get("python-modules"):
                    self._trigger_info_set.add(
                        TriggerInfo(
                            package_name=provider_package,
                            trigger_class_name=trigger_class_name,
                            integration_name=trigger.get("integration-name", ""),
                        )
                    )

    @property
    def auth_managers(self) -> list[str]:
        """Returns information about available providers notifications class."""
        self.initialize_providers_auth_managers()
        return sorted(self._auth_manager_class_name_set)

    @property
    def notification(self) -> list[NotificationInfo]:
        """Returns information about available providers notifications class."""
        self.initialize_providers_notifications()
        return sorted(self._notification_info_set)

    @property
    def trigger(self) -> list[TriggerInfo]:
        """Returns information about available providers trigger class."""
        self.initialize_providers_triggers()
        return sorted(self._trigger_info_set, key=lambda x: x.package_name)

    @property
    def providers(self) -> dict[str, ProviderInfo]:
        """Returns information about available providers."""
        self.initialize_providers_list()
        return self._provider_dict

    @property
    def hooks(self) -> MutableMapping[str, HookInfo | None]:
        """
        Return dictionary of connection_type-to-hook mapping.

        Note that the dict can contain None values if a hook discovered cannot be imported!
        """
        self.initialize_providers_hooks()
        # When we return hooks here it will only be used to retrieve hook information
        return self._hooks_lazy_dict

    @property
    def plugins(self) -> list[PluginInfo]:
        """Returns information about plugins available in providers."""
        self.initialize_providers_plugins()
        return sorted(self._plugins_set, key=lambda x: x.plugin_class)

    @property
    def taskflow_decorators(self) -> dict[str, TaskDecorator]:
        self.initialize_providers_taskflow_decorator()
        return self._taskflow_decorators  # type: ignore[return-value]

    @property
    def extra_links_class_names(self) -> list[str]:
        """Returns set of extra link class names."""
        self.initialize_providers_extra_links()
        return sorted(self._extra_link_class_name_set)

    @property
    def connection_form_widgets(self) -> dict[str, ConnectionFormWidgetInfo]:
        """
        Returns widgets for connection forms.

        Dictionary keys in the same order that it defined in Hook.
        """
        self.initialize_providers_hooks()
        self._import_info_from_all_hooks()
        return self._connection_form_widgets

    @property
    def field_behaviours(self) -> dict[str, dict]:
        """Returns dictionary with field behaviours for connection types."""
        self.initialize_providers_hooks()
        self._import_info_from_all_hooks()
        return self._field_behaviours

    @property
    def logging_class_names(self) -> list[str]:
        """Returns set of log task handlers class names."""
        self.initialize_providers_logging()
        return sorted(self._logging_class_name_set)

    @property
    def secrets_backend_class_names(self) -> list[str]:
        """Returns set of secret backend class names."""
        self.initialize_providers_secrets_backends()
        return sorted(self._secrets_backend_class_name_set)

    @property
    def auth_backend_module_names(self) -> list[str]:
        """Returns set of API auth backend class names."""
        self.initialize_providers_auth_backends()
        return sorted(self._api_auth_backend_module_names)

    @property
    def executor_class_names(self) -> list[str]:
        self.initialize_providers_executors()
        return sorted(self._executor_class_name_set)

    @property
    def filesystem_module_names(self) -> list[str]:
        self.initialize_providers_filesystems()
        return sorted(self._fs_set)

    @property
    def dataset_uri_handlers(self) -> dict[str, Callable[[SplitResult], SplitResult]]:
        self.initializa_providers_dataset_uri_handlers()
        return self._dataset_uri_handlers

    @property
    def provider_configs(self) -> list[tuple[str, dict[str, Any]]]:
        self.initialize_providers_configuration()
        return sorted(self._provider_configs.items(), key=lambda x: x[0])

    @property
    def already_initialized_provider_configs(self) -> list[tuple[str, dict[str, Any]]]:
        return sorted(self._provider_configs.items(), key=lambda x: x[0])

    def _cleanup(self):
        self._initialized_cache.clear()
        self._provider_dict.clear()
        self._hooks_dict.clear()
        self._fs_set.clear()
        self._taskflow_decorators.clear()
        self._hook_provider_dict.clear()
        self._hooks_lazy_dict.clear()
        self._connection_form_widgets.clear()
        self._field_behaviours.clear()
        self._extra_link_class_name_set.clear()
        self._logging_class_name_set.clear()
        self._auth_manager_class_name_set.clear()
        self._secrets_backend_class_name_set.clear()
        self._executor_class_name_set.clear()
        self._provider_configs.clear()
        self._api_auth_backend_module_names.clear()
        self._trigger_info_set.clear()
        self._notification_info_set.clear()
        self._plugins_set.clear()
        self._initialized = False
        self._initialization_stack_trace = None<|MERGE_RESOLUTION|>--- conflicted
+++ resolved
@@ -966,7 +966,6 @@
                 raise ValueError(
                     f"Provider package name is not set when hook_class_name ({hook_class_name}) is used"
                 )
-<<<<<<< HEAD
         allowed_field_classes = [
             IntegerField,
             PasswordField,
@@ -975,11 +974,7 @@
             TextAreaField,
             SelectField,
         ]
-        hook_class = _correctness_check(package_name, hook_class_name, provider_info)
-=======
-        allowed_field_classes = [IntegerField, PasswordField, StringField, BooleanField]
         hook_class: type[BaseHook] | None = _correctness_check(package_name, hook_class_name, provider_info)
->>>>>>> bfaa4f20
         if hook_class is None:
             return None
         try:
