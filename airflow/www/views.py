--- conflicted
+++ resolved
@@ -1987,13 +1987,9 @@
             return redirect(origin)
 
         recent_runs = (
-<<<<<<< HEAD
-            session.query(DagRun.params, func.max(DagRun.execution_date))
-=======
             session.query(
-                DagRun.conf, func.max(DagRun.run_id).label("run_id"), func.max(DagRun.execution_date)
+                DagRun.params, func.max(DagRun.run_id).label("run_id"), func.max(DagRun.execution_date)
             )
->>>>>>> 8338926f
             .filter(
                 DagRun.dag_id == dag_id,
                 DagRun.run_type == DagRunType.MANUAL,
@@ -2005,16 +2001,11 @@
             .all()
         )
 
-<<<<<<< HEAD
-        recent_params = [getattr(run, "params") for run in recent_runs]
-        recent_params = [params[0] for params in map(wwwutils.get_dag_run_params, recent_params) if params[1]]
-=======
-        recent_confs = {}
+        recent_params = {}
         for run in recent_runs:
-            recent_conf = getattr(run, "conf")
-            if isinstance(recent_conf, dict) and any(recent_conf):
-                recent_confs[getattr(run, "run_id")] = json.dumps(recent_conf)
->>>>>>> 8338926f
+            recent_param = getattr(run, "params")
+            if isinstance(recent_param, dict) and any(recent_param):
+                recent_params[getattr(run, "run_id")] = json.dumps(recent_param)
 
         if request.method == "GET":
             # Populate params textarea with params requests parameter
@@ -2125,7 +2116,7 @@
             form = DateTimeForm(data={"execution_date": execution_date})
             # Take over "bad" submitted fields for new form display
             for k, v in form_fields.items():
-                form_fields[k]["value"] = run_conf[k]
+                form_fields[k]["value"] = params[k]
             return self.render_template(
                 "airflow/trigger.html",
                 form_fields=form_fields,
