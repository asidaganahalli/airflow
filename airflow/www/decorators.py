#
# Licensed to the Apache Software Foundation (ASF) under one
# or more contributor license agreements.  See the NOTICE file
# distributed with this work for additional information
# regarding copyright ownership.  The ASF licenses this file
# to you under the Apache License, Version 2.0 (the
# "License"); you may not use this file except in compliance
# with the License.  You may obtain a copy of the License at
#
#   http://www.apache.org/licenses/LICENSE-2.0
#
# Unless required by applicable law or agreed to in writing,
# software distributed under the License is distributed on an
# "AS IS" BASIS, WITHOUT WARRANTIES OR CONDITIONS OF ANY
# KIND, either express or implied.  See the License for the
# specific language governing permissions and limitations
# under the License.
from __future__ import annotations

import functools
import gzip
import itertools
import json
import logging
from io import BytesIO
from typing import Callable, TypeVar, cast
from sqlalchemy import select

import pendulum
from flask import after_this_request, request
from pendulum.parsing.exceptions import ParserError

from airflow.models import Log, DagRun
from airflow.utils.log import secrets_masker
from airflow.utils.session import create_session
from airflow.www.extensions.init_auth_manager import get_auth_manager

T = TypeVar("T", bound=Callable)

logger = logging.getLogger(__name__)


def _mask_variable_fields(extra_fields):
    """
    Mask the 'val_content' field if 'key_content' is in the mask list.

    The variable requests values and args comes in this form:
    {'key': 'key_content', 'val': 'val_content', 'description': 'description_content'}
    """
    result = {}
    keyname = None
    for k, v in extra_fields.items():
        if k == "key":
            keyname = v
            result[k] = v
        elif keyname and (k == "val" or k == "value"):
            x = secrets_masker.redact(v, keyname)
            result[k] = x
            keyname = None
        else:
            result[k] = v
    return result


def _mask_connection_fields(extra_fields):
    """Mask connection fields."""
    result = {}
    for k, v in extra_fields.items():
        if k == "extra" and v:
            try:
                extra = json.loads(v)
                extra = {k: secrets_masker.redact(v, k) for k, v in extra.items()}
                result[k] = dict(extra)
            except json.JSONDecodeError:
                result[k] = "Encountered non-JSON in `extra` field"
        else:
            result[k] = secrets_masker.redact(v, k)
    return result


def action_logging(func: T | None = None, event: str | None = None) -> T | Callable:
    """Log user actions."""

    def log_action(f: T) -> T:
        @functools.wraps(f)
        def wrapper(*args, **kwargs):
            __tracebackhide__ = True  # Hide from pytest traceback.

            with create_session() as session:
                event_name = event or f.__name__
                if not get_auth_manager().is_logged_in():
                    user = "anonymous"
                    user_display = ""
                else:
                    user = get_auth_manager().get_user_name()
                    user_display = get_auth_manager().get_user_display_name()

                isAPIRequest = request.blueprint == "/api/v1"
                hasJsonBody = request.headers.get("content-type") == "application/json" and request.json

                fields_skip_logging = {
                    "csrf_token",
                    "_csrf_token",
                    "is_paused",
                    "dag_id",
                    "task_id",
                    "dag_run_id",
                    "run_id",
                    "execution_date",
                }
                extra_fields = {
                    k: secrets_masker.redact(v, k)
                    for k, v in itertools.chain(request.values.items(multi=True), request.view_args.items())
                    if k not in fields_skip_logging
                }
                if event and event.startswith("variable."):
                    extra_fields = _mask_variable_fields(
                        request.json if isAPIRequest and hasJsonBody else extra_fields
                    )
                elif event and event.startswith("connection."):
                    extra_fields = _mask_connection_fields(
                        request.json if isAPIRequest and hasJsonBody else extra_fields
                    )
                elif hasJsonBody:
                    masked_json = {k: secrets_masker.redact(v, k) for k, v in request.json.items()}
                    extra_fields = {**extra_fields, **masked_json}

                params = {**request.values, **request.view_args}
<<<<<<< HEAD
                dag_id = params.get("dag_id") or session.scalar(select(DagRun.dag_id)
                                                                .where(DagRun.id == params.get("pk")))
=======
                if params and "is_paused" in params:
                    extra_fields["is_paused"] = params["is_paused"] == "false"
>>>>>>> 4506e7af

                if isAPIRequest:
                    if f"{request.origin}/" == request.root_url:
                        event_name = f"ui.{event_name}"
                    else:
                        event_name = f"api.{event_name}"

                log = Log(
                    event=event_name,
                    task_instance=None,
                    owner=user,
                    owner_display_name=user_display,
                    extra=json.dumps(extra_fields),
                    task_id=params.get("task_id"),
<<<<<<< HEAD
                    dag_id=dag_id,
=======
                    dag_id=params.get("dag_id"),
                    run_id=params.get("run_id") or params.get("dag_run_id"),
>>>>>>> 4506e7af
                )

                if "execution_date" in request.values:
                    execution_date_value = request.values.get("execution_date")
                    try:
                        log.execution_date = pendulum.parse(execution_date_value, strict=False)
                    except ParserError:
                        logger.exception(
                            "Failed to parse execution_date from the request: %s", execution_date_value
                        )

                session.add(log)

            return f(*args, **kwargs)

        return cast(T, wrapper)

    if func:
        return log_action(func)
    return log_action


def gzipped(f: T) -> T:
    """Make a view compressed."""

    @functools.wraps(f)
    def view_func(*args, **kwargs):
        @after_this_request
        def zipper(response):
            accept_encoding = request.headers.get("Accept-Encoding", "")

            if "gzip" not in accept_encoding.lower():
                return response

            response.direct_passthrough = False

            if (
                response.status_code < 200
                or response.status_code >= 300
                or "Content-Encoding" in response.headers
            ):
                return response
            with BytesIO() as gzip_buffer:
                with gzip.GzipFile(mode="wb", fileobj=gzip_buffer) as gzip_file:
                    gzip_file.write(response.data)
                response.data = gzip_buffer.getvalue()
            response.headers["Content-Encoding"] = "gzip"
            response.headers["Vary"] = "Accept-Encoding"
            response.headers["Content-Length"] = len(response.data)

            return response

        return f(*args, **kwargs)

    return cast(T, view_func)<|MERGE_RESOLUTION|>--- conflicted
+++ resolved
@@ -126,13 +126,11 @@
                     extra_fields = {**extra_fields, **masked_json}
 
                 params = {**request.values, **request.view_args}
-<<<<<<< HEAD
+                
                 dag_id = params.get("dag_id") or session.scalar(select(DagRun.dag_id)
                                                                 .where(DagRun.id == params.get("pk")))
-=======
                 if params and "is_paused" in params:
                     extra_fields["is_paused"] = params["is_paused"] == "false"
->>>>>>> 4506e7af
 
                 if isAPIRequest:
                     if f"{request.origin}/" == request.root_url:
@@ -147,12 +145,8 @@
                     owner_display_name=user_display,
                     extra=json.dumps(extra_fields),
                     task_id=params.get("task_id"),
-<<<<<<< HEAD
                     dag_id=dag_id,
-=======
-                    dag_id=params.get("dag_id"),
                     run_id=params.get("run_id") or params.get("dag_run_id"),
->>>>>>> 4506e7af
                 )
 
                 if "execution_date" in request.values:
