/*!
 * Licensed to the Apache Software Foundation (ASF) under one
 * or more contributor license agreements.  See the NOTICE file
 * distributed with this work for additional information
 * regarding copyright ownership.  The ASF licenses this file
 * to you under the Apache License, Version 2.0 (the
 * "License"); you may not use this file except in compliance
 * with the License.  You may obtain a copy of the License at
 *
 *   http://www.apache.org/licenses/LICENSE-2.0
 *
 * Unless required by applicable law or agreed to in writing,
 * software distributed under the License is distributed on an
 * "AS IS" BASIS, WITHOUT WARRANTIES OR CONDITIONS OF ANY
 * KIND, either express or implied.  See the License for the
 * specific language governing permissions and limitations
 * under the License.
 */

import React, { useEffect, useState } from "react";
import { Text, Flex, Table, Tbody, Tr, Td, Code, Box } from "@chakra-ui/react";
import { snakeCase } from "lodash";

import { useTIHistory } from "src/api";
import { getGroupAndMapSummary, getMetaValue } from "src/utils";
import { getDuration, formatDuration } from "src/datetime_utils";
import { SimpleStatus } from "src/dag/StatusBox";
import Time from "src/components/Time";
import { ClipboardText } from "src/components/Clipboard";
import type {
  API,
  Task,
  TaskInstance as GridTaskInstance,
  TaskState,
} from "src/types";
import RenderedJsonField from "src/components/RenderedJsonField";
import TrySelector from "./TrySelector";

interface Props {
  gridInstance?: GridTaskInstance;
  taskInstance?: API.TaskInstance;
  group?: Task | null;
}

const dagId = getMetaValue("dag_id");

const Details = ({ gridInstance, taskInstance, group }: Props) => {
  const isGroup = !!group?.children;
  const summary: React.ReactNode[] = [];

  const { runId, taskId } = gridInstance || {};

  const finalTryNumber = gridInstance?.tryNumber || taskInstance?.tryNumber;

  const { data: tiHistory } = useTIHistory({
    dagId,
    taskId: taskId || "",
    runId: runId || "",
    mapIndex: taskInstance?.mapIndex || -1,
    enabled: !!(finalTryNumber && finalTryNumber > 1) && !!taskId, // Only try to look up task tries if try number > 1
  });

  const [selectedTryNumber, setSelectedTryNumber] = useState(
    finalTryNumber || 1
  );

  // update state if the final try number changes
  useEffect(() => {
    if (finalTryNumber) setSelectedTryNumber(finalTryNumber);
  }, [finalTryNumber]);

  const tryInstance = tiHistory?.find(
    (ti) => ti.tryNumber === selectedTryNumber
  );

  const instance =
    selectedTryNumber !== finalTryNumber && finalTryNumber && finalTryNumber > 1
      ? tryInstance
      : taskInstance;

  const state =
    instance?.state ||
    (instance?.state === "none" ? null : instance?.state) ||
    gridInstance?.state ||
    null;
  const isMapped = group?.isMapped;
  const startDate = instance?.startDate;
  const endDate = instance?.endDate;
  const executor = instance?.executor || "<default>";

  const operator = instance?.operator || group?.operator;

  const mappedStates = !taskInstance ? gridInstance?.mappedStates : undefined;

  let totalTasks;
  let childTaskMap;

  if (group) {
    const groupAndMapSummary = getGroupAndMapSummary({
      group,
      runId,
      mappedStates,
    });

    totalTasks = groupAndMapSummary.totalTasks;
    childTaskMap = groupAndMapSummary.childTaskMap;

    childTaskMap.forEach((key, val) => {
      const childState = snakeCase(val);
      if (key > 0) {
        summary.push(
          <Tr key={childState}>
            <Td />
            <Td>
              <Flex alignItems="center">
                <SimpleStatus state={childState as TaskState} mx={2} />
                {childState}
                {": "}
                {key}
              </Flex>
            </Td>
          </Tr>
        );
      }
    });
  }

  const taskIdTitle = isGroup ? "Task Group ID" : "Task ID";
  const isStateFinal =
    state &&
    ["success", "failed", "upstream_failed", "skipped"].includes(state);
  const isOverall = (isMapped || isGroup) && "Overall ";

  return (
    <Box mt={3} flexGrow={1}>
      {!!taskInstance && (
        <TrySelector
          taskInstance={taskInstance}
          selectedTryNumber={selectedTryNumber || finalTryNumber}
          onSelectTryNumber={setSelectedTryNumber}
        />
      )}
      <Table variant="striped">
        <Tbody>
          {group?.tooltip && (
            <Tr>
              <Td colSpan={2}>{group.tooltip}</Td>
            </Tr>
          )}
          <Tr>
            <Td>
              {isOverall}
              Status
            </Td>
            <Td>
              <Flex>
                <SimpleStatus state={state} mx={2} />
                {state || "no status"}
              </Flex>
            </Td>
          </Tr>
          {!!group?.setupTeardownType && (
            <Tr>
              <Td>Type</Td>
              <Td>
                <Text textTransform="capitalize">
                  {group.setupTeardownType}
                </Text>
              </Td>
            </Tr>
          )}
          {mappedStates && !!totalTasks && totalTasks > 0 && (
            <Tr>
              <Td colSpan={2}>
                {totalTasks} {isGroup ? "Task Group" : "Task"}
                {totalTasks === 1 ? " " : "s "}
                Mapped
              </Td>
            </Tr>
          )}
          {summary.length > 0 && summary}
          {!!taskId && (
            <Tr>
              <Td>{taskIdTitle}</Td>
              <Td>
                <ClipboardText value={taskId} />
              </Td>
            </Tr>
          )}
          {!!runId && (
            <Tr>
              <Td>Run ID</Td>
              <Td>
                <Text whiteSpace="nowrap">
                  <ClipboardText value={runId} />
                </Text>
              </Td>
            </Tr>
          )}
          {instance?.mapIndex !== undefined && (
            <Tr>
              <Td>Map Index</Td>
              <Td>{instance.mapIndex}</Td>
            </Tr>
          )}
          {instance?.renderedMapIndex !== undefined &&
            instance?.renderedMapIndex !== null && (
              <Tr>
                <Td>Rendered Map Index</Td>
                <Td>{instance.renderedMapIndex}</Td>
              </Tr>
            )}
          {operator && (
            <Tr>
              <Td>Operator</Td>
              <Td>{operator}</Td>
            </Tr>
          )}
          {group?.triggerRule && (
            <Tr>
              <Td>Trigger Rule</Td>
              <Td>{group.triggerRule}</Td>
            </Tr>
          )}
          {startDate && (
            <Tr>
              <Td>
                {isOverall}
                Duration
              </Td>
              <Td>{formatDuration(getDuration(startDate, endDate))}</Td>
            </Tr>
          )}
          {startDate && (
            <Tr>
              <Td>Started</Td>
              <Td>
                <Time dateTime={startDate} />
              </Td>
            </Tr>
          )}
          {endDate && isStateFinal && (
            <Tr>
              <Td>Ended</Td>
              <Td>
                <Time dateTime={endDate} />
              </Td>
            </Tr>
          )}
          {!!instance?.pid && (
            <Tr>
              <Td>Process ID (PID)</Td>
              <Td>
                <ClipboardText value={instance.pid.toString()} />
              </Td>
            </Tr>
          )}
          {!!instance?.hostname && (
            <Tr>
              <Td>Hostname</Td>
              <Td>
                <ClipboardText value={instance.hostname} />
              </Td>
            </Tr>
          )}
<<<<<<< HEAD
          {!!taskInstance?.pool && (
=======
          {!!instance?.pool && (
>>>>>>> 17b792d8
            <Tr>
              <Td>Pool</Td>
              <Td>{instance.pool}</Td>
            </Tr>
          )}
          {!!instance?.poolSlots && (
            <Tr>
              <Td>Pool Slots</Td>
              <Td>{instance.poolSlots}</Td>
            </Tr>
          )}
          {executor && (
            <Tr>
              <Td>Executor</Td>
              <Td>{executor}</Td>
            </Tr>
          )}
          {!!instance?.executorConfig && (
            <Tr>
              <Td>Executor Config</Td>
              <Td>
                <Code fontSize="md">{instance.executorConfig.toString()}</Code>
              </Td>
            </Tr>
          )}
          {!!instance?.unixname && (
            <Tr>
              <Td>Unix Name</Td>
              <Td>{instance.unixname}</Td>
            </Tr>
          )}
          {!!instance?.maxTries && (
            <Tr>
              <Td>Max Tries</Td>
              <Td>{instance.maxTries}</Td>
            </Tr>
          )}
          {!!instance?.queue && (
            <Tr>
              <Td>Queue</Td>
              <Td>{instance.queue}</Td>
            </Tr>
          )}
          {!!instance?.priorityWeight && (
            <Tr>
              <Td>Priority Weight</Td>
              <Td>{instance.priorityWeight}</Td>
            </Tr>
          )}
        </Tbody>
      </Table>
<<<<<<< HEAD
      {taskInstance?.renderedFields && (
=======
      {instance?.renderedFields && (
>>>>>>> 17b792d8
        <Box mt={3}>
          <Text as="strong" mb={3}>
            Rendered Templates
          </Text>
<<<<<<< HEAD
          <Table>
            <Tbody>
              {Object.keys(taskInstance.renderedFields).map((key) => {
                const renderedFields = taskInstance.renderedFields as Record<
=======
          <Table variant="striped">
            <Tbody>
              {Object.keys(instance.renderedFields).map((key) => {
                const renderedFields = instance.renderedFields as Record<
>>>>>>> 17b792d8
                  string,
                  unknown
                >;
                let field = renderedFields[key];
                if (field) {
                  if (typeof field !== "string") {
                    try {
                      field = JSON.stringify(field);
                    } catch (e) {
                      // skip
                    }
                  }
                  return (
                    <Tr key={key}>
                      <Td>{key}</Td>
                      <Td>
<<<<<<< HEAD
                        <Code fontSize="md">{field as string}</Code>
=======
                        <RenderedJsonField content={field as string} />
>>>>>>> 17b792d8
                      </Td>
                    </Tr>
                  );
                }
                return null;
              })}
            </Tbody>
          </Table>
        </Box>
      )}
    </Box>
  );
};

export default Details;<|MERGE_RESOLUTION|>--- conflicted
+++ resolved
@@ -263,11 +263,7 @@
               </Td>
             </Tr>
           )}
-<<<<<<< HEAD
-          {!!taskInstance?.pool && (
-=======
           {!!instance?.pool && (
->>>>>>> 17b792d8
             <Tr>
               <Td>Pool</Td>
               <Td>{instance.pool}</Td>
@@ -319,26 +315,15 @@
           )}
         </Tbody>
       </Table>
-<<<<<<< HEAD
-      {taskInstance?.renderedFields && (
-=======
       {instance?.renderedFields && (
->>>>>>> 17b792d8
         <Box mt={3}>
           <Text as="strong" mb={3}>
             Rendered Templates
           </Text>
-<<<<<<< HEAD
-          <Table>
-            <Tbody>
-              {Object.keys(taskInstance.renderedFields).map((key) => {
-                const renderedFields = taskInstance.renderedFields as Record<
-=======
           <Table variant="striped">
             <Tbody>
               {Object.keys(instance.renderedFields).map((key) => {
                 const renderedFields = instance.renderedFields as Record<
->>>>>>> 17b792d8
                   string,
                   unknown
                 >;
@@ -355,11 +340,7 @@
                     <Tr key={key}>
                       <Td>{key}</Td>
                       <Td>
-<<<<<<< HEAD
-                        <Code fontSize="md">{field as string}</Code>
-=======
                         <RenderedJsonField content={field as string} />
->>>>>>> 17b792d8
                       </Td>
                     </Tr>
                   );
