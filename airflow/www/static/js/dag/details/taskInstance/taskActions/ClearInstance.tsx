/*!
 * Licensed to the Apache Software Foundation (ASF) under one
 * or more contributor license agreements.  See the NOTICE file
 * distributed with this work for additional information
 * regarding copyright ownership.  The ASF licenses this file
 * to you under the Apache License, Version 2.0 (the
 * "License"); you may not use this file except in compliance
 * with the License.  You may obtain a copy of the License at
 *
 *   http://www.apache.org/licenses/LICENSE-2.0
 *
 * Unless required by applicable law or agreed to in writing,
 * software distributed under the License is distributed on an
 * "AS IS" BASIS, WITHOUT WARRANTIES OR CONDITIONS OF ANY
 * KIND, either express or implied.  See the License for the
 * specific language governing permissions and limitations
 * under the License.
 */

import React, { useState, useRef } from "react";
import {
  Alert,
  AlertIcon,
  Box,
  Button,
  ButtonGroup,
  ButtonProps,
  Text,
  useDisclosure,
} from "@chakra-ui/react";

import { getMetaValue } from "src/utils";
import useKeysPress from "src/utils/useKeysPress";
import { useClearTask } from "src/api";
import useClearTaskDryRun from "src/api/useClearTaskDryRun";
import keyboardShortcutIdentifier from "src/dag/keyboardShortcutIdentifier";

import ActionButton from "./ActionButton";
import ActionModal from "./ActionModal";

const canEdit = getMetaValue("can_edit") === "True";
const dagId = getMetaValue("dag_id");

interface Props extends ButtonProps {
  runId: string;
  taskId: string;
  executionDate: string;
  isGroup?: boolean;
  isMapped?: boolean;
  mapIndex?: number;
}

const ClearInstance = ({
  runId,
  taskId,
  mapIndex,
  executionDate,
  isGroup,
  isMapped,
  ...otherProps
}: Props) => {
  const { onOpen, onClose, isOpen } = useDisclosure();

  const [past, setPast] = useState(false);
  const onTogglePast = () => setPast(!past);

  const [future, setFuture] = useState(false);
  const onToggleFuture = () => setFuture(!future);

  const [upstream, setUpstream] = useState(false);
  const onToggleUpstream = () => setUpstream(!upstream);

  const [downstream, setDownstream] = useState(true);
  const onToggleDownstream = () => setDownstream(!downstream);

  const [recursive, setRecursive] = useState(true);
  const onToggleRecursive = () => setRecursive(!recursive);

  const [failed, setFailed] = useState(false);
  const onToggleFailed = () => setFailed(!failed);

  const initialClearButtonFocusRef = useRef<HTMLButtonElement>(null);

  useKeysPress(
<<<<<<< HEAD
    keyboardShortcutIdentifier.taskRunClear,
=======
    keyboardShortcutIdentifier.taskRunClear.primaryKey,
    keyboardShortcutIdentifier.taskRunClear.secondaryKey,
>>>>>>> 275d4a22
    onOpen
  );

  const mapIndexes =
    mapIndex !== undefined && mapIndex !== -1 ? [mapIndex] : undefined;

  const { data: affectedTasks, isLoading: isLoadingDryRun } =
    useClearTaskDryRun({
      dagId,
      runId,
      taskId,
      executionDate,
      isGroup: !!isGroup,
      past,
      future,
      upstream,
      downstream,
      recursive,
      failed,
      mapIndexes,
    });

  const { mutateAsync: clearTask, isLoading } = useClearTask({
    dagId,
    runId,
    taskId,
    executionDate,
    isGroup: !!isGroup,
  });

  const resetModal = () => {
    onClose();
    setDownstream(true);
    setUpstream(false);
    setPast(false);
    setFuture(false);
    setRecursive(true);
    setFailed(false);
  };

  const onClear = () => {
    clearTask({
      confirmed: true,
      past,
      future,
      upstream,
      downstream,
      recursive,
      failed,
      mapIndexes,
    });
    resetModal();
  };

  const clearLabel = "Clear and retry task.";

  return (
    <>
      <Button
        title={clearLabel}
        aria-label={clearLabel}
        isDisabled={!canEdit}
        colorScheme="blue"
        onClick={onOpen}
        {...otherProps}
      >
        Clear task
      </Button>
      <ActionModal
        isOpen={isOpen}
        onClose={resetModal}
        header="Clear and Retry"
        subheader={
          <>
            <Text>
              <Text as="strong" mr={1}>
                Task:
              </Text>
              {taskId}
            </Text>
            <Text>
              <Text as="strong" mr={1}>
                Run:
              </Text>
              {runId}
            </Text>
            {isMapped && (
              <Text>
                <Text as="strong" mr={1}>
                  Map Index:
                </Text>
                {mapIndex !== undefined ? mapIndex : `All mapped tasks`}
              </Text>
            )}
          </>
        }
        affectedTasks={affectedTasks}
        submitButton={
          <Button
            ref={initialClearButtonFocusRef}
            colorScheme="blue"
            isLoading={isLoading || isLoadingDryRun}
            isDisabled={!affectedTasks?.length}
            onClick={onClear}
          >
            Clear
          </Button>
        }
        initialFocusRef={initialClearButtonFocusRef}
      >
        <Box>
          <Text>Include: </Text>
          <ButtonGroup isAttached variant="outline" isDisabled={!canEdit}>
            <ActionButton
              bg={past ? "gray.100" : undefined}
              onClick={onTogglePast}
              name="Past"
            />
            <ActionButton
              bg={future ? "gray.100" : undefined}
              onClick={onToggleFuture}
              name="Future"
            />
            <ActionButton
              bg={upstream ? "gray.100" : undefined}
              onClick={onToggleUpstream}
              name="Upstream"
            />
            <ActionButton
              bg={downstream ? "gray.100" : undefined}
              onClick={onToggleDownstream}
              name="Downstream"
            />
            <ActionButton
              bg={recursive ? "gray.100" : undefined}
              onClick={onToggleRecursive}
              name="Recursive"
            />
            <ActionButton
              bg={failed ? "gray.100" : undefined}
              onClick={onToggleFailed}
              name="Failed"
            />
          </ButtonGroup>
        </Box>
        {isGroup && (past || future) && (
          <Alert status="warning" my={3}>
            <AlertIcon />
            Clearing a TaskGroup in the future and/or past will affect all the
            tasks of this group across multiple dag runs.
            <br />
            This can take a while to complete.
          </Alert>
        )}
      </ActionModal>
    </>
  );
};

export default ClearInstance;<|MERGE_RESOLUTION|>--- conflicted
+++ resolved
@@ -82,12 +82,7 @@
   const initialClearButtonFocusRef = useRef<HTMLButtonElement>(null);
 
   useKeysPress(
-<<<<<<< HEAD
     keyboardShortcutIdentifier.taskRunClear,
-=======
-    keyboardShortcutIdentifier.taskRunClear.primaryKey,
-    keyboardShortcutIdentifier.taskRunClear.secondaryKey,
->>>>>>> 275d4a22
     onOpen
   );
 
