--- conflicted
+++ resolved
@@ -245,16 +245,7 @@
 
   return (
     <Flex flexDirection="column" height="100%">
-<<<<<<< HEAD
-      <Flex
-        alignItems="center"
-        justifyContent="space-between"
-        flexWrap="wrap"
-        ml={6}
-      >
-=======
       <Flex alignItems="center" justifyContent="space-between" flexWrap="wrap">
->>>>>>> 17b792d8
         <Header
           mapIndex={
             mappedTaskInstance?.renderedMapIndex || mappedTaskInstance?.mapIndex
