/*!
 * Licensed to the Apache Software Foundation (ASF) under one
 * or more contributor license agreements.  See the NOTICE file
 * distributed with this work for additional information
 * regarding copyright ownership.  The ASF licenses this file
 * to you under the Apache License, Version 2.0 (the
 * "License"); you may not use this file except in compliance
 * with the License.  You may obtain a copy of the License at
 *
 *   http://www.apache.org/licenses/LICENSE-2.0
 *
 * Unless required by applicable law or agreed to in writing,
 * software distributed under the License is distributed on an
 * "AS IS" BASIS, WITHOUT WARRANTIES OR CONDITIONS OF ANY
 * KIND, either express or implied.  See the License for the
 * specific language governing permissions and limitations
 * under the License.
 */

import axios, { AxiosResponse } from "axios";
import camelcaseKeys from "camelcase-keys";

import useClearRun from "./useClearRun";
import useQueueRun from "./useQueueRun";
import useMarkFailedRun from "./useMarkFailedRun";
import useMarkSuccessRun from "./useMarkSuccessRun";
import useClearTask from "./useClearTask";
import useMarkFailedTask from "./useMarkFailedTask";
import useMarkSuccessTask from "./useMarkSuccessTask";
import useExtraLinks from "./useExtraLinks";
import useMarkTaskDryRun from "./useMarkTaskDryRun";
import useGraphData from "./useGraphData";
import useGridData from "./useGridData";
import useMappedInstances from "./useMappedInstances";
import useDatasets from "./useDatasets";
import useDataset from "./useDataset";
import useDatasetDependencies from "./useDatasetDependencies";
import useDatasetEvents from "./useDatasetEvents";
import useSetDagRunNote from "./useSetDagRunNote";
import useSetTaskInstanceNote from "./useSetTaskInstanceNote";
import useUpstreamDatasetEvents from "./useUpstreamDatasetEvents";
import useTaskInstance from "./useTaskInstance";
import useDag from "./useDag";
import useDagCode from "./useDagCode";
<<<<<<< HEAD
import useDagDetails from "./useDagDetails";
=======
import useHealth from "./useHealth";
import usePools from "./usePools";
import useDags from "./useDags";
import useDagRuns from "./useDagRuns";
import useHistoricalMetricsData from "./useHistoricalMetricsData";
>>>>>>> 6a0dc841

axios.interceptors.response.use((res: AxiosResponse) =>
  res.data ? camelcaseKeys(res.data, { deep: true }) : res
);

axios.defaults.headers.common.Accept = "application/json";

export {
  useClearRun,
  useClearTask,
  useDag,
  useDagCode,
  useDagRuns,
  useDags,
  useDataset,
  useDatasetDependencies,
  useDatasetEvents,
  useDatasets,
  useExtraLinks,
  useGraphData,
  useGridData,
  useHealth,
  useMappedInstances,
  useMarkFailedRun,
  useMarkFailedTask,
  useMarkSuccessRun,
  useMarkSuccessTask,
  useMarkTaskDryRun,
  usePools,
  useQueueRun,
  useSetDagRunNote,
  useSetTaskInstanceNote,
  useTaskInstance,
  useUpstreamDatasetEvents,
<<<<<<< HEAD
  useDag,
  useDagCode,
  useDagDetails,
=======
  useHistoricalMetricsData,
>>>>>>> 6a0dc841
};<|MERGE_RESOLUTION|>--- conflicted
+++ resolved
@@ -42,15 +42,12 @@
 import useTaskInstance from "./useTaskInstance";
 import useDag from "./useDag";
 import useDagCode from "./useDagCode";
-<<<<<<< HEAD
 import useDagDetails from "./useDagDetails";
-=======
 import useHealth from "./useHealth";
 import usePools from "./usePools";
 import useDags from "./useDags";
 import useDagRuns from "./useDagRuns";
 import useHistoricalMetricsData from "./useHistoricalMetricsData";
->>>>>>> 6a0dc841
 
 axios.interceptors.response.use((res: AxiosResponse) =>
   res.data ? camelcaseKeys(res.data, { deep: true }) : res
@@ -63,6 +60,7 @@
   useClearTask,
   useDag,
   useDagCode,
+  useDagDetails,
   useDagRuns,
   useDags,
   useDataset,
@@ -85,11 +83,5 @@
   useSetTaskInstanceNote,
   useTaskInstance,
   useUpstreamDatasetEvents,
-<<<<<<< HEAD
-  useDag,
-  useDagCode,
-  useDagDetails,
-=======
   useHistoricalMetricsData,
->>>>>>> 6a0dc841
 };