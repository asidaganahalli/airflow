#
# Licensed to the Apache Software Foundation (ASF) under one
# or more contributor license agreements.  See the NOTICE file
# distributed with this work for additional information
# regarding copyright ownership.  The ASF licenses this file
# to you under the Apache License, Version 2.0 (the
# "License"); you may not use this file except in compliance
# with the License.  You may obtain a copy of the License at
#
#   http://www.apache.org/licenses/LICENSE-2.0
#
# Unless required by applicable law or agreed to in writing,
# software distributed under the License is distributed on an
# "AS IS" BASIS, WITHOUT WARRANTIES OR CONDITIONS OF ANY
# KIND, either express or implied.  See the License for the
# specific language governing permissions and limitations
# under the License.
from __future__ import annotations

from flask_appbuilder.security.views import (
    PermissionModelView,
    PermissionViewModelView,
<<<<<<< HEAD
    ResetMyPasswordView,
    ResetPasswordView,
    UserInfoEditView,
    UserLDAPModelView,
    UserOAuthModelView,
    UserOIDModelView,
    UserRemoteUserModelView,
    UserStatsChartView,
=======
    RoleModelView,
>>>>>>> eb07618d
    ViewMenuModelView,
)
from flask_babel import lazy_gettext

from airflow.security import permissions


class ActionModelView(PermissionModelView):
    """Customize permission names for FAB's builtin PermissionModelView."""

    class_permission_name = permissions.RESOURCE_ACTION
    route_base = "/actions"
    method_permission_name = {
        "list": "read",
    }
    base_permissions = [
        permissions.ACTION_CAN_READ,
    ]

    list_title = lazy_gettext("List Actions")
    show_title = lazy_gettext("Show Action")
    add_title = lazy_gettext("Add Action")
    edit_title = lazy_gettext("Edit Action")

    label_columns = {"name": lazy_gettext("Name")}


class PermissionPairModelView(PermissionViewModelView):
    """Customize permission names for FAB's builtin PermissionViewModelView."""

    class_permission_name = permissions.RESOURCE_PERMISSION
    route_base = "/permissions"
    method_permission_name = {
        "list": "read",
    }
    base_permissions = [
        permissions.ACTION_CAN_READ,
    ]

    list_title = lazy_gettext("List Permissions")
    show_title = lazy_gettext("Show Permission")
    add_title = lazy_gettext("Add Permission")
    edit_title = lazy_gettext("Edit Permission")

    label_columns = {
        "action": lazy_gettext("Action"),
        "resource": lazy_gettext("Resource"),
    }
    list_columns = ["action", "resource"]


<<<<<<< HEAD
class CustomResetMyPasswordView(ResetMyPasswordView):
    """Customize permission names for FAB's builtin ResetMyPasswordView."""

    class_permission_name = permissions.RESOURCE_MY_PASSWORD
    method_permission_name = {
        "this_form_get": "read",
        "this_form_post": "edit",
    }
    base_permissions = [permissions.ACTION_CAN_EDIT, permissions.ACTION_CAN_READ]


class CustomResetPasswordView(ResetPasswordView):
    """Customize permission names for FAB's builtin ResetPasswordView."""

    class_permission_name = permissions.RESOURCE_PASSWORD
    method_permission_name = {
        "this_form_get": "read",
        "this_form_post": "edit",
    }

    base_permissions = [permissions.ACTION_CAN_EDIT, permissions.ACTION_CAN_READ]
=======
class CustomRoleModelView(RoleModelView):
    """Customize permission names for FAB's builtin RoleModelView."""

    class_permission_name = permissions.RESOURCE_ROLE
    method_permission_name = {
        "delete": "delete",
        "download": "read",
        "show": "read",
        "list": "read",
        "edit": "edit",
        "add": "create",
        "copy_role": "create",
    }
    base_permissions = [
        permissions.ACTION_CAN_CREATE,
        permissions.ACTION_CAN_READ,
        permissions.ACTION_CAN_EDIT,
        permissions.ACTION_CAN_DELETE,
    ]
>>>>>>> eb07618d


class ResourceModelView(ViewMenuModelView):
    """Customize permission names for FAB's builtin ViewMenuModelView."""

    class_permission_name = permissions.RESOURCE_RESOURCE
    route_base = "/resources"
    method_permission_name = {
        "list": "read",
    }
    base_permissions = [
        permissions.ACTION_CAN_READ,
    ]

    list_title = lazy_gettext("List Resources")
    show_title = lazy_gettext("Show Resource")
    add_title = lazy_gettext("Add Resource")
    edit_title = lazy_gettext("Edit Resource")

    label_columns = {"name": lazy_gettext("Name")}<|MERGE_RESOLUTION|>--- conflicted
+++ resolved
@@ -20,18 +20,6 @@
 from flask_appbuilder.security.views import (
     PermissionModelView,
     PermissionViewModelView,
-<<<<<<< HEAD
-    ResetMyPasswordView,
-    ResetPasswordView,
-    UserInfoEditView,
-    UserLDAPModelView,
-    UserOAuthModelView,
-    UserOIDModelView,
-    UserRemoteUserModelView,
-    UserStatsChartView,
-=======
-    RoleModelView,
->>>>>>> eb07618d
     ViewMenuModelView,
 )
 from flask_babel import lazy_gettext
@@ -83,51 +71,6 @@
     list_columns = ["action", "resource"]
 
 
-<<<<<<< HEAD
-class CustomResetMyPasswordView(ResetMyPasswordView):
-    """Customize permission names for FAB's builtin ResetMyPasswordView."""
-
-    class_permission_name = permissions.RESOURCE_MY_PASSWORD
-    method_permission_name = {
-        "this_form_get": "read",
-        "this_form_post": "edit",
-    }
-    base_permissions = [permissions.ACTION_CAN_EDIT, permissions.ACTION_CAN_READ]
-
-
-class CustomResetPasswordView(ResetPasswordView):
-    """Customize permission names for FAB's builtin ResetPasswordView."""
-
-    class_permission_name = permissions.RESOURCE_PASSWORD
-    method_permission_name = {
-        "this_form_get": "read",
-        "this_form_post": "edit",
-    }
-
-    base_permissions = [permissions.ACTION_CAN_EDIT, permissions.ACTION_CAN_READ]
-=======
-class CustomRoleModelView(RoleModelView):
-    """Customize permission names for FAB's builtin RoleModelView."""
-
-    class_permission_name = permissions.RESOURCE_ROLE
-    method_permission_name = {
-        "delete": "delete",
-        "download": "read",
-        "show": "read",
-        "list": "read",
-        "edit": "edit",
-        "add": "create",
-        "copy_role": "create",
-    }
-    base_permissions = [
-        permissions.ACTION_CAN_CREATE,
-        permissions.ACTION_CAN_READ,
-        permissions.ACTION_CAN_EDIT,
-        permissions.ACTION_CAN_DELETE,
-    ]
->>>>>>> eb07618d
-
-
 class ResourceModelView(ViewMenuModelView):
     """Customize permission names for FAB's builtin ViewMenuModelView."""
 
