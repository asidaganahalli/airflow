#
# Licensed to the Apache Software Foundation (ASF) under one
# or more contributor license agreements.  See the NOTICE file
# distributed with this work for additional information
# regarding copyright ownership.  The ASF licenses this file
# to you under the Apache License, Version 2.0 (the
# "License"); you may not use this file except in compliance
# with the License.  You may obtain a copy of the License at
#
#   http://www.apache.org/licenses/LICENSE-2.0
#
# Unless required by applicable law or agreed to in writing,
# software distributed under the License is distributed on an
# "AS IS" BASIS, WITHOUT WARRANTIES OR CONDITIONS OF ANY
# KIND, either express or implied.  See the License for the
# specific language governing permissions and limitations
# under the License.
from __future__ import annotations

import json
from json import JSONDecodeError

from wtforms.validators import EqualTo, Regexp, ValidationError

from airflow.models.connection import RE_SANITIZE_CONN_ID
from airflow.utils import helpers


class GreaterEqualThan(EqualTo):
    """Compares the values of two fields.

    :param fieldname:
        The name of the other field to compare to.
    :param message:
        Error message to raise in case of a validation error. Can be
        interpolated with `%(other_label)s` and `%(other_name)s` to provide a
        more helpful error.
    """

    def __call__(self, form, field):
        try:
            other = form[self.fieldname]
        except KeyError:
            raise ValidationError(field.gettext(f"Invalid field name '{self.fieldname}'."))

        if field.data is None or other.data is None:
            return

        if field.data < other.data:
            message_args = {
                "other_label": hasattr(other, "label") and other.label.text or self.fieldname,
                "other_name": self.fieldname,
            }
            message = self.message
            if message is None:
                message = field.gettext(
                    f"Field must be greater than or equal to {message_args['other_label']}."
                )
            else:
                message = message % message_args

            raise ValidationError(message)


class ValidJson:
    """Validates data is valid JSON.

    :param message:
        Error message to raise in case of a validation error.
    """

    def __init__(self, message=None):
        self.message = message

    def __call__(self, form, field):
        if field.data:
            try:
                json.loads(field.data)
            except JSONDecodeError as ex:
                message = self.message or f"JSON Validation Error: {ex}"
                raise ValidationError(message=field.gettext(message.format(field.data)))


class ValidKey:
    """
    Validates values that will be used as keys.

    :param max_length:
        The maximum length of the given key
    """

    def __init__(self, max_length=200):
        self.max_length = max_length

    def __call__(self, form, field):
        if field.data:
            try:
                helpers.validate_key(field.data, self.max_length)
            except Exception as e:
                raise ValidationError(str(e))


<<<<<<< HEAD
class ValidConnID(Regexp):
    """Validates the connection ID adheres to the desired format."""

    def __init__(self, flags=0, message="The connection ID provided does not match the desired spec"):
        super().__init__(RE_SANITIZE_CONN_ID, flags, message)
=======
class ReadOnly:
    """Adds readonly flag to a field.

    When using this you normally will need to override the form's populate_obj method,
    so field.populate_obj is not called for read-only fields.
    """

    def __call__(self, form, field):
        field.flags.readonly = True
>>>>>>> 142f08ab
<|MERGE_RESOLUTION|>--- conflicted
+++ resolved
@@ -100,13 +100,6 @@
                 raise ValidationError(str(e))
 
 
-<<<<<<< HEAD
-class ValidConnID(Regexp):
-    """Validates the connection ID adheres to the desired format."""
-
-    def __init__(self, flags=0, message="The connection ID provided does not match the desired spec"):
-        super().__init__(RE_SANITIZE_CONN_ID, flags, message)
-=======
 class ReadOnly:
     """Adds readonly flag to a field.
 
@@ -116,4 +109,10 @@
 
     def __call__(self, form, field):
         field.flags.readonly = True
->>>>>>> 142f08ab
+
+
+class ValidConnID(Regexp):
+    """Validates the connection ID adheres to the desired format."""
+
+    def __init__(self, flags=0, message="The connection ID provided does not match the desired spec"):
+        super().__init__(RE_SANITIZE_CONN_ID, flags, message)