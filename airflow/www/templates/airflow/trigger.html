{#
 Licensed to the Apache Software Foundation (ASF) under one
 or more contributor license agreements.  See the NOTICE file
 distributed with this work for additional information
 regarding copyright ownership.  The ASF licenses this file
 to you under the Apache License, Version 2.0 (the
 "License"); you may not use this file except in compliance
 with the License.  You may obtain a copy of the License at

   http://www.apache.org/licenses/LICENSE-2.0

 Unless required by applicable law or agreed to in writing,
 software distributed under the License is distributed on an
 "AS IS" BASIS, WITHOUT WARRANTIES OR CONDITIONS OF ANY
 KIND, either express or implied.  See the License for the
 specific language governing permissions and limitations
 under the License.
#}

{% extends base_template %}
{% from 'appbuilder/dag_docs.html' import dag_docs %}

{% block head_css %}
  {{ super() }}
  <link rel="stylesheet" type="text/css" href="{{ url_for_asset('codemirror.css') }}">
  <link rel="stylesheet" type="text/css" href="{{ url_for_asset('lint.css') }}">
  <link rel="stylesheet" type="text/css" href="{{ url_for_asset('switch.css') }}">
{% endblock %}

{% macro form_element(form_key, form_details) %}
<tr>
  <td class="col-lg-2">
    <label for="element_{{ form_key }}" control-label="">
      {%- if "title" in form_details.schema and form_details.schema.title -%}
        {{ form_details.schema.title }}
      {%- else -%}
        {{ form_key }}
      {%- endif -%}
      {%- if form_details.schema and form_details.schema.type and not "null" in form_details.schema.type and not "boolean" in form_details.schema.type -%}
        <strong style="color: red"> *</strong>
      {%- endif -%}
    : </label>
  </td>
  <td>
    {% if "custom_html_form" in form_details.schema %}
      {{ form_details.schema.custom_html_form | replace("{name}", "element_" + form_key) | replace("{value}", form_details.value) }}
    {% elif "type" in form_details.schema and form_details.schema.type == "boolean" %}
      <label for="element_{{ form_key }}" control-label="">
        <input class="switch-input" name="element_{{ form_key }}" id="element_{{ form_key }}" type="checkbox"
          {%- if form_details.value %} checked="checked"{%- endif -%}/>
        <span class="switch" aria-hidden="true"></span>
      </label>
    {% elif "format" in form_details.schema and "date-time" in form_details.schema.format %}
      <div class="input-group datetime datetimepicker">
        <span class="input-group-addon"><span class="material-icons cursor-hand">calendar_today</span></span>
        <input class="form-control" name="element_{{ form_key }}" id="element_{{ form_key }}" type="text" valuetype="date"
          {%- if not "null" in form_details.schema.type %} required=""{%- endif %} value="{% if form_details.value %}{{ form_details.value }}{% endif %}" />
      </div>
    {% elif "format" in form_details.schema and "date" in form_details.schema.format %}
      <div class="input-group datetime datepicker">
        <span class="input-group-addon"><span class="material-icons cursor-hand">calendar_today</span></span>
        <input class="form-control" name="element_{{ form_key }}" id="element_{{ form_key }}" type="text" valuetype="date"
          {%- if not "null" in form_details.schema.type %} required=""{%- endif %} value="{% if form_details.value %}{{ form_details.value }}{% endif %}" />
      </div>
    {% elif "format" in form_details.schema and "time" in form_details.schema.format %}
      <div class="input-group datetime timepicker">
        <span class="input-group-addon"><span class="material-icons cursor-hand">calendar_today</span></span>
        <input class="form-control" name="element_{{ form_key }}" id="element_{{ form_key }}" type="text" valuetype="date"
          {%- if not "null" in form_details.schema.type %} required=""{%- endif %}
          value="{% if form_details.value %}{{ form_details.value[0:2] }}00-01-01 {{ form_details.value }}{% endif %}" />
      </div>
    {% elif "enum" in form_details.schema and form_details.schema.enum %}
      <select class="my_select2 form-control" name="element_{{ form_key }}" id="element_{{ form_key }}" data-placeholder="Select Value"
        value="{% if form_details.value %}{{ form_details.value }}{% endif %}" onchange="updateJSONconf();"
        {%- if not "null" in form_details.schema.type %} required=""{% endif %}>
        {% for option in form_details.schema.enum -%}
        <option>{{ option }}</option>
        {% endfor -%}
      </select>
    {% elif form_details.schema and "array" in form_details.schema.type %}
      <textarea class="form-control" name="element_{{ form_key }}" id="element_{{ form_key }}" valuetype="array" rows="6"
        {%- if not "null" in form_details.schema.type %} required=""{% endif -%}>
        {%- for txt in form_details.value -%}
          {{ txt }}{{ "\n" }}
        {%- endfor -%}
      </textarea>
    {% elif form_details.schema and "object" in form_details.schema.type %}
      <textarea class="form-control" name="element_{{ form_key }}" id="element_{{ form_key }}" valuetype="object" rows="6"
        {%- if not "null" in form_details.schema.type %} required=""{% endif -%}>
        {{- form_details.value | tojson() -}}
      </textarea>
    {% elif form_details.schema and ("integer" in form_details.schema.type or "number" in form_details.schema.type) %}
      <input class="form-control" name="element_{{ form_key }}" id="element_{{ form_key }}" placeholder="" valuetype="number" type="number"
        value="{% if form_details.value %}{{ form_details.value }}{% endif %}"
        {%- if form_details.schema.minimum %} min="{{ form_details.schema.minimum }}"{% endif %}
        {%- if form_details.schema.maximum %} max="{{ form_details.schema.maximum }}"{% endif %}
        {%- if form_details.schema.type and not "null" in form_details.schema.type %} required=""{% endif %} />
    {% else %}
      <input class="form-control" name="element_{{ form_key }}" id="element_{{ form_key }}" placeholder="" type="text"
        value="{% if form_details.value %}{{ form_details.value }}{% endif %}"
        {%- if form_details.schema and form_details.schema.minLength %} minlength="{{ form_details.schema.minLength }}"{% endif %}
        {%- if form_details.schema and form_details.schema.maxLength %} maxlength="{{ form_details.schema.maxLength }}"{% endif %}
        {%- if form_details.schema and form_details.schema.type and not "null" in form_details.schema.type %} required=""{% endif %} />
    {% endif %}
    {% if form_details.description -%}
      <span class="help-block">{{ form_details.description }}</span>
    {%- endif %}
  </td>
</tr>
{% endmacro %}

{% block content %}
  {{ super() }}
  <h2>Trigger DAG: {{ dag_id }}</h2>
  {{ dag_docs(doc_md) }}
  <form method="POST" id="trigger_form">
    <input type="hidden" name="csrf_token" value="{{ csrf_token() }}">
    <input type="hidden" name="dag_id" value="{{ dag_id }}">
    <input type="hidden" name="origin" value="{{ origin }}">
    <div class="form-group">
      <label for="execution_date">Logical date</label>
      <div class="input-group">
        {{ form.execution_date(class_="form-control", disabled=False) }}
      </div>
    </div>
    <div class="form-group row">
      <div class="col-md-2">
        <label for="run_id">Run id (Optional)</label>
        <input type="text" class="form-control" placeholder="Run ID" name="run_id">
      </div>
    </div>
    {% if recent_confs|length > 0 %}
    <div class="form-group row">
      <div class="col-md-2">
<<<<<<< HEAD
        <label for="recent_configs">Recent Params</label>
        <select class="form-control" name="recent_params" id="recent_params">
          <option value="">empty params</option>
          {% for param in recent_params %}
          <option value="{{ param }}">{{ param }}</option>
=======
        <label for="recent_configs">Select Recent Configurations</label>
        <select class="form-control" name="recent_configs" id="recent_configs">
          <option value="{{ conf }}">Default parameters</option>
          {% for run_id, recent_conf in recent_confs.items() %}
          <option value="{{ recent_conf }}">{{ run_id }}: {{ recent_conf }}</option>
>>>>>>> 8338926f
          {% endfor %}
        </select>
      </div>
    </div>
<<<<<<< HEAD
    <label for="parmas">Configuration JSON (Optional, must be a dict object)</label>
    <textarea class="form-control" name="params" id="json">{{ params }}</textarea>
=======
    {% endif %}
    {%- if form_fields %}
    <div class="panel panel-primary ">
      <div class="panel-heading">
        <h4 class="panel-title">DAG conf Parameters</h4>
      </div>
      <textarea style="display: none;" id="json_start" name="json_start">
        {{- conf -}}
      </textarea>
      <textarea style="display: none;" id="form_sections" name="form_sections">
        {{- form_fields.values() | map(attribute="schema.section", default="") | reject("equalto", "") | unique() | join(",") | lower() | replace(" ", "_") -}}
      </textarea>
      <div class="panel-body">
>>>>>>> 8338926f

        <table class="table table-hover table-bordered">
          <tbody>
            {% for form_key, form_details in form_fields.items() %}
            {% if ("section" not in form_details.schema or not form_details.schema.section) and ("const" not in form_details.schema or not form_details.schema.const) %}
            {{ form_element(form_key, form_details) }}
            {% endif %}
            {% endfor %}
          </tbody>
        </table>

        {% for form_section, form_items in form_fields.values() | groupby(attribute="schema.section", default="") %}
        {% if form_section %}
        <div class="panel-group" id="accordion_section_{{ form_section | lower() | replace(' ', '_') }}">
          <div class="panel panel-default">
            <div class="panel-heading">
              <h4 class="panel-title">
                <a class="accordion-toggle" data-toggle="collapse" data-parent="#accordion_section_{{ form_section | lower() | replace(' ', '_') }}" href="#accordion_section_{{ form_section | lower() | replace(' ', '_') }}_href"
                  data-original-title="" title="" id="{{ form_section | lower() | replace(' ', '_') }}_toggle">{{ form_section }}<span class="caret"></span></a>
              </h4>
            </div>
            <div id="accordion_section_{{ form_section | lower() | replace(' ', '_') }}_href" class="panel-collapse collapse">
              <div class="panel-body">
                <table class="table table-hover table-bordered">
                  <tbody>
                    {% for form_key, form_details in form_fields.items() %}
                    {% if form_details.schema.section == form_section and not form_details.schema.const %}
                    {{ form_element(form_key, form_details) }}
                    {% endif %}
                    {% endfor %}
                  </tbody>
                </table>
              </div>
            </div>
          </div>
        </div>
        {% endif %}
        {% endfor %}

        <div class="panel-group" id="accordion_json_conf">
          <div class="panel panel-default">
            <div class="panel-heading">
              <h4 class="panel-title">
                <a class="accordion-toggle" data-toggle="collapse" data-parent="#accordion_json_conf" href="#accordion_json_conf_href" data-original-title="" title="" id="generated_json_toggle">Generated Configuration JSON<span class="caret"></span></a>
              </h4>
            </div>
            <div id="accordion_json_conf_href" class="panel-collapse collapse">
              <div class="panel-body">
                <textarea name="conf" id="json">{{ conf }}</textarea>
              </div>
            </div>
          </div>
        </div>
      </div>
    </div>
    {%- else %}
    <label for="conf">Configuration JSON (Optional, must be a dict object)</label>
    <textarea class="form-control" name="conf" id="json">{{ conf }}</textarea>
    {%- endif %}
    <p>
      To access parameters in your DAG use <code>{{ '{{ params }}' }}</code>.
    </p>
    <div class="form-group">
      <label class="switch-label">
        <input class="switch-input" name="unpause" id="unpause" type="checkbox" checked>
        <span class="switch" aria-hidden="true"></span>
        Unpause DAG when triggered
      </label>
    </div>
    <button type="submit" class="btn btn-primary">Trigger</button>
    <a class="btn" href="{{ origin }}">Cancel</a>
  </form>
{% endblock %}

{% block tail_js %}
  <script src="{{ url_for_asset('codemirror.js') }}"></script>
  <script src="{{ url_for_asset('javascript.js') }}"></script>
  <script src="{{ url_for_asset('lint.js') }}"></script>
  <script src="{{ url_for_asset('javascript-lint.js') }}"></script>
  <script src="{{ url_for_asset('jshint.js') }}"></script>
  <script src="{{ url_for_asset('trigger.js') }}"></script>
  {{ super() }}
{% endblock %}<|MERGE_RESOLUTION|>--- conflicted
+++ resolved
@@ -129,44 +129,31 @@
         <input type="text" class="form-control" placeholder="Run ID" name="run_id">
       </div>
     </div>
-    {% if recent_confs|length > 0 %}
+    {% if recent_params|length > 0 %}
     <div class="form-group row">
       <div class="col-md-2">
-<<<<<<< HEAD
-        <label for="recent_configs">Recent Params</label>
+        <label for="recent_params">Select Recent Params</label>
         <select class="form-control" name="recent_params" id="recent_params">
-          <option value="">empty params</option>
-          {% for param in recent_params %}
-          <option value="{{ param }}">{{ param }}</option>
-=======
-        <label for="recent_configs">Select Recent Configurations</label>
-        <select class="form-control" name="recent_configs" id="recent_configs">
-          <option value="{{ conf }}">Default parameters</option>
-          {% for run_id, recent_conf in recent_confs.items() %}
-          <option value="{{ recent_conf }}">{{ run_id }}: {{ recent_conf }}</option>
->>>>>>> 8338926f
+          <option value="{{ param }}">Default parameters</option>
+          {% for run_id, recent_param in recent_params.items() %}
+          <option value="{{ recent_param }}">{{ run_id }}: {{ recent_param }}</option>
           {% endfor %}
         </select>
       </div>
     </div>
-<<<<<<< HEAD
-    <label for="parmas">Configuration JSON (Optional, must be a dict object)</label>
-    <textarea class="form-control" name="params" id="json">{{ params }}</textarea>
-=======
     {% endif %}
     {%- if form_fields %}
     <div class="panel panel-primary ">
       <div class="panel-heading">
-        <h4 class="panel-title">DAG conf Parameters</h4>
+        <h4 class="panel-title">DAG Parameters</h4>
       </div>
       <textarea style="display: none;" id="json_start" name="json_start">
-        {{- conf -}}
+        {{- param -}}
       </textarea>
       <textarea style="display: none;" id="form_sections" name="form_sections">
         {{- form_fields.values() | map(attribute="schema.section", default="") | reject("equalto", "") | unique() | join(",") | lower() | replace(" ", "_") -}}
       </textarea>
       <div class="panel-body">
->>>>>>> 8338926f
 
         <table class="table table-hover table-bordered">
           <tbody>
@@ -206,16 +193,16 @@
         {% endif %}
         {% endfor %}
 
-        <div class="panel-group" id="accordion_json_conf">
+        <div class="panel-group" id="accordion_json_param">
           <div class="panel panel-default">
             <div class="panel-heading">
               <h4 class="panel-title">
-                <a class="accordion-toggle" data-toggle="collapse" data-parent="#accordion_json_conf" href="#accordion_json_conf_href" data-original-title="" title="" id="generated_json_toggle">Generated Configuration JSON<span class="caret"></span></a>
+                <a class="accordion-toggle" data-toggle="collapse" data-parent="#accordion_json_param" href="#accordion_json_param_href" data-original-title="" title="" id="generated_json_toggle">Generated Params JSON<span class="caret"></span></a>
               </h4>
             </div>
-            <div id="accordion_json_conf_href" class="panel-collapse collapse">
+            <div id="accordion_json_param_href" class="panel-collapse collapse">
               <div class="panel-body">
-                <textarea name="conf" id="json">{{ conf }}</textarea>
+                <textarea name="param" id="json">{{ params }}</textarea>
               </div>
             </div>
           </div>
@@ -223,8 +210,8 @@
       </div>
     </div>
     {%- else %}
-    <label for="conf">Configuration JSON (Optional, must be a dict object)</label>
-    <textarea class="form-control" name="conf" id="json">{{ conf }}</textarea>
+    <label for="param">Params JSON (Optional, must be a dict object)</label>
+    <textarea class="form-control" name="param" id="json">{{ param }}</textarea>
     {%- endif %}
     <p>
       To access parameters in your DAG use <code>{{ '{{ params }}' }}</code>.
