--- conflicted
+++ resolved
@@ -36,15 +36,6 @@
       <form method="get" class="form-inline">
         <input type="hidden" name="root" value="{{ root if root else '' }}">
         <input type="hidden" value="{{ dag.dag_id }}" name="dag_id">
-<<<<<<< HEAD
-        <input type="submit" value="Go" class="btn btn-default"
-         action="" method="get">
-        <input name="_csrf_token" type="hidden" value="{{ csrf_token() }}">
-    </form>
-</div>
-<div style="clear: both;">{{ chart }}</div>
-<hr/>
-=======
         <input type="hidden" name="_csrf_token" value="{{ csrf_token() }}">
         <div class="form-group">
           <label class="sr-only" for="base_date">Base date</label>
@@ -66,7 +57,6 @@
   </div>
 
   <div>{{ chart }}</div>
->>>>>>> d25854dd
 {% endblock %}
 
 {% block tail %}
