--- conflicted
+++ resolved
@@ -17,16 +17,12 @@
  under the License.
 #}
 
-<<<<<<< HEAD
-{% extends "airflow/master.html" %}
-=======
 {% extends base_template %}
 {% from 'appbuilder/loading_dots.html' import loading_dots %}
 
 {% block page_title %}
   {% if search_query %}"{{ search_query }}" - {% endif %}DAGs - {{ appbuilder.app_name }}
 {% endblock %}
->>>>>>> d25854dd
 
 {% block head_meta %}
   {{ super() }}
@@ -50,20 +46,6 @@
   <link rel="stylesheet" type="text/css" href="{{ url_for_asset('dags.css') }}">
 {% endblock %}
 
-<<<<<<< HEAD
-{% block body %}
-  <h2>DAGs</h2>
-
-  <div id="main_content">
-    <div class="row">
-      <div class="col-sm-2">
-      </div>
-      <div class="col-sm-10">
-        <form id="search_form" class="form-inline" style="width: 100%; text-align: right;">
-            <div id="dags_filter" class="form-group" style="width: 100%;">
-              <label for="dag_query" style="width:20%; text-align: right;">Search:</label>
-              <input id="dag_query" type="text" class="typeahead form-control" data-provide="typeahead" style="width:50%;" value="{{search_query}}">
-=======
 {% block content %}
   <h2>{{ page_title }}</h2>
   <div id="main_content">
@@ -98,7 +80,6 @@
               {% if search_query %}
                 <button type="reset" aria-label="Clear DAG Search Term" class="btn btn-default btn-sm material-icons search-input__clear-btn">cancel</button>
               {% endif %}
->>>>>>> d25854dd
             </div>
           </form>
         </div>
@@ -125,22 +106,6 @@
               <th class="text-center" style="width:110px;">Actions</th>
               <th style="width:52px;">Links</th>
             </tr>
-<<<<<<< HEAD
-        </thead>
-        <tbody>
-        {% for dag in dags %}
-            <tr>
-                <!-- Column 1: Edit dag -->
-                <td class="text-center" style="width:10px;">
-                  <a href="{{ url_for('dagmodel.edit_view') }}?id={{ dag.dag_id }}" title="Info">
-                        <span class="glyphicon glyphicon-edit" aria-hidden="true"></span>
-                    </a>
-                </td>
-
-                <!-- Column 2: Turn dag on/off -->
-                <td>
-                  <input id="toggle-{{ dag.dag_id }}" dag_id="{{ dag.dag_id }}" type="checkbox" {{ "checked" if not dag.is_paused else "" }} data-toggle="toggle" data-size="mini" method="post">
-=======
           </thead>
           <tbody>
             {% if dags|length == 0 %}
@@ -161,16 +126,9 @@
                            {{ " disabled" if not dag.can_edit else "" }}>
                     <span class="switch" aria-hidden="true"></span>
                   </label>
->>>>>>> d25854dd
                 </td>
                 {# Column 2: Name #}
                 <td>
-<<<<<<< HEAD
-                  <a href="{{ url_for('airflow.'+ dag.get_default_view(), dag_id=dag.dag_id) }}"
-                         title="{{ dag.description[0:80] + '...' if dag.description and dag.description|length > 80 else dag.description|default('', true) }}">
-                          {{ dag.dag_id }}
-                  </a>
-=======
                   <a href="{{ url_for('Airflow.'+ dag.get_default_view(), dag_id=dag.dag_id) }}"
                      title="{{ dag.description[0:80] + '…' if dag.description and dag.description|length > 80 else dag.description|default('', true) }}">
                     <strong>{{ dag.dag_id }}</strong>
@@ -184,15 +142,9 @@
                       </a>
                     {% endfor %}
                   </div>
->>>>>>> d25854dd
                 </td>
                 {# Column 3: Dag Owners #}
                 <td>
-<<<<<<< HEAD
-                  <a class="label label-default schedule {{ dag.dag_id }}" href="{{ url_for('dagrun.index_view') }}?flt2_dag_id_equals={{ dag.dag_id }}">
-                        {{ dag.schedule_interval | string }}
-                    </a>
-=======
                   {% for owner in dag.owners.split(",") %}
                   <a class="label label-default"
                      href="?search={{ owner | trim }}"
@@ -200,7 +152,6 @@
                      {{ owner | trim }}
                   </a>
                   {% endfor %}
->>>>>>> d25854dd
                 </td>
                 {# Column 4: Dag Runs #}
                 <td style="padding:0; width:120px;">
@@ -209,13 +160,9 @@
                 </td>
                 {# Column 5: Dag Schedule #}
                 <td>
-<<<<<<< HEAD
-                  {{ dag.owners }}
-=======
                   <a class="label label-default schedule" href="{{ url_for('DagRunModelView.list') }}?_flt_3_dag_id={{ dag.dag_id }}" data-dag-id="{{ dag.dag_id }}">
                     {{ dag.schedule_interval }}
                   </a>
->>>>>>> d25854dd
                 </td>
                 {# Column 6: Last Run #}
                 <td id="last-run-{{ dag.safe_dag_id }}" class="text-nowrap latest_dag_run">
@@ -223,86 +170,6 @@
                   <a></a>
                   <span aria-hidden="true" title=" " class="material-icons text-muted js-tooltip" style="display:none">info</span>
                 </td>
-<<<<<<< HEAD
-
-                <!-- Column 7: Last Run -->
-                <td class="text-nowrap latest_dag_run {{ dag.dag_id }}">
-                  {% set last_run = dag.get_last_dagrun(include_externally_triggered=True) %}
-                  {% if last_run and last_run.execution_date %}
-                    <a href="{{ url_for('airflow.graph', dag_id=dag.dag_id, execution_date=last_run.execution_date) }}">
-                      {{ last_run.execution_date.strftime("%Y-%m-%d %H:%M") }}
-                    </a>
-                    <span aria-hidden="true" id="statuses_info" title="Start Date: {{ last_run.start_date.strftime("%Y-%m-%d %H:%M") }}" class="glyphicon glyphicon-info-sign"></span>
-                  {% endif %}
-                </td>
-
-                <!-- Column 8: Dag Runs -->
-                <td style="padding:0px; width:120px; height:10px;">
-                    <svg height="10" width="10" id='dag-run-{{ dag.safe_dag_id }}' style="display: block;"></svg>
-                </td>
-
-                <!-- Column 9: Links -->
-                <td class="text-center" style="display:flex; flex-direction:row; justify-content:space-around;">
-                {% if dag %}
-
-                <!-- Trigger Dag -->
-                <a href="{{ url_for('airflow.trigger', dag_id=dag.dag_id) }}&origin={{ request.base_url }}">
-                    <span class="glyphicon glyphicon-play-circle" aria-hidden="true" data-original-title="Trigger Dag"></span>
-                </a>
-
-                <!-- Tree -->
-                <a href="{{ url_for('airflow.tree', dag_id=dag.dag_id, num_runs=num_runs) }}">
-                    <span class="glyphicon glyphicon-tree-deciduous" aria-hidden="true" data-original-title="Tree View"></span>
-                </a>
-
-                <!-- Graph -->
-                <a href="{{ url_for('airflow.graph', dag_id=dag.dag_id) }}">
-                    <span class="glyphicon glyphicon-certificate" aria-hidden="true" data-original-title="Graph View"></span>
-                </a>
-
-                <!-- Duration -->
-                <a href="{{ url_for('airflow.duration', dag_id=dag.dag_id) }}">
-                    <span class="glyphicon glyphicon-stats" aria-hidden="true" data-original-title="Tasks Duration"></span>
-                </a>
-
-                <!-- Retries -->
-                <a href="{{ url_for('airflow.tries', dag_id=dag.dag_id) }}">
-                    <span class="glyphicon glyphicon-duplicate" aria-hidden="true" data-original-title="Task Tries"></span>
-                </a>
-
-                <!-- Landing Times -->
-                <a href="{{ url_for("airflow.landing_times", dag_id=dag.dag_id) }}">
-                    <span class="glyphicon glyphicon-plane" aria-hidden="true" data-original-title="Landing Times"></span>
-                </a>
-
-                <!-- Gantt -->
-                <a href="{{ url_for("airflow.gantt", dag_id=dag.dag_id) }}">
-                    <span class="glyphicon glyphicon-align-left" aria-hidden="true" data-original-title="Gantt View"></span>
-                </a>
-
-                <!-- Code -->
-                <a href="{{ url_for("airflow.code", dag_id=dag.dag_id) }}">
-                    <span class="glyphicon glyphicon-file" aria-hidden="true" data-original-title="Code View"></span>
-                </a>
-
-                <!-- Logs -->
-                <a href="{{ url_for('log.index_view') }}?sort=1&amp;desc=1&amp;flt1_dag_id_equals={{ dag.dag_id }}">
-                    <span class="glyphicon glyphicon-align-justify" aria-hidden="true" data-original-title="Logs"></span>
-                </a>
-                {% endif %}
-
-                <!-- Refresh -->
-                <a href="{{ url_for("airflow.refresh", dag_id=dag.dag_id) }}" onclick="postAsForm(this.href); return false">
-                  <span class="glyphicon glyphicon-refresh" aria-hidden="true" data-original-title="Refresh"></span>
-                </a>
-
-                <!-- Delete -->
-                <!-- Use dag_id instead of dag.dag_id, because the DAG might not exist in the webserver's DagBag -->
-                <a href="{{ url_for('airflow.delete', dag_id=dag.dag_id) }}"
-                  onclick="return confirmDeleteDag(this, '{{ dag.dag_id }}')">
-                   <span class="glyphicon glyphicon-remove-circle" style="color:red" aria-hidden="true" data-original-title="Delete Dag"></span>
-                </a>
-=======
                 {# Column 7: Recent Tasks #}
                 <td style="padding:0; width:323px; height:10px;">
                   {{ loading_dots(classes='js-loading-task-stats text-muted') }}
@@ -382,7 +249,6 @@
                       <span class="dags-table-more__toggle"><span class="material-icons">more_horiz</span></span>
                     </div>
                   {% endif %}
->>>>>>> d25854dd
                 </td>
               </tr>
             {% endfor %}
@@ -410,278 +276,6 @@
   <script src="{{ url_for_asset('d3.min.js') }}"></script>
   <script src="{{ url_for_asset('dags.js') }}"></script>
   <script>
-<<<<<<< HEAD
-
-      const DAGS_INDEX = "{{ url_for('admin.index') }}";
-      const ENTER_KEY_CODE = 13;
-      const STATE_COLOR = {{ state_color|tojson }};
-
-      $('#dag_query').on('keypress', function (e) {
-        // check for key press on ENTER (key code 13) to trigger the search
-        if (e.which === ENTER_KEY_CODE) {
-          search_query = $('#dag_query').val();
-          window.location = DAGS_INDEX + "?search="+ encodeURI(search_query);
-          e.preventDefault();
-        }
-      });
-
-      $('#page_size').on('change', function() {
-        p_size = $(this).val();
-        window.location = DAGS_INDEX + "?page_size=" + p_size;
-      });
-
-      function confirmTriggerDag(link, dag_id){
-        if (confirm("Are you sure you want to run '"+dag_id+"' now?")) {
-          postAsForm(link.href, {});
-        }
-        // Never follow the link
-        return false;
-      }
-
-      function confirmDeleteDag(link, dag_id){
-        if (confirm("Are you sure you want to delete '"+dag_id+"' now?\n\
-          This option will delete ALL metadata, DAG runs, etc.\n\
-          EXCEPT Log.\n\
-          This cannot be undone.")) {
-          postAsForm(link.href, {});
-        }
-        return false;
-      }
-
-      var encoded_dag_ids = [];
-
-      $.each($("[id^=toggle]"), function(i, v) {
-        var dag_id = $(v).attr('dag_id');
-        encoded_dag_ids.push(encodeURIComponent(dag_id));
-
-        $(v).change (function() {
-          if ($(v).prop('checked')) {
-            is_paused = 'true'
-          } else {
-            is_paused = 'false'
-          }
-          url = {{ url_for('airflow.paused') | tojson }} + '?is_paused=' + is_paused + '&dag_id=' + encodeURIComponent(dag_id);
-          $.post(url);
-        });
-      });
-
-      var $input = $(".typeahead");
-      unique_options_search = new Set([
-          {% for token in auto_complete_data %}
-            "{{token}}",
-          {% endfor %}
-        ]);
-
-      $input.typeahead({
-        source: [...unique_options_search],
-        autoSelect: false,
-        afterSelect: function(value) {
-          search_query = value.trim()
-          if (search_query) {
-            window.location = DAGS_INDEX + "?search="+ encodeURI(search_query);
-          }
-        }
-      });
-
-      $input.change(function() {
-        var current = $input.typeahead("getActive");
-      });
-
-      $input.attr("autocomplete", "off");
-
-      $('#dags').dataTable({
-        "iDisplayLength": 500,
-        "bSort": false,
-        "searching": false,
-        "ordering": false,
-        "paging": false,
-        "info": false
-      });
-      $("#main_content").show(250);
-      diameter = 25;
-      circle_margin = 4;
-      stroke_width = 2;
-      stroke_width_hover = 6;
-      d3.json("{{ url_for('airflow.blocked') }}", function(error, json) {
-        $.each(json, function() {
-          $('.label.schedule.' + this.dag_id)
-          .attr('title', this.active_dag_run + '/' + this.max_active_runs + ' active dag runs')
-          .tooltip();
-          if(this.active_dag_run >= this.max_active_runs) {
-            $('.label.schedule.' + this.dag_id)
-            .css('background-color', 'red');
-          }
-        });
-      });
-
-      function drawDagStatsForDag(dag_id, stats) {
-        g = d3.select('svg#dag-run-' + dag_id.replace(/\./g, '__dot__'))
-          .attr('height', diameter + (stroke_width_hover * 2))
-          .attr('width', '110px')
-          .selectAll("g")
-          .data(states)
-          .enter()
-          .append('g')
-          .attr('transform', function(d, i) {
-            x = (i * (diameter + circle_margin)) + (diameter/2 + circle_margin);
-            y = (diameter/2) + stroke_width_hover;
-            return 'translate(' + x + ',' + y + ')';
-          });
-
-        g.append('text')
-          .attr('fill', 'black')
-          .attr('text-anchor', 'middle')
-          .attr('vertical-align', 'middle')
-          .attr('font-size', 8)
-          .attr('y', 3)
-          .text(function(d){ return d.count > 0 ? d.count : ''; });
-
-        g.append('circle')
-          .attr('stroke-width', function(d) {
-              if (d.count > 0)
-                return stroke_width;
-              else {
-                return 1;
-              }
-          })
-          .attr('stroke', function(d) {
-              if (d.count > 0)
-                return STATE_COLOR[d.state];
-              else {
-                return 'gainsboro';
-              }
-          })
-          .attr('fill-opacity', 0)
-          .attr('r', diameter/2)
-          .attr('title', function(d) {return d.state || 'none'})
-          .attr('style', function(d) {
-            if (d.count > 0)
-                return"cursor:pointer;"
-          })
-          .on('click', function(d, i) {
-              if (d.count > 0)
-                window.location = "{{ url_for('dagrun.index_view') }}?flt1_dag_id_equals=" + dag_id + "&flt2_state_equals=" + d.state;
-          })
-          .on('mouseover', function(d, i) {
-            if (d.count > 0) {
-                d3.select(this).transition().duration(400)
-                  .attr('fill-opacity', 0.3)
-                  .style("stroke-width", stroke_width_hover);
-            }
-          })
-          .on('mouseout', function(d, i) {
-            if (d.count > 0) {
-                d3.select(this).transition().duration(400)
-                  .attr('fill-opacity', 0)
-                  .style("stroke-width", stroke_width);
-            }
-          })
-          .style("opacity", 0)
-          .transition()
-          .duration(500)
-          .delay(function(d, i){return i*50;})
-          .style("opacity", 1);
-        d3.select("#loading").remove();
-      }
-
-      d3.json("{{ url_for('airflow.dag_stats') }}", function(error, json) {
-        for(var dag_id in json) {
-            states = json[dag_id];
-            drawDagStatsForDag(dag_id, states);
-        }
-        $("#pause_header").tooltip();
-        $("#statuses_info").tooltip();
-
-        $("circle").tooltip({
-          html: true,
-          container: "body",
-        });
-      });
-
-      function drawTaskStatsForDag(dag_id, states) {
-        g = d3.select('svg#task-run-' + dag_id.replace(/\./g, '__dot__'))
-          .attr('height', diameter + (stroke_width_hover * 2))
-          .attr('width', '300px')
-          .selectAll("g")
-          .data(states)
-          .enter()
-          .append('g')
-          .attr('transform', function(d, i) {
-            x = (i * (diameter + circle_margin)) + (diameter/2 + circle_margin);
-            y = (diameter/2) + stroke_width_hover;
-            return 'translate(' + x + ',' + y + ')';
-          });
-
-        g.append('text')
-          .attr('fill', 'black')
-          .attr('text-anchor', 'middle')
-          .attr('vertical-align', 'middle')
-          .attr('font-size', 8)
-          .attr('y', 3)
-          .text(function(d){ return d.count > 0 ? d.count : ''; });
-
-        g.append('circle')
-          .attr('stroke-width', function(d) {
-              if (d.count > 0)
-                return stroke_width;
-              else {
-                return 1;
-              }
-          })
-          .attr('stroke', function(d) {
-              if (d.count > 0)
-                return STATE_COLOR[d.state];
-              else {
-                return 'gainsboro';
-              }
-          })
-          .attr('fill-opacity', 0)
-          .attr('r', diameter/2)
-          .attr('title', function(d) {return d.state})
-          .attr('style', function(d) {
-            if (d.count > 0)
-                return"cursor:pointer;"
-          })
-          .on('click', function(d, i) {
-              if (d.count > 0)
-                window.location = "{{ url_for('taskinstance.index_view') }}?flt1_dag_id_equals=" + dag_id + "&flt2_state_equals=" + d.state;
-          })
-          .on('mouseover', function(d, i) {
-            if (d.count > 0) {
-                d3.select(this).transition().duration(400)
-                  .attr('fill-opacity', 0.3)
-                  .style("stroke-width", stroke_width_hover);
-            }
-          })
-          .on('mouseout', function(d, i) {
-            if (d.count > 0) {
-                d3.select(this).transition().duration(400)
-                  .attr('fill-opacity', 0)
-                  .style("stroke-width", stroke_width);
-            }
-          })
-          .style("opacity", 0)
-          .transition()
-          .duration(500)
-          .delay(function(d, i){return i*50;})
-          .style("opacity", 1);
-        d3.select("#loading").remove();
-      }
-
-      d3.json("{{ url_for('airflow.task_stats') }}?dag_ids=" + (encoded_dag_ids.join(',')), function(error, json) {
-        for(var dag_id in json) {
-            states = json[dag_id];
-            drawTaskStatsForDag(dag_id, states);
-        }
-        $("#pause_header").tooltip();
-        $("#statuses_info").tooltip();
-
-        $("circle").tooltip({
-          html: true,
-          container: "body",
-        });
-      });
-=======
     const STATE_COLOR = {{ state_color|tojson }};
     // Tests rely on confirmDeleteDag to be in the html
     function confirmDeleteDag(link, dagId) {
@@ -693,6 +287,5 @@
       }
       return false;
     }
->>>>>>> d25854dd
   </script>
 {% endblock %}