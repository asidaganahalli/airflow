{#
 Licensed to the Apache Software Foundation (ASF) under one
 or more contributor license agreements.  See the NOTICE file
 distributed with this work for additional information
 regarding copyright ownership.  The ASF licenses this file
 to you under the Apache License, Version 2.0 (the
 "License"); you may not use this file except in compliance
 with the License.  You may obtain a copy of the License at

   http://www.apache.org/licenses/LICENSE-2.0

 Unless required by applicable law or agreed to in writing,
 software distributed under the License is distributed on an
 "AS IS" BASIS, WITHOUT WARRANTIES OR CONDITIONS OF ANY
 KIND, either express or implied.  See the License for the
 specific language governing permissions and limitations
 under the License.
#}

{% extends "airflow/dag.html" %}

{% block page_title %}{{ dag.dag_id }} - Gantt - {{ appbuilder.app_name }}{% endblock %}

{% block head_css %}
<<<<<<< HEAD
{{ super() }}
<link href="{{ admin_static.url(filename='vendor/bootstrap-daterangepicker/daterangepicker-bs2.css') }}" rel="stylesheet"/>
<link type="text/css" href="{{ url_for('static', filename='gantt.css') }}" rel="stylesheet" />
<link type="text/css" href="{{ url_for('static', filename='tree.css') }}" rel="stylesheet" />
<style type="text/css">
  {% for state, state_color in state_color_mapping.items() %}
    rect.{{state}} {
      fill: {{state_color}};
    }
  {% endfor %}
</style>
{% endblock %}

{% block body %}
{{ super() }}
<form method="get">
  <div class="form-inline">
    Base date: {{ form.base_date(class_="form-control") }}
    Number of runs: {{ form.num_runs(class_="form-control") }}
    Run:<input type="hidden" value="{{ dag.dag_id }}" name="dag_id">
    {{ form.execution_date(class_="form-control") }}
    <input type="submit" value="Go" class="btn btn-default" action="" method="get">
    <input type="hidden" name="root" value="{{ root if root else '' }}">
    <input name="_csrf_token" type="hidden" value="{{ csrf_token() }}">
=======
  {{ super() }}
  <link rel="stylesheet" type="text/css" href="{{ url_for_asset('gantt.css') }}">
  <link rel="stylesheet" type="text/css" href="{{ url_for_asset('tree.css') }}">
  <style type="text/css">
    {% for state, state_color in state_color_mapping.items() %}
      rect.{{state}} {
        fill: {{state_color}};
      }
    {% endfor %}
  </style>
{% endblock %}

{% block content %}
  {{ super() }}
  <div class="row dag-view-tools">
    <div class="col-md-12">
      <form method="get" class="form-inline">
        <input type="hidden" value="{{ dag.dag_id }}" name="dag_id">
        <input type="hidden" name="root" value="{{ root if root else '' }}">
        <input type="hidden" name="_csrf_token" value="{{ csrf_token() }}">
        <div class="form-group">
          <label class="sr-only" for="base_date">Base date</label>
          <div class="input-group">
            {{ form.base_date(class_="form-control", disabled=not(dag.has_dag_runs())) }}
          </div>
        </div>
        <div class="form-group">
          <label class="sr-only" for="num_runs">Number of runs</label>
          <div class="input-group">
            <div class="input-group-addon">Runs</div>
            {{ form.num_runs(class_="form-control", disabled=not(dag.has_dag_runs())) }}
          </div>
        </div>
        <div class="form-group">
          <label class="sr-only" for="execution_date">Run</label>
          <div class="input-group">
            <div class="input-group-addon">Run</div>
            {{ form.execution_date(class_="form-control", disabled=not(dag.has_dag_runs())) }}
          </div>
        </div>
        <button type="submit" class="btn"{{' disabled' if not dag.has_dag_runs() else ''}}>Update</button>
        {% if not dag.has_dag_runs() %}<span class="text-warning" style="margin-left:16px;">No DAG runs yet.</span>{% endif %}
      </form>
    </div>
  </div>
  <div class="container">
    <div class="gantt"></div>
>>>>>>> d25854dd
  </div>
{% endblock %}

<<<<<<< HEAD
{% block tail %}
{{ super() }}
<script src="{{ admin_static.url(
  filename='vendor/bootstrap-daterangepicker/daterangepicker.js') }}"></script>
<script src="{{ url_for('static', filename='d3.v3.min.js') }}"></script>
<script src="{{ url_for('static', filename='d3.tip.v0.6.3.js') }}"></script>/
<script src="{{ url_for('static', filename='gantt-chart-d3v2.js') }}"></script>
<script>
  $( document ).ready(function() {
    var dag_id = '{{ dag.dag_id }}';
    var task_id = '';
    var execution_date = '';
    data = {{ data |tojson }};
    var gantt = d3.gantt()
      .taskTypes(data.taskNames)
      .taskStatus(data.taskStatus)
      .height(data.height)
      .selector('.gantt')
      .tickFormat("%H:%M:%S");
    gantt(data.tasks);
  });
</script>

=======
{% block tail_js %}
  {{ super() }}
  <script src="{{ url_for_asset('d3.min.js') }}"></script>
  <script src="{{ url_for_asset('d3-tip.js') }}"></script>
  <script src="{{ url_for_asset('gantt.js') }}"></script>
  <script>
    // Loading data via <meta> wasn't loading extra_links in a task
    const data = JSON.parse('{{ data|tojson }}');
  </script>
>>>>>>> d25854dd
{% endblock %}<|MERGE_RESOLUTION|>--- conflicted
+++ resolved
@@ -22,32 +22,6 @@
 {% block page_title %}{{ dag.dag_id }} - Gantt - {{ appbuilder.app_name }}{% endblock %}
 
 {% block head_css %}
-<<<<<<< HEAD
-{{ super() }}
-<link href="{{ admin_static.url(filename='vendor/bootstrap-daterangepicker/daterangepicker-bs2.css') }}" rel="stylesheet"/>
-<link type="text/css" href="{{ url_for('static', filename='gantt.css') }}" rel="stylesheet" />
-<link type="text/css" href="{{ url_for('static', filename='tree.css') }}" rel="stylesheet" />
-<style type="text/css">
-  {% for state, state_color in state_color_mapping.items() %}
-    rect.{{state}} {
-      fill: {{state_color}};
-    }
-  {% endfor %}
-</style>
-{% endblock %}
-
-{% block body %}
-{{ super() }}
-<form method="get">
-  <div class="form-inline">
-    Base date: {{ form.base_date(class_="form-control") }}
-    Number of runs: {{ form.num_runs(class_="form-control") }}
-    Run:<input type="hidden" value="{{ dag.dag_id }}" name="dag_id">
-    {{ form.execution_date(class_="form-control") }}
-    <input type="submit" value="Go" class="btn btn-default" action="" method="get">
-    <input type="hidden" name="root" value="{{ root if root else '' }}">
-    <input name="_csrf_token" type="hidden" value="{{ csrf_token() }}">
-=======
   {{ super() }}
   <link rel="stylesheet" type="text/css" href="{{ url_for_asset('gantt.css') }}">
   <link rel="stylesheet" type="text/css" href="{{ url_for_asset('tree.css') }}">
@@ -95,35 +69,9 @@
   </div>
   <div class="container">
     <div class="gantt"></div>
->>>>>>> d25854dd
   </div>
 {% endblock %}
 
-<<<<<<< HEAD
-{% block tail %}
-{{ super() }}
-<script src="{{ admin_static.url(
-  filename='vendor/bootstrap-daterangepicker/daterangepicker.js') }}"></script>
-<script src="{{ url_for('static', filename='d3.v3.min.js') }}"></script>
-<script src="{{ url_for('static', filename='d3.tip.v0.6.3.js') }}"></script>/
-<script src="{{ url_for('static', filename='gantt-chart-d3v2.js') }}"></script>
-<script>
-  $( document ).ready(function() {
-    var dag_id = '{{ dag.dag_id }}';
-    var task_id = '';
-    var execution_date = '';
-    data = {{ data |tojson }};
-    var gantt = d3.gantt()
-      .taskTypes(data.taskNames)
-      .taskStatus(data.taskStatus)
-      .height(data.height)
-      .selector('.gantt')
-      .tickFormat("%H:%M:%S");
-    gantt(data.tasks);
-  });
-</script>
-
-=======
 {% block tail_js %}
   {{ super() }}
   <script src="{{ url_for_asset('d3.min.js') }}"></script>
@@ -133,5 +81,4 @@
     // Loading data via <meta> wasn't loading extra_links in a task
     const data = JSON.parse('{{ data|tojson }}');
   </script>
->>>>>>> d25854dd
 {% endblock %}