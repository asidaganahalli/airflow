--- conflicted
+++ resolved
@@ -1004,17 +1004,12 @@
         self.render_templates()
         task_copy.dry_run()
 
-
-<<<<<<< HEAD
     def handle_failure(
                 self,
                 error,
                 test_mode,
                 context,
                 force_retry=False):
-=======
-    def handle_failure(self, error, test_mode=False, context=None):
->>>>>>> 34ac16ea
         logging.exception(error)
         task = self.task
         session = settings.Session()
