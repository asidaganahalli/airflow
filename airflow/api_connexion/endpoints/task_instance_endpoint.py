# Licensed to the Apache Software Foundation (ASF) under one
# or more contributor license agreements.  See the NOTICE file
# distributed with this work for additional information
# regarding copyright ownership.  The ASF licenses this file
# to you under the Apache License, Version 2.0 (the
# "License"); you may not use this file except in compliance
# with the License.  You may obtain a copy of the License at
#
#   http://www.apache.org/licenses/LICENSE-2.0
#
# Unless required by applicable law or agreed to in writing,
# software distributed under the License is distributed on an
# "AS IS" BASIS, WITHOUT WARRANTIES OR CONDITIONS OF ANY
# KIND, either express or implied.  See the License for the
# specific language governing permissions and limitations
# under the License.
from __future__ import annotations

from typing import TYPE_CHECKING, Any, Iterable, TypeVar

from flask import g
from marshmallow import ValidationError
from sqlalchemy import and_, or_, select
from sqlalchemy.exc import MultipleResultsFound
from sqlalchemy.orm import joinedload

from airflow.api_connexion import security
from airflow.api_connexion.endpoints.request_dict import get_json_request_dict
from airflow.api_connexion.exceptions import BadRequest, NotFound, PermissionDenied
from airflow.api_connexion.parameters import format_datetime, format_parameters
from airflow.api_connexion.schemas.task_instance_schema import (
    TaskInstanceCollection,
    TaskInstanceReferenceCollection,
    clear_task_instance_form,
    set_single_task_instance_state_form,
    set_task_instance_note_form_schema,
    set_task_instance_state_form,
    task_instance_batch_form,
    task_instance_collection_schema,
    task_instance_reference_collection_schema,
    task_instance_reference_schema,
    task_instance_schema,
)
<<<<<<< HEAD
from airflow.auth.managers.models.resource_details import DagAccessEntity, DagDetails
=======
from airflow.api_connexion.security import get_readable_dags
>>>>>>> ad15af5c
from airflow.models import SlaMiss
from airflow.models.dagrun import DagRun as DR
from airflow.models.operator import needs_expansion
from airflow.models.taskinstance import TaskInstance as TI, clear_task_instances
from airflow.utils.airflow_flask_app import get_airflow_app
from airflow.utils.db import get_query_count
from airflow.utils.session import NEW_SESSION, provide_session
from airflow.utils.state import DagRunState, TaskInstanceState
from airflow.www.extensions.init_auth_manager import get_auth_manager

if TYPE_CHECKING:
    from sqlalchemy.orm import Session
    from sqlalchemy.sql import ClauseElement, Select

    from airflow.api_connexion.types import APIResponse

T = TypeVar("T")


@security.requires_access_dag("GET", DagAccessEntity.TASK_INSTANCE)
@provide_session
def get_task_instance(
    *,
    dag_id: str,
    dag_run_id: str,
    task_id: str,
    session: Session = NEW_SESSION,
) -> APIResponse:
    """Get task instance."""
    query = (
        select(TI)
        .where(TI.dag_id == dag_id, TI.run_id == dag_run_id, TI.task_id == task_id)
        .join(TI.dag_run)
        .outerjoin(
            SlaMiss,
            and_(
                SlaMiss.dag_id == TI.dag_id,
                SlaMiss.execution_date == DR.execution_date,
                SlaMiss.task_id == TI.task_id,
            ),
        )
        .add_columns(SlaMiss)
        .options(joinedload(TI.rendered_task_instance_fields))
    )

    try:
        task_instance = session.execute(query).one_or_none()
    except MultipleResultsFound:
        raise NotFound(
            "Task instance not found", detail="Task instance is mapped, add the map_index value to the URL"
        )
    if task_instance is None:
        raise NotFound("Task instance not found")
    if task_instance[0].map_index != -1:
        raise NotFound(
            "Task instance not found", detail="Task instance is mapped, add the map_index value to the URL"
        )

    return task_instance_schema.dump(task_instance)


@security.requires_access_dag("GET", DagAccessEntity.TASK_INSTANCE)
@provide_session
def get_mapped_task_instance(
    *,
    dag_id: str,
    dag_run_id: str,
    task_id: str,
    map_index: int,
    session: Session = NEW_SESSION,
) -> APIResponse:
    """Get task instance."""
    query = (
        select(TI)
        .where(TI.dag_id == dag_id, TI.run_id == dag_run_id, TI.task_id == task_id, TI.map_index == map_index)
        .join(TI.dag_run)
        .outerjoin(
            SlaMiss,
            and_(
                SlaMiss.dag_id == TI.dag_id,
                SlaMiss.execution_date == DR.execution_date,
                SlaMiss.task_id == TI.task_id,
            ),
        )
        .add_columns(SlaMiss)
        .options(joinedload(TI.rendered_task_instance_fields))
    )
    task_instance = session.execute(query).one_or_none()

    if task_instance is None:
        raise NotFound("Task instance not found")

    return task_instance_schema.dump(task_instance)


@format_parameters(
    {
        "execution_date_gte": format_datetime,
        "execution_date_lte": format_datetime,
        "start_date_gte": format_datetime,
        "start_date_lte": format_datetime,
        "end_date_gte": format_datetime,
        "end_date_lte": format_datetime,
        "updated_at_gte": format_datetime,
        "updated_at_lte": format_datetime,
    },
)
@security.requires_access_dag("GET", DagAccessEntity.TASK_INSTANCE)
@provide_session
def get_mapped_task_instances(
    *,
    dag_id: str,
    dag_run_id: str,
    task_id: str,
    execution_date_gte: str | None = None,
    execution_date_lte: str | None = None,
    start_date_gte: str | None = None,
    start_date_lte: str | None = None,
    end_date_gte: str | None = None,
    end_date_lte: str | None = None,
    updated_at_gte: str | None = None,
    updated_at_lte: str | None = None,
    duration_gte: float | None = None,
    duration_lte: float | None = None,
    state: list[str] | None = None,
    pool: list[str] | None = None,
    queue: list[str] | None = None,
    limit: int | None = None,
    offset: int | None = None,
    order_by: str | None = None,
    session: Session = NEW_SESSION,
) -> APIResponse:
    """Get list of task instances."""
    # Because state can be 'none'
    states = _convert_ti_states(state)

    base_query = (
        select(TI)
        .where(TI.dag_id == dag_id, TI.run_id == dag_run_id, TI.task_id == task_id, TI.map_index >= 0)
        .join(TI.dag_run)
    )

    # 0 can mean a mapped TI that expanded to an empty list, so it is not an automatic 404
    unfiltered_total_count = get_query_count(base_query, session=session)
    if unfiltered_total_count == 0:
        dag = get_airflow_app().dag_bag.get_dag(dag_id)
        if not dag:
            error_message = f"DAG {dag_id} not found"
            raise NotFound(error_message)
        task = dag.get_task(task_id)
        if not task:
            error_message = f"Task id {task_id} not found"
            raise NotFound(error_message)
        if not needs_expansion(task):
            error_message = f"Task id {task_id} is not mapped"
            raise NotFound(error_message)

    # Other search criteria
    base_query = _apply_range_filter(
        base_query,
        key=DR.execution_date,
        value_range=(execution_date_gte, execution_date_lte),
    )
    base_query = _apply_range_filter(
        base_query, key=TI.start_date, value_range=(start_date_gte, start_date_lte)
    )
    base_query = _apply_range_filter(base_query, key=TI.end_date, value_range=(end_date_gte, end_date_lte))
    base_query = _apply_range_filter(base_query, key=TI.duration, value_range=(duration_gte, duration_lte))
    base_query = _apply_range_filter(
        base_query, key=TI.updated_at, value_range=(updated_at_gte, updated_at_lte)
    )
    base_query = _apply_array_filter(base_query, key=TI.state, values=states)
    base_query = _apply_array_filter(base_query, key=TI.pool, values=pool)
    base_query = _apply_array_filter(base_query, key=TI.queue, values=queue)

    # Count elements before joining extra columns
    total_entries = get_query_count(base_query, session=session)

    # Add SLA miss
    entry_query = (
        base_query.outerjoin(
            SlaMiss,
            and_(
                SlaMiss.dag_id == TI.dag_id,
                SlaMiss.task_id == TI.task_id,
                SlaMiss.execution_date == DR.execution_date,
            ),
        )
        .add_columns(SlaMiss)
        .options(joinedload(TI.rendered_task_instance_fields))
    )

    if order_by:
        if order_by == "state":
            entry_query = entry_query.order_by(TI.state.asc(), TI.map_index.asc())
        elif order_by == "-state":
            entry_query = entry_query.order_by(TI.state.desc(), TI.map_index.asc())
        elif order_by == "-map_index":
            entry_query = entry_query.order_by(TI.map_index.desc())
        else:
            raise BadRequest(detail=f"Ordering with '{order_by}' is not supported")
    else:
        entry_query = entry_query.order_by(TI.map_index.asc())

    # using execute because we want the SlaMiss entity. Scalars don't return None for missing entities
    task_instances = session.execute(entry_query.offset(offset).limit(limit)).all()
    return task_instance_collection_schema.dump(
        TaskInstanceCollection(task_instances=task_instances, total_entries=total_entries)
    )


def _convert_ti_states(states: Iterable[str] | None) -> list[TaskInstanceState | None] | None:
    if not states:
        return None
    return [None if s in ("none", None) else TaskInstanceState(s) for s in states]


def _apply_array_filter(query: Select, key: ClauseElement, values: Iterable[Any] | None) -> Select:
    if values is not None:
        cond = ((key == v) for v in values)
        query = query.where(or_(*cond))
    return query


def _apply_range_filter(query: Select, key: ClauseElement, value_range: tuple[T, T]) -> Select:
    gte_value, lte_value = value_range
    if gte_value is not None:
        query = query.where(key >= gte_value)
    if lte_value is not None:
        query = query.where(key <= lte_value)
    return query


@format_parameters(
    {
        "execution_date_gte": format_datetime,
        "execution_date_lte": format_datetime,
        "start_date_gte": format_datetime,
        "start_date_lte": format_datetime,
        "end_date_gte": format_datetime,
        "end_date_lte": format_datetime,
        "updated_at_gte": format_datetime,
        "updated_at_lte": format_datetime,
    },
)
@security.requires_access_dag("GET", DagAccessEntity.TASK_INSTANCE)
@provide_session
def get_task_instances(
    *,
    limit: int,
    dag_id: str | None = None,
    dag_run_id: str | None = None,
    execution_date_gte: str | None = None,
    execution_date_lte: str | None = None,
    start_date_gte: str | None = None,
    start_date_lte: str | None = None,
    end_date_gte: str | None = None,
    end_date_lte: str | None = None,
    updated_at_gte: str | None = None,
    updated_at_lte: str | None = None,
    duration_gte: float | None = None,
    duration_lte: float | None = None,
    state: list[str] | None = None,
    pool: list[str] | None = None,
    queue: list[str] | None = None,
    offset: int | None = None,
    session: Session = NEW_SESSION,
) -> APIResponse:
    """Get list of task instances."""
    # Because state can be 'none'
    states = _convert_ti_states(state)

    base_query = select(TI).join(TI.dag_run)

    if dag_id != "~":
        base_query = base_query.where(TI.dag_id == dag_id)
    else:
        base_query = base_query.where(TI.dag_id.in_(get_readable_dags()))
    if dag_run_id != "~":
        base_query = base_query.where(TI.run_id == dag_run_id)
    base_query = _apply_range_filter(
        base_query,
        key=DR.execution_date,
        value_range=(execution_date_gte, execution_date_lte),
    )
    base_query = _apply_range_filter(
        base_query, key=TI.start_date, value_range=(start_date_gte, start_date_lte)
    )
    base_query = _apply_range_filter(base_query, key=TI.end_date, value_range=(end_date_gte, end_date_lte))
    base_query = _apply_range_filter(base_query, key=TI.duration, value_range=(duration_gte, duration_lte))
    base_query = _apply_range_filter(
        base_query, key=TI.updated_at, value_range=(updated_at_gte, updated_at_lte)
    )
    base_query = _apply_array_filter(base_query, key=TI.state, values=states)
    base_query = _apply_array_filter(base_query, key=TI.pool, values=pool)
    base_query = _apply_array_filter(base_query, key=TI.queue, values=queue)

    # Count elements before joining extra columns
    total_entries = get_query_count(base_query, session=session)

    # Add join
    entry_query = (
        base_query.outerjoin(
            SlaMiss,
            and_(
                SlaMiss.dag_id == TI.dag_id,
                SlaMiss.task_id == TI.task_id,
                SlaMiss.execution_date == DR.execution_date,
            ),
        )
        .add_columns(SlaMiss)
        .options(joinedload(TI.rendered_task_instance_fields))
        .offset(offset)
        .limit(limit)
    )
    # using execute because we want the SlaMiss entity. Scalars don't return None for missing entities
    task_instances = session.execute(entry_query).all()
    return task_instance_collection_schema.dump(
        TaskInstanceCollection(task_instances=task_instances, total_entries=total_entries)
    )


@security.requires_access_dag("GET", DagAccessEntity.TASK_INSTANCE)
@provide_session
def get_task_instances_batch(session: Session = NEW_SESSION) -> APIResponse:
    """Get list of task instances."""
    body = get_json_request_dict()
    try:
        data = task_instance_batch_form.load(body)
    except ValidationError as err:
        raise BadRequest(detail=str(err.messages))
    dag_ids = data["dag_ids"]
    if dag_ids:
        cannot_access_dag_ids = set()
        for id in dag_ids:
            if not get_auth_manager().is_authorized_dag(method="GET", details=DagDetails(id=id), user=g.user):
                cannot_access_dag_ids.add(id)
        if cannot_access_dag_ids:
            raise PermissionDenied(
                detail=f"User not allowed to access these DAGs: {list(cannot_access_dag_ids)}"
            )
    else:
        dag_ids = get_airflow_app().appbuilder.sm.get_accessible_dag_ids(g.user)

    states = _convert_ti_states(data["state"])
    base_query = select(TI).join(TI.dag_run)

    base_query = _apply_array_filter(base_query, key=TI.dag_id, values=dag_ids)
    base_query = _apply_array_filter(base_query, key=TI.run_id, values=data["dag_run_ids"])
    base_query = _apply_array_filter(base_query, key=TI.task_id, values=data["task_ids"])
    base_query = _apply_range_filter(
        base_query,
        key=DR.execution_date,
        value_range=(data["execution_date_gte"], data["execution_date_lte"]),
    )
    base_query = _apply_range_filter(
        base_query,
        key=TI.start_date,
        value_range=(data["start_date_gte"], data["start_date_lte"]),
    )
    base_query = _apply_range_filter(
        base_query, key=TI.end_date, value_range=(data["end_date_gte"], data["end_date_lte"])
    )
    base_query = _apply_range_filter(
        base_query, key=TI.duration, value_range=(data["duration_gte"], data["duration_lte"])
    )
    base_query = _apply_array_filter(base_query, key=TI.state, values=states)
    base_query = _apply_array_filter(base_query, key=TI.pool, values=data["pool"])
    base_query = _apply_array_filter(base_query, key=TI.queue, values=data["queue"])

    # Count elements before joining extra columns
    total_entries = get_query_count(base_query, session=session)
    # Add join
    base_query = base_query.join(
        SlaMiss,
        and_(
            SlaMiss.dag_id == TI.dag_id,
            SlaMiss.task_id == TI.task_id,
            SlaMiss.execution_date == DR.execution_date,
        ),
        isouter=True,
    ).add_columns(SlaMiss)
    ti_query = base_query.options(joinedload(TI.rendered_task_instance_fields))
    # using execute because we want the SlaMiss entity. Scalars don't return None for missing entities
    task_instances = session.execute(ti_query).all()

    return task_instance_collection_schema.dump(
        TaskInstanceCollection(task_instances=task_instances, total_entries=total_entries)
    )


<<<<<<< HEAD
@security.requires_access_dag("PUT", DagAccessEntity.TASK_INSTANCE)
=======
@security.requires_access(
    [
        (permissions.ACTION_CAN_EDIT, permissions.RESOURCE_DAG),
        (permissions.ACTION_CAN_EDIT, permissions.RESOURCE_DAG_RUN),
        (permissions.ACTION_CAN_EDIT, permissions.RESOURCE_TASK_INSTANCE),
    ],
)
>>>>>>> ad15af5c
@provide_session
def post_clear_task_instances(*, dag_id: str, session: Session = NEW_SESSION) -> APIResponse:
    """Clear task instances."""
    body = get_json_request_dict()
    try:
        data = clear_task_instance_form.load(body)
    except ValidationError as err:
        raise BadRequest(detail=str(err.messages))

    dag = get_airflow_app().dag_bag.get_dag(dag_id)
    if not dag:
        error_message = f"Dag id {dag_id} not found"
        raise NotFound(error_message)
    reset_dag_runs = data.pop("reset_dag_runs")
    dry_run = data.pop("dry_run")
    # We always pass dry_run here, otherwise this would try to confirm on the terminal!
    dag_run_id = data.pop("dag_run_id", None)
    future = data.pop("include_future", False)
    past = data.pop("include_past", False)
    downstream = data.pop("include_downstream", False)
    upstream = data.pop("include_upstream", False)
    if dag_run_id is not None:
        dag_run: DR | None = session.scalar(select(DR).where(DR.dag_id == dag_id, DR.run_id == dag_run_id))
        if dag_run is None:
            error_message = f"Dag Run id {dag_run_id} not found in dag {dag_id}"
            raise NotFound(error_message)
        data["start_date"] = dag_run.logical_date
        data["end_date"] = dag_run.logical_date
    if past:
        data["start_date"] = None
    if future:
        data["end_date"] = None
    task_ids = data.pop("task_ids", None)
    if task_ids is not None:
        task_id = [task[0] if isinstance(task, tuple) else task for task in task_ids]
        dag = dag.partial_subset(
            task_ids_or_regex=task_id,
            include_downstream=downstream,
            include_upstream=upstream,
        )

        if len(dag.task_dict) > 1:
            # If we had upstream/downstream etc then also include those!
            task_ids.extend(tid for tid in dag.task_dict if tid != task_id)
    task_instances = dag.clear(dry_run=True, dag_bag=get_airflow_app().dag_bag, task_ids=task_ids, **data)

    if not dry_run:
        clear_task_instances(
            task_instances,
            session,
            dag=dag,
            dag_run_state=DagRunState.QUEUED if reset_dag_runs else False,
        )

    return task_instance_reference_collection_schema.dump(
        TaskInstanceReferenceCollection(task_instances=task_instances)
    )


@security.requires_access_dag("PUT", DagAccessEntity.TASK_INSTANCE)
@provide_session
def post_set_task_instances_state(*, dag_id: str, session: Session = NEW_SESSION) -> APIResponse:
    """Set a state of task instances."""
    body = get_json_request_dict()
    try:
        data = set_task_instance_state_form.load(body)
    except ValidationError as err:
        raise BadRequest(detail=str(err.messages))

    error_message = f"Dag ID {dag_id} not found"
    dag = get_airflow_app().dag_bag.get_dag(dag_id)
    if not dag:
        raise NotFound(error_message)

    task_id = data["task_id"]
    task = dag.task_dict.get(task_id)

    if not task:
        error_message = f"Task ID {task_id} not found"
        raise NotFound(error_message)

    execution_date = data.get("execution_date")
    run_id = data.get("dag_run_id")
    if (
        execution_date
        and (
            session.scalars(
                select(TI).where(
                    TI.task_id == task_id, TI.dag_id == dag_id, TI.execution_date == execution_date
                )
            ).one_or_none()
        )
        is None
    ):
        raise NotFound(
            detail=f"Task instance not found for task {task_id!r} on execution_date {execution_date}"
        )

    if run_id and not session.get(
        TI, {"task_id": task_id, "dag_id": dag_id, "run_id": run_id, "map_index": -1}
    ):
        error_message = f"Task instance not found for task {task_id!r} on DAG run with ID {run_id!r}"
        raise NotFound(detail=error_message)

    tis = dag.set_task_instance_state(
        task_id=task_id,
        run_id=run_id,
        execution_date=execution_date,
        state=data["new_state"],
        upstream=data["include_upstream"],
        downstream=data["include_downstream"],
        future=data["include_future"],
        past=data["include_past"],
        commit=not data["dry_run"],
        session=session,
    )
    return task_instance_reference_collection_schema.dump(TaskInstanceReferenceCollection(task_instances=tis))


def set_mapped_task_instance_note(
    *, dag_id: str, dag_run_id: str, task_id: str, map_index: int
) -> APIResponse:
    """Set the note for a Mapped Task instance."""
    return set_task_instance_note(dag_id=dag_id, dag_run_id=dag_run_id, task_id=task_id, map_index=map_index)


@security.requires_access_dag("PUT", DagAccessEntity.TASK_INSTANCE)
@provide_session
def patch_task_instance(
    *, dag_id: str, dag_run_id: str, task_id: str, map_index: int = -1, session: Session = NEW_SESSION
) -> APIResponse:
    """Update the state of a task instance."""
    body = get_json_request_dict()
    try:
        data = set_single_task_instance_state_form.load(body)
    except ValidationError as err:
        raise BadRequest(detail=str(err.messages))

    dag = get_airflow_app().dag_bag.get_dag(dag_id)
    if not dag:
        raise NotFound("DAG not found", detail=f"DAG {dag_id!r} not found")

    if not dag.has_task(task_id):
        raise NotFound("Task not found", detail=f"Task {task_id!r} not found in DAG {dag_id!r}")

    ti: TI | None = session.get(
        TI, {"task_id": task_id, "dag_id": dag_id, "run_id": dag_run_id, "map_index": map_index}
    )

    if not ti:
        error_message = f"Task instance not found for task {task_id!r} on DAG run with ID {dag_run_id!r}"
        raise NotFound(detail=error_message)

    if not data["dry_run"]:
        ti = dag.set_task_instance_state(
            task_id=task_id,
            run_id=dag_run_id,
            map_indexes=[map_index],
            state=data["new_state"],
            commit=True,
            session=session,
        )

    return task_instance_reference_schema.dump(ti)


@security.requires_access_dag("PUT", DagAccessEntity.TASK_INSTANCE)
@provide_session
def patch_mapped_task_instance(
    *, dag_id: str, dag_run_id: str, task_id: str, map_index: int, session: Session = NEW_SESSION
) -> APIResponse:
    """Update the state of a mapped task instance."""
    return patch_task_instance(
        dag_id=dag_id, dag_run_id=dag_run_id, task_id=task_id, map_index=map_index, session=session
    )


<<<<<<< HEAD
@security.requires_access_dag("PUT", DagAccessEntity.TASK_INSTANCE)
=======
@security.requires_access(
    [
        (permissions.ACTION_CAN_EDIT, permissions.RESOURCE_DAG),
        (permissions.ACTION_CAN_READ, permissions.RESOURCE_DAG_RUN),
        (permissions.ACTION_CAN_EDIT, permissions.RESOURCE_TASK_INSTANCE),
    ],
)
>>>>>>> ad15af5c
@provide_session
def set_task_instance_note(
    *, dag_id: str, dag_run_id: str, task_id: str, map_index: int = -1, session: Session = NEW_SESSION
) -> APIResponse:
    """Set the note for a Task instance. This supports both Mapped and non-Mapped Task instances."""
    try:
        post_body = set_task_instance_note_form_schema.load(get_json_request_dict())
        new_note = post_body["note"]
    except ValidationError as err:
        raise BadRequest(detail=str(err))

    query = (
        select(TI)
        .where(TI.dag_id == dag_id, TI.run_id == dag_run_id, TI.task_id == task_id)
        .join(TI.dag_run)
        .outerjoin(
            SlaMiss,
            and_(
                SlaMiss.dag_id == TI.dag_id,
                SlaMiss.execution_date == DR.execution_date,
                SlaMiss.task_id == TI.task_id,
            ),
        )
        .add_columns(SlaMiss)
        .options(joinedload(TI.rendered_task_instance_fields))
    )
    if map_index == -1:
        query = query.where(or_(TI.map_index == -1, TI.map_index is None))
    else:
        query = query.where(TI.map_index == map_index)

    try:
        result = session.execute(query).one_or_none()
    except MultipleResultsFound:
        raise NotFound(
            "Task instance not found", detail="Task instance is mapped, add the map_index value to the URL"
        )
    if result is None:
        error_message = f"Task Instance not found for dag_id={dag_id}, run_id={dag_run_id}, task_id={task_id}"
        raise NotFound(error_message)

    ti, sla_miss = result

    current_user_id = get_auth_manager().get_user_id()
    if ti.task_instance_note is None:
        ti.note = (new_note, current_user_id)
    else:
        ti.task_instance_note.content = new_note
        ti.task_instance_note.user_id = current_user_id
    session.commit()
    return task_instance_schema.dump((ti, sla_miss))<|MERGE_RESOLUTION|>--- conflicted
+++ resolved
@@ -41,11 +41,8 @@
     task_instance_reference_schema,
     task_instance_schema,
 )
-<<<<<<< HEAD
+from airflow.api_connexion.security import get_readable_dags
 from airflow.auth.managers.models.resource_details import DagAccessEntity, DagDetails
-=======
-from airflow.api_connexion.security import get_readable_dags
->>>>>>> ad15af5c
 from airflow.models import SlaMiss
 from airflow.models.dagrun import DagRun as DR
 from airflow.models.operator import needs_expansion
@@ -437,17 +434,7 @@
     )
 
 
-<<<<<<< HEAD
 @security.requires_access_dag("PUT", DagAccessEntity.TASK_INSTANCE)
-=======
-@security.requires_access(
-    [
-        (permissions.ACTION_CAN_EDIT, permissions.RESOURCE_DAG),
-        (permissions.ACTION_CAN_EDIT, permissions.RESOURCE_DAG_RUN),
-        (permissions.ACTION_CAN_EDIT, permissions.RESOURCE_TASK_INSTANCE),
-    ],
-)
->>>>>>> ad15af5c
 @provide_session
 def post_clear_task_instances(*, dag_id: str, session: Session = NEW_SESSION) -> APIResponse:
     """Clear task instances."""
@@ -625,17 +612,7 @@
     )
 
 
-<<<<<<< HEAD
 @security.requires_access_dag("PUT", DagAccessEntity.TASK_INSTANCE)
-=======
-@security.requires_access(
-    [
-        (permissions.ACTION_CAN_EDIT, permissions.RESOURCE_DAG),
-        (permissions.ACTION_CAN_READ, permissions.RESOURCE_DAG_RUN),
-        (permissions.ACTION_CAN_EDIT, permissions.RESOURCE_TASK_INSTANCE),
-    ],
-)
->>>>>>> ad15af5c
 @provide_session
 def set_task_instance_note(
     *, dag_id: str, dag_run_id: str, task_id: str, map_index: int = -1, session: Session = NEW_SESSION
