--- conflicted
+++ resolved
@@ -34,15 +34,10 @@
 
 
 @security.requires_authentication
-<<<<<<< HEAD
 @security.requires_access(
-    [("can_read", "Dag"), ("can_read", "DagRun"), ("can_read", "Task"), ("can_read", "XCom")])
-@format_parameters({
-    'limit': check_limit
-})
-=======
+    [("can_read", "Dag"), ("can_read", "DagRun"), ("can_read", "Task"), ("can_read", "XCom")]
+)
 @format_parameters({'limit': check_limit})
->>>>>>> 3867f766
 @provide_session
 def get_xcom_entries(
     dag_id: str,
@@ -74,7 +69,8 @@
 
 @security.requires_authentication
 @security.requires_access(
-    [("can_read", "Dag"), ("can_read", "DagRun"), ("can_read", "Task"), ("can_read", "XCom")])
+    [("can_read", "Dag"), ("can_read", "DagRun"), ("can_read", "Task"), ("can_read", "XCom")]
+)
 @provide_session
 def get_xcom_entry(
     dag_id: str, task_id: str, dag_run_id: str, xcom_key: str, session: Session
