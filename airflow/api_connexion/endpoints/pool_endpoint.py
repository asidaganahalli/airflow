# Licensed to the Apache Software Foundation (ASF) under one
# or more contributor license agreements.  See the NOTICE file
# distributed with this work for additional information
# regarding copyright ownership.  The ASF licenses this file
# to you under the Apache License, Version 2.0 (the
# "License"); you may not use this file except in compliance
# with the License.  You may obtain a copy of the License at
#
#   http://www.apache.org/licenses/LICENSE-2.0
#
# Unless required by applicable law or agreed to in writing,
# software distributed under the License is distributed on an
# "AS IS" BASIS, WITHOUT WARRANTIES OR CONDITIONS OF ANY
# KIND, either express or implied.  See the License for the
# specific language governing permissions and limitations
# under the License.
from flask import Response, request
from marshmallow import ValidationError
from sqlalchemy import func
from sqlalchemy.exc import IntegrityError

from airflow.api_connexion import security
from airflow.api_connexion.exceptions import AlreadyExists, BadRequest, NotFound
from airflow.api_connexion.parameters import check_limit, format_parameters
from airflow.api_connexion.schemas.pool_schema import PoolCollection, pool_collection_schema, pool_schema
from airflow.models.pool import Pool
from airflow.utils.session import provide_session


@security.requires_authentication
@security.requires_access([("can_delete", "Pool")])
@provide_session
def delete_pool(pool_name: str, session):
    """
    Delete a pool
    """
    if pool_name == "default_pool":
        raise BadRequest(detail="Default Pool can't be deleted")
    elif session.query(Pool).filter(Pool.pool == pool_name).delete() == 0:
        raise NotFound(detail=f"Pool with name:'{pool_name}' not found")
    else:
        return Response(status=204)


@security.requires_authentication
@security.requires_access([("can_read", "Pool")])
@provide_session
def get_pool(pool_name, session):
    """
    Get a pool
    """
    obj = session.query(Pool).filter(Pool.pool == pool_name).one_or_none()
    if obj is None:
        raise NotFound(detail=f"Pool with name:'{pool_name}' not found")
    return pool_schema.dump(obj)


@security.requires_authentication
<<<<<<< HEAD
@security.requires_access([("can_read", "Pool")])
@format_parameters({
    'limit': check_limit
})
=======
@format_parameters({'limit': check_limit})
>>>>>>> 3867f766
@provide_session
def get_pools(session, limit, offset=None):
    """
    Get all pools
    """
    total_entries = session.query(func.count(Pool.id)).scalar()
    pools = session.query(Pool).order_by(Pool.id).offset(offset).limit(limit).all()
    return pool_collection_schema.dump(PoolCollection(pools=pools, total_entries=total_entries))


@security.requires_authentication
@security.requires_access([("can_edit", "Pool")])
@provide_session
def patch_pool(pool_name, session, update_mask=None):
    """
    Update a pool
    """
    # Only slots can be modified in 'default_pool'
    try:
        if pool_name == Pool.DEFAULT_POOL_NAME and request.json["name"] != Pool.DEFAULT_POOL_NAME:
            if update_mask and len(update_mask) == 1 and update_mask[0].strip() == "slots":
                pass
            else:
                raise BadRequest(detail="Default Pool's name can't be modified")
    except KeyError:
        pass

    pool = session.query(Pool).filter(Pool.pool == pool_name).first()
    if not pool:
        raise NotFound(detail=f"Pool with name:'{pool_name}' not found")

    try:
        patch_body = pool_schema.load(request.json)
    except ValidationError as err:
        raise BadRequest(detail=str(err.messages))

    if update_mask:
        update_mask = [i.strip() for i in update_mask]
        _patch_body = {}
        try:
            update_mask = [
                pool_schema.declared_fields[field].attribute
                if pool_schema.declared_fields[field].attribute
                else field
                for field in update_mask
            ]
        except KeyError as err:
            raise BadRequest(detail=f"Invalid field: {err.args[0]} in update mask")
        _patch_body = {field: patch_body[field] for field in update_mask}
        patch_body = _patch_body

    else:
        for field in ["name", "slots"]:
            if field not in request.json.keys():
                raise BadRequest(detail=f"'{field}' is a required property")

    for key, value in patch_body.items():
        setattr(pool, key, value)
    session.commit()
    return pool_schema.dump(pool)


@security.requires_authentication
@security.requires_access([("can_create", "Pool")])
@provide_session
def post_pool(session):
    """
    Create a pool
    """
    required_fields = ["name", "slots"]  # Pool would require both fields in the post request
    for field in required_fields:
        if field not in request.json.keys():
            raise BadRequest(detail=f"'{field}' is a required property")

    try:
        post_body = pool_schema.load(request.json, session=session)
    except ValidationError as err:
        raise BadRequest(detail=str(err.messages))

    pool = Pool(**post_body)
    try:
        session.add(pool)
        session.commit()
        return pool_schema.dump(pool)
    except IntegrityError:
        raise AlreadyExists(detail=f"Pool: {post_body['pool']} already exists")<|MERGE_RESOLUTION|>--- conflicted
+++ resolved
@@ -56,14 +56,8 @@
 
 
 @security.requires_authentication
-<<<<<<< HEAD
 @security.requires_access([("can_read", "Pool")])
-@format_parameters({
-    'limit': check_limit
-})
-=======
 @format_parameters({'limit': check_limit})
->>>>>>> 3867f766
 @provide_session
 def get_pools(session, limit, offset=None):
     """
