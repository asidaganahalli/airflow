# Licensed to the Apache Software Foundation (ASF) under one
# or more contributor license agreements.  See the NOTICE file
# distributed with this work for additional information
# regarding copyright ownership.  The ASF licenses this file
# to you under the Apache License, Version 2.0 (the
# "License"); you may not use this file except in compliance
# with the License.  You may obtain a copy of the License at
#
#   http://www.apache.org/licenses/LICENSE-2.0
#
# Unless required by applicable law or agreed to in writing,
# software distributed under the License is distributed on an
# "AS IS" BASIS, WITHOUT WARRANTIES OR CONDITIONS OF ANY
# KIND, either express or implied.  See the License for the
# specific language governing permissions and limitations
# under the License.
from typing import List, Optional

from flask import Response, request
from marshmallow import ValidationError
from sqlalchemy import func

from airflow.api_connexion import security
from airflow.api_connexion.exceptions import BadRequest, NotFound
from airflow.api_connexion.parameters import check_limit, format_parameters
from airflow.api_connexion.schemas.variable_schema import variable_collection_schema, variable_schema
from airflow.models import Variable
from airflow.utils.session import provide_session


@security.requires_authentication
@security.requires_access([("can_delete", "Variable")])
def delete_variable(variable_key: str) -> Response:
    """
    Delete variable
    """
    if Variable.delete(variable_key) == 0:
        raise NotFound("Variable not found")
    return Response(status=204)


@security.requires_authentication
@security.requires_access([("can_read", "Variable")])
def get_variable(variable_key: str) -> Response:
    """
    Get a variables by key
    """
    try:
        var = Variable.get(variable_key)
    except KeyError:
        raise NotFound("Variable not found")
    return variable_schema.dump({"key": variable_key, "val": var})


@security.requires_authentication
<<<<<<< HEAD
@security.requires_access([("can_read", "Variable")])
@format_parameters({
    'limit': check_limit
})
=======
@format_parameters({'limit': check_limit})
>>>>>>> 3867f766
@provide_session
def get_variables(session, limit: Optional[int], offset: Optional[int] = None) -> Response:
    """
    Get all variable values
    """
    total_entries = session.query(func.count(Variable.id)).scalar()
    query = session.query(Variable).order_by(Variable.id)
    if offset:
        query = query.offset(offset)
    if limit:
        query = query.limit(limit)
    variables = query.all()
    return variable_collection_schema.dump({"variables": variables, "total_entries": total_entries,})


@security.requires_authentication
@security.requires_access([("can_edit", "Variable")])
def patch_variable(variable_key: str, update_mask: Optional[List[str]] = None) -> Response:
    """
    Update a variable by key
    """
    try:
        data = variable_schema.load(request.json)
    except ValidationError as err:
        raise BadRequest("Invalid Variable schema", detail=str(err.messages))

    if data["key"] != variable_key:
        raise BadRequest("Invalid post body", detail="key from request body doesn't match uri parameter")

    if update_mask:
        if "key" in update_mask:
            raise BadRequest("key is a ready only field")
        if "value" not in update_mask:
            raise BadRequest("No field to update")

    Variable.set(data["key"], data["val"])
    return Response(status=204)


@security.requires_authentication
@security.requires_access([("can_create", "Variable")])
def post_variables() -> Response:
    """
    Create a variable
    """
    try:
        data = variable_schema.load(request.json)

    except ValidationError as err:
        raise BadRequest("Invalid Variable schema", detail=str(err.messages))
    Variable.set(data["key"], data["val"])
    return variable_schema.dump(data)<|MERGE_RESOLUTION|>--- conflicted
+++ resolved
@@ -53,14 +53,8 @@
 
 
 @security.requires_authentication
-<<<<<<< HEAD
 @security.requires_access([("can_read", "Variable")])
-@format_parameters({
-    'limit': check_limit
-})
-=======
 @format_parameters({'limit': check_limit})
->>>>>>> 3867f766
 @provide_session
 def get_variables(session, limit: Optional[int], offset: Optional[int] = None) -> Response:
     """
@@ -73,7 +67,12 @@
     if limit:
         query = query.limit(limit)
     variables = query.all()
-    return variable_collection_schema.dump({"variables": variables, "total_entries": total_entries,})
+    return variable_collection_schema.dump(
+        {
+            "variables": variables,
+            "total_entries": total_entries,
+        }
+    )
 
 
 @security.requires_authentication
