--- conflicted
+++ resolved
@@ -18,15 +18,11 @@
 from flask import request
 from sqlalchemy import and_, func
 
-<<<<<<< HEAD
 from flask import request
 from marshmallow import ValidationError
 from sqlalchemy import func
 
-from airflow.api_connexion.exceptions import BadRequest, NotFound
-=======
-from airflow.api_connexion.exceptions import AlreadyExists, NotFound
->>>>>>> 13a827d8
+from airflow.api_connexion.exceptions import AlreadyExists, BadRequest, NotFound
 from airflow.api_connexion.parameters import check_limit, format_datetime, format_parameters
 from airflow.api_connexion.schemas.dag_run_schema import (
     DAGRunCollection, dagrun_collection_schema, dagrun_schema, dagruns_batch_form_schema,
@@ -133,17 +129,7 @@
     if end_date_lte:
         query = query.filter(DagRun.end_date <= end_date_lte)
     return query
-
-<<<<<<< HEAD
-=======
-    # apply offset and limit
-    dag_run = query.order_by(DagRun.id).offset(offset).limit(limit).all()
-    total_entries = session.query(func.count(DagRun.id)).scalar()
-
-    return dagrun_collection_schema.dump(
-        DAGRunCollection(dag_runs=dag_run, total_entries=total_entries)
-    )
->>>>>>> 13a827d8
+ 
 
 @provide_session
 def get_dag_runs_batch(session):
