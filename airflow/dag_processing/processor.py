# Licensed to the Apache Software Foundation (ASF) under one
# or more contributor license agreements.  See the NOTICE file
# distributed with this work for additional information
# regarding copyright ownership.  The ASF licenses this file
# to you under the Apache License, Version 2.0 (the
# "License"); you may not use this file except in compliance
# with the License.  You may obtain a copy of the License at
#
#   http://www.apache.org/licenses/LICENSE-2.0
#
# Unless required by applicable law or agreed to in writing,
# software distributed under the License is distributed on an
# "AS IS" BASIS, WITHOUT WARRANTIES OR CONDITIONS OF ANY
# KIND, either express or implied.  See the License for the
# specific language governing permissions and limitations
# under the License.
from __future__ import annotations

import importlib
import logging
import multiprocessing
import os
import signal
import threading
import time
import zipfile
from contextlib import redirect_stderr, redirect_stdout, suppress
from datetime import datetime, timedelta
from multiprocessing.connection import Connection as MultiprocessingConnection
from typing import TYPE_CHECKING, Iterable, Iterator

from setproctitle import setproctitle
<<<<<<< HEAD
from sqlalchemy import func, or_
=======
from sqlalchemy import delete, exc, func, or_
>>>>>>> e781aef1
from sqlalchemy.orm.session import Session

from airflow import settings
from airflow.api_internal.internal_api_call import internal_api_call
from airflow.callbacks.callback_requests import (
    CallbackRequest,
    DagCallbackRequest,
    SlaCallbackRequest,
    TaskCallbackRequest,
)
from airflow.configuration import conf
from airflow.exceptions import AirflowException, TaskNotFound
from airflow.models import SlaMiss, errors
from airflow.models.dag import DAG, DagModel
from airflow.models.dagbag import DagBag
from airflow.models.dagrun import DagRun as DR
from airflow.models.dagwarning import DagWarning, DagWarningType
from airflow.models.serialized_dag import SerializedDagModel
from airflow.models.taskinstance import TaskInstance, TaskInstance as TI
from airflow.stats import Stats
from airflow.utils import timezone
from airflow.utils.email import get_email_address_list, send_email
from airflow.utils.file import iter_airflow_imports, might_contain_dag
from airflow.utils.log.logging_mixin import LoggingMixin, StreamLogWriter, set_context
from airflow.utils.mixins import MultiprocessingStartMethodMixin
from airflow.utils.session import NEW_SESSION, provide_session
from airflow.utils.state import State

if TYPE_CHECKING:
    from airflow.models.operator import Operator


class DagFileProcessorProcess(LoggingMixin, MultiprocessingStartMethodMixin):
    """
    Runs DAG processing in a separate process using DagFileProcessor.

    :param file_path: a Python file containing Airflow DAG definitions
    :param pickle_dags: whether to serialize the DAG objects to the DB
    :param dag_ids: If specified, only look at these DAG ID's
    :param callback_requests: failure callback to execute
    """

    # Counter that increments every time an instance of this class is created
    class_creation_counter = 0

    def __init__(
        self,
        file_path: str,
        pickle_dags: bool,
        dag_ids: list[str] | None,
        dag_directory: str,
        callback_requests: list[CallbackRequest],
    ):
        super().__init__()
        self._file_path = file_path
        self._pickle_dags = pickle_dags
        self._dag_ids = dag_ids
        self._dag_directory = dag_directory
        self._callback_requests = callback_requests

        # The process that was launched to process the given .
        self._process: multiprocessing.process.BaseProcess | None = None
        # The result of DagFileProcessor.process_file(file_path).
        self._result: tuple[int, int] | None = None
        # Whether the process is done running.
        self._done = False
        # When the process started.
        self._start_time: datetime | None = None
        # This ID is use to uniquely name the process / thread that's launched
        # by this processor instance
        self._instance_id = DagFileProcessorProcess.class_creation_counter

        self._parent_channel: MultiprocessingConnection | None = None
        DagFileProcessorProcess.class_creation_counter += 1

    @property
    def file_path(self) -> str:
        return self._file_path

    @staticmethod
    def _run_file_processor(
        result_channel: MultiprocessingConnection,
        parent_channel: MultiprocessingConnection,
        file_path: str,
        pickle_dags: bool,
        dag_ids: list[str] | None,
        thread_name: str,
        dag_directory: str,
        callback_requests: list[CallbackRequest],
    ) -> None:
        """
        Process the given file.

        :param result_channel: the connection to use for passing back the result
        :param parent_channel: the parent end of the channel to close in the child
        :param file_path: the file to process
        :param pickle_dags: whether to pickle the DAGs found in the file and
            save them to the DB
        :param dag_ids: if specified, only examine DAG ID's that are
            in this list
        :param thread_name: the name to use for the process that is launched
        :param callback_requests: failure callback to execute
        :return: the process that was launched
        """
        # This helper runs in the newly created process
        log: logging.Logger = logging.getLogger("airflow.processor")

        # Since we share all open FDs from the parent, we need to close the parent side of the pipe here in
        # the child, else it won't get closed properly until we exit.
        parent_channel.close()
        del parent_channel

        set_context(log, file_path)
        setproctitle(f"airflow scheduler - DagFileProcessor {file_path}")

        def _handle_dag_file_processing():
            # Re-configure the ORM engine as there are issues with multiple processes
            settings.configure_orm()

            # Change the thread name to differentiate log lines. This is
            # really a separate process, but changing the name of the
            # process doesn't work, so changing the thread name instead.
            threading.current_thread().name = thread_name

            log.info("Started process (PID=%s) to work on %s", os.getpid(), file_path)
            dag_file_processor = DagFileProcessor(dag_ids=dag_ids, dag_directory=dag_directory, log=log)
            result: tuple[int, int] = dag_file_processor.process_file(
                file_path=file_path,
                pickle_dags=pickle_dags,
                callback_requests=callback_requests,
            )
            result_channel.send(result)

        try:
            DAG_PROCESSOR_LOG_TARGET = conf.get_mandatory_value("logging", "DAG_PROCESSOR_LOG_TARGET")
            if DAG_PROCESSOR_LOG_TARGET == "stdout":
                with Stats.timer() as timer:
                    _handle_dag_file_processing()
            else:
                # The following line ensures that stdout goes to the same destination as the logs. If stdout
                # gets sent to logs and logs are sent to stdout, this leads to an infinite loop. This
                # necessitates this conditional based on the value of DAG_PROCESSOR_LOG_TARGET.
                with redirect_stdout(StreamLogWriter(log, logging.INFO)), redirect_stderr(
                    StreamLogWriter(log, logging.WARN)
                ), Stats.timer() as timer:
                    _handle_dag_file_processing()
            log.info("Processing %s took %.3f seconds", file_path, timer.duration)
        except Exception:
            # Log exceptions through the logging framework.
            log.exception("Got an exception! Propagating...")
            raise
        finally:
            # We re-initialized the ORM within this Process above so we need to
            # tear it down manually here
            settings.dispose_orm()

            result_channel.close()

    def start(self) -> None:
        """Launch the process and start processing the DAG."""
        if conf.getboolean("scheduler", "parsing_pre_import_modules", fallback=True):
            # Read the file to pre-import airflow modules used.
            # This prevents them from being re-imported from zero in each "processing" process
            # and saves CPU time and memory.
            zip_file_paths = []
            if zipfile.is_zipfile(self.file_path):
                try:
                    with zipfile.ZipFile(self.file_path) as z:
                        zip_file_paths.extend(
                            [
                                os.path.join(self.file_path, info.filename)
                                for info in z.infolist()
                                if might_contain_dag(info.filename, True, z)
                            ]
                        )
                except zipfile.BadZipFile as err:
                    self.log.error("There was an err accessing %s, %s", self.file_path, err)
            if zip_file_paths:
                self.import_modules(zip_file_paths)
            else:
                self.import_modules(self.file_path)

        context = self._get_multiprocessing_context()

        _parent_channel, _child_channel = context.Pipe(duplex=False)
        process = context.Process(
            target=type(self)._run_file_processor,
            args=(
                _child_channel,
                _parent_channel,
                self.file_path,
                self._pickle_dags,
                self._dag_ids,
                f"DagFileProcessor{self._instance_id}",
                self._dag_directory,
                self._callback_requests,
            ),
            name=f"DagFileProcessor{self._instance_id}-Process",
        )
        self._process = process
        self._start_time = timezone.utcnow()
        process.start()

        # Close the child side of the pipe now the subprocess has started -- otherwise this would prevent it
        # from closing in some cases
        _child_channel.close()
        del _child_channel

        # Don't store it on self until after we've started the child process - we don't want to keep it from
        # getting GCd/closed
        self._parent_channel = _parent_channel

    def kill(self) -> None:
        """Kill the process launched to process the file, and ensure consistent state."""
        if self._process is None:
            raise AirflowException("Tried to kill before starting!")
        self._kill_process()

    def terminate(self, sigkill: bool = False) -> None:
        """
        Terminate (and then kill) the process launched to process the file.

        :param sigkill: whether to issue a SIGKILL if SIGTERM doesn't work.
        """
        if self._process is None or self._parent_channel is None:
            raise AirflowException("Tried to call terminate before starting!")

        self._process.terminate()
        # Arbitrarily wait 5s for the process to die
        with suppress(TimeoutError):
            self._process._popen.wait(5)  # type: ignore
        if sigkill:
            self._kill_process()
        self._parent_channel.close()

    def _kill_process(self) -> None:
        if self._process is None:
            raise AirflowException("Tried to kill process before starting!")

        if self._process.is_alive() and self._process.pid:
            self.log.warning("Killing DAGFileProcessorProcess (PID=%d)", self._process.pid)
            os.kill(self._process.pid, signal.SIGKILL)

            # Reap the spawned zombie. We active wait, because in Python 3.9 `waitpid` might lead to an
            # exception, due to change in Python standard library and possibility of race condition
            # see https://bugs.python.org/issue42558
            while self._process._popen.poll() is None:  # type: ignore
                time.sleep(0.001)
        if self._parent_channel:
            self._parent_channel.close()

    @property
    def pid(self) -> int:
        """PID of the process launched to process the given file."""
        if self._process is None or self._process.pid is None:
            raise AirflowException("Tried to get PID before starting!")
        return self._process.pid

    @property
    def exit_code(self) -> int | None:
        """
        After the process is finished, this can be called to get the return code.

        :return: the exit code of the process
        """
        if self._process is None:
            raise AirflowException("Tried to get exit code before starting!")
        if not self._done:
            raise AirflowException("Tried to call retcode before process was finished!")
        return self._process.exitcode

    @property
    def done(self) -> bool:
        """
        Check if the process launched to process this file is done.

        :return: whether the process is finished running
        """
        if self._process is None or self._parent_channel is None:
            raise AirflowException("Tried to see if it's done before starting!")

        if self._done:
            return True

        if self._parent_channel.poll():
            try:
                self._result = self._parent_channel.recv()
                self._done = True
                self.log.debug("Waiting for %s", self._process)
                self._process.join()
                self._parent_channel.close()
                return True
            except EOFError:
                # If we get an EOFError, it means the child end of the pipe has been closed. This only happens
                # in the finally block. But due to a possible race condition, the process may have not yet
                # terminated (it could be doing cleanup/python shutdown still). So we kill it here after a
                # "suitable" timeout.
                self._done = True
                # Arbitrary timeout -- error/race condition only, so this doesn't need to be tunable.
                self._process.join(timeout=5)
                if self._process.is_alive():
                    # Didn't shut down cleanly - kill it
                    self._kill_process()

        if not self._process.is_alive():
            self._done = True
            self.log.debug("Waiting for %s", self._process)
            self._process.join()
            self._parent_channel.close()
            return True

        return False

    @property
    def result(self) -> tuple[int, int] | None:
        """Result of running ``DagFileProcessor.process_file()``."""
        if not self.done:
            raise AirflowException("Tried to get the result before it's done!")
        return self._result

    @property
    def start_time(self) -> datetime:
        """Time when this started to process the file."""
        if self._start_time is None:
            raise AirflowException("Tried to get start time before it started!")
        return self._start_time

    @property
    def waitable_handle(self):
        return self._process.sentinel

    def import_modules(self, file_path: str | Iterable[str]):
        def _import_modules(filepath):
            for module in iter_airflow_imports(filepath):
                try:
                    importlib.import_module(module)
                except Exception as e:
                    # only log as warning because an error here is not preventing anything from working, and
                    # if it's serious, it's going to be surfaced to the user when the dag is actually parsed.
                    self.log.warning(
                        "Error when trying to pre-import module '%s' found in %s: %s",
                        module,
                        file_path,
                        e,
                    )

        if isinstance(file_path, str):
            _import_modules(file_path)
        elif isinstance(file_path, Iterable):
            for path in file_path:
                _import_modules(path)


class DagFileProcessor(LoggingMixin):
    """
    Process a Python file containing Airflow DAGs.

    This includes:

    1. Execute the file and look for DAG objects in the namespace.
    2. Execute any Callbacks if passed to DagFileProcessor.process_file
    3. Serialize the DAGs and save it to DB (or update existing record in the DB).
    4. Pickle the DAG and save it to the DB (if necessary).
    5. Record any errors importing the file into ORM

    Returns a tuple of 'number of dags found' and 'the count of import errors'

    :param dag_ids: If specified, only look at these DAG ID's
    :param log: Logger to save the processing process
    """

    UNIT_TEST_MODE: bool = conf.getboolean("core", "UNIT_TEST_MODE")

    def __init__(self, dag_ids: list[str] | None, dag_directory: str, log: logging.Logger):
        super().__init__()
        self.dag_ids = dag_ids
        self._log = log
        self._dag_directory = dag_directory
        self.dag_warnings: set[tuple[str, str]] = set()

    @classmethod
    @internal_api_call
    @provide_session
    def manage_slas(cls, dag_folder, dag_id: str, session: Session = NEW_SESSION) -> None:
        """
        Finding all tasks that have SLAs defined, and sending alert emails when needed.

        New SLA misses are also recorded in the database.

        We are assuming that the scheduler runs often, so we only check for
        tasks that should have succeeded in the past hour.
        """
        dagbag = DagFileProcessor._get_dagbag(dag_folder)
        dag = dagbag.get_dag(dag_id)
        cls.logger().info("Running SLA Checks for %s", dag.dag_id)
        if not any(isinstance(ti.sla, timedelta) for ti in dag.tasks):
            cls.logger().info("Skipping SLA check for %s because no tasks in DAG have SLAs", dag)
            return

        qry = (
            session.query(TI.task_id, func.max(DR.execution_date).label("max_ti"))
            .join(TI.dag_run)
            .filter(TI.dag_id == dag.dag_id)
            .filter(or_(TI.state == State.SUCCESS, TI.state == State.SKIPPED))
            .filter(TI.task_id.in_(dag.task_ids))
            .group_by(TI.task_id)
            .subquery("sq")
        )
        # get recorded SlaMiss
        recorded_slas_query = set(
            session.query(SlaMiss.dag_id, SlaMiss.task_id, SlaMiss.execution_date).filter(
                SlaMiss.dag_id == dag.dag_id, SlaMiss.task_id.in_(dag.task_ids)
            )
        )

        max_tis: Iterator[TI] = (
            session.query(TI)
            .join(TI.dag_run)
            .filter(
                TI.dag_id == dag.dag_id,
                TI.task_id == qry.c.task_id,
                DR.execution_date == qry.c.max_ti,
            )
        )

        ts = timezone.utcnow()

        for ti in max_tis:
            task = dag.get_task(ti.task_id)
            if not task.sla:
                continue

            if not isinstance(task.sla, timedelta):
                raise TypeError(
                    f"SLA is expected to be timedelta object, got "
                    f"{type(task.sla)} in {task.dag_id}:{task.task_id}"
                )

            sla_misses = []
            next_info = dag.next_dagrun_info(dag.get_run_data_interval(ti.dag_run), restricted=False)
            while next_info and next_info.logical_date < ts:
                next_info = dag.next_dagrun_info(next_info.data_interval, restricted=False)

                if next_info is None:
                    break
                if (ti.dag_id, ti.task_id, next_info.logical_date) in recorded_slas_query:
                    continue
                if next_info.logical_date + task.sla < ts:

                    sla_miss = SlaMiss(
                        task_id=ti.task_id,
                        dag_id=ti.dag_id,
                        execution_date=next_info.logical_date,
                        timestamp=ts,
                    )
                    sla_misses.append(sla_miss)
                    Stats.incr("sla_missed", tags={"dag_id": ti.dag_id, "task_id": ti.task_id})
            if sla_misses:
                session.add_all(sla_misses)
        session.commit()

        slas: list[SlaMiss] = (
            session.query(SlaMiss)
            .filter(SlaMiss.notification_sent == False, SlaMiss.dag_id == dag.dag_id)  # noqa
            .all()
        )
        if slas:
            sla_dates: list[datetime] = [sla.execution_date for sla in slas]
            fetched_tis: list[TI] = (
                session.query(TI)
                .filter(TI.state != State.SUCCESS, TI.execution_date.in_(sla_dates), TI.dag_id == dag.dag_id)
                .all()
            )
            blocking_tis: list[TI] = []
            for ti in fetched_tis:
                if ti.task_id in dag.task_ids:
                    ti.task = dag.get_task(ti.task_id)
                    blocking_tis.append(ti)
                else:
                    session.delete(ti)
                    session.commit()

            task_list = "\n".join(sla.task_id + " on " + sla.execution_date.isoformat() for sla in slas)
            blocking_task_list = "\n".join(
                ti.task_id + " on " + ti.execution_date.isoformat() for ti in blocking_tis
            )
            # Track whether email or any alert notification sent
            # We consider email or the alert callback as notifications
            email_sent = False
            notification_sent = False
            if dag.sla_miss_callback:
                # Execute the alert callback
                callbacks = (
                    dag.sla_miss_callback
                    if isinstance(dag.sla_miss_callback, list)
                    else [dag.sla_miss_callback]
                )
                for callback in callbacks:
                    cls.logger().info("Calling SLA miss callback %s", callback)
                    try:
                        callback(dag, task_list, blocking_task_list, slas, blocking_tis)
                        notification_sent = True
                    except Exception:
                        Stats.incr(
                            "sla_callback_notification_failure",
                            tags={
                                "dag_id": dag.dag_id,
                                "func_name": callback.__name__,
                            },
                        )
                        cls.logger().exception(
                            "Could not call sla_miss_callback(%s) for DAG %s",
                            callback.__name__,
                            dag.dag_id,
                        )
            email_content = f"""\
            Here's a list of tasks that missed their SLAs:
            <pre><code>{task_list}\n<code></pre>
            Blocking tasks:
            <pre><code>{blocking_task_list}<code></pre>
            Airflow Webserver URL: {conf.get(section='webserver', key='base_url')}
            """

            tasks_missed_sla = []
            for sla in slas:
                try:
                    task = dag.get_task(sla.task_id)
                except TaskNotFound:
                    # task already deleted from DAG, skip it
                    cls.logger().warning(
                        "Task %s doesn't exist in DAG anymore, skipping SLA miss notification.", sla.task_id
                    )
                    continue
                tasks_missed_sla.append(task)

            emails: set[str] = set()
            for task in tasks_missed_sla:
                if task.email:
                    if isinstance(task.email, str):
                        emails |= set(get_email_address_list(task.email))
                    elif isinstance(task.email, (list, tuple)):
                        emails |= set(task.email)
            if emails:
                try:
                    send_email(emails, f"[airflow] SLA miss on DAG={dag.dag_id}", email_content)
                    email_sent = True
                    notification_sent = True
                except Exception:
                    Stats.incr("sla_email_notification_failure", tags={"dag_id": dag.dag_id})
                    cls.logger().exception(
                        "Could not send SLA Miss email notification for DAG %s", dag.dag_id
                    )
            # If we sent any notification, update the sla_miss table
            if notification_sent:
                for sla in slas:
                    sla.email_sent = email_sent
                    sla.notification_sent = True
                    session.merge(sla)
            session.commit()

    @staticmethod
    @internal_api_call
    @provide_session
    def update_import_errors(
        file_last_changed: dict[str, datetime], import_errors: dict[str, str], session: Session = NEW_SESSION
    ) -> None:
        """
        Update any import errors to be displayed in the UI.
        For the DAGs in the given DagBag, record any associated import errors and clears
        errors for files that no longer have them. These are usually displayed through the
        Airflow UI so that users know that there are issues parsing DAGs.

        :param dagbag: DagBag containing DAGs with import errors
        :param session: session for ORM operations
        """
        files_without_error = file_last_changed - import_errors.keys()

        # Clear the errors of the processed files
        # that no longer have errors
        for dagbag_file in files_without_error:
            session.execute(
                delete(errors.ImportError)
                .where(errors.ImportError.filename.startswith(dagbag_file))
                .execution_options(synchronize_session="fetch")
            )

        # files that still have errors
        existing_import_error_files = [x.filename for x in session.query(errors.ImportError.filename).all()]

        # Add the errors of the processed files
        for filename, stacktrace in import_errors.items():
            if filename in existing_import_error_files:
                session.query(errors.ImportError).filter(errors.ImportError.filename == filename).update(
                    dict(filename=filename, timestamp=timezone.utcnow(), stacktrace=stacktrace),
                    synchronize_session="fetch",
                )
            else:
                session.add(
                    errors.ImportError(filename=filename, timestamp=timezone.utcnow(), stacktrace=stacktrace)
                )
            (
                session.query(DagModel)
                .filter(DagModel.fileloc == filename)
                .update({"has_import_errors": True}, synchronize_session="fetch")
            )

        session.commit()

    @provide_session
    def _validate_task_pools(self, *, dagbag: DagBag, session: Session = NEW_SESSION):
        """Validates and raise exception if any task in a dag is using a non-existent pool."""
        from airflow.models.pool import Pool

        def check_pools(dag):
            task_pools = {task.pool for task in dag.tasks}
            nonexistent_pools = task_pools - pools
            if nonexistent_pools:
                return (
                    f"Dag '{dag.dag_id}' references non-existent pools: {list(sorted(nonexistent_pools))!r}"
                )

        pools = {p.pool for p in Pool.get_pools(session)}
        for dag in dagbag.dags.values():
            message = check_pools(dag)
            if message:
                self.dag_warnings.add(DagWarning(dag.dag_id, DagWarningType.NONEXISTENT_POOL, message))
            for subdag in dag.subdags:
                message = check_pools(subdag)
                if message:
                    self.dag_warnings.add(DagWarning(subdag.dag_id, DagWarningType.NONEXISTENT_POOL, message))

    def update_dag_warnings(self, *, session: Session, dagbag: DagBag) -> None:
        """
        Update any import warnings to be displayed in the UI.
        For the DAGs in the given DagBag, record any associated configuration warnings and clear
        warnings for files that no longer have them. These are usually displayed through the
        Airflow UI so that users know that there are issues parsing DAGs.

        :param session: session for ORM operations
        :param dagbag: DagBag containing DAGs with configuration warnings
        """
        self._validate_task_pools(dagbag=dagbag)

        stored_warnings = set(
            session.query(DagWarning).filter(DagWarning.dag_id.in_(dagbag.dags.keys())).all()
        )

        for warning_to_delete in stored_warnings - self.dag_warnings:
            session.delete(warning_to_delete)

        for warning_to_add in self.dag_warnings:
            session.merge(warning_to_add)

        session.commit()

    @provide_session
    def execute_callbacks(
        self, dagbag: DagBag, callback_requests: list[CallbackRequest], session: Session = NEW_SESSION
    ) -> None:
        """
        Execute on failure callbacks.
        These objects can come from SchedulerJobRunner or from DagProcessorJobRunner.

        :param dagbag: Dag Bag of dags
        :param callback_requests: failure callbacks to execute
        :param session: DB session.
        """
        for request in callback_requests:
            self.log.debug("Processing Callback Request: %s", request)
            try:
                if isinstance(request, TaskCallbackRequest):
                    self._execute_task_callbacks(dagbag, request, session=session)
                elif isinstance(request, SlaCallbackRequest):
                    DagFileProcessor.manage_slas(dagbag.dag_folder, request.dag_id, session=session)
                elif isinstance(request, DagCallbackRequest):
                    self._execute_dag_callbacks(dagbag, request, session)
            except Exception:
                self.log.exception(
                    "Error executing %s callback for file: %s",
                    request.__class__.__name__,
                    request.full_filepath,
                )

        session.flush()

    def execute_callbacks_without_dag(
        self, callback_requests: list[CallbackRequest], session: Session
    ) -> None:
        """
        Execute what callbacks we can as "best effort" when the dag cannot be found/had parse errors.

        This is so important so that tasks that failed when there is a parse
        error don't get stuck in queued state.
        """
        for request in callback_requests:
            self.log.debug("Processing Callback Request: %s", request)
            if isinstance(request, TaskCallbackRequest):
                self._execute_task_callbacks(None, request, session)
            else:
                self.log.info(
                    "Not executing %s callback for file %s as there was a dag parse error",
                    request.__class__.__name__,
                    request.full_filepath,
                )

    @provide_session
    def _execute_dag_callbacks(self, dagbag: DagBag, request: DagCallbackRequest, session: Session):
        dag = dagbag.dags[request.dag_id]
        dagrun = DAG.fetch_dagrun(dag_id=dag.dag_id, run_id=request.run_id, session=session)
        callbacks, context = (
            DAG.fetch_callback(
                dag=dag,
                dagrun=dagrun,
                success=not request.is_failure_callback,
                reason=request.msg,
                session=session,
            )
            or None,
            None,
        )

        if callbacks and context:
            DAG.execute_callback(callbacks, context, dag.dag_id)

    def _execute_task_callbacks(self, dagbag: DagBag | None, request: TaskCallbackRequest, session: Session):
        if not request.is_failure_callback:
            return

        simple_ti = request.simple_task_instance
        ti = TaskInstance.get_task_instance(
            dag_id=simple_ti.dag_id,
            run_id=simple_ti.run_id,
            task_id=simple_ti.task_id,
            map_index=simple_ti.map_index,
            session=session,
        )
        if not ti:
            return

        task: Operator | None = None

        if dagbag and simple_ti.dag_id in dagbag.dags:
            dag = dagbag.dags[simple_ti.dag_id]
            if simple_ti.task_id in dag.task_ids:
                task = dag.get_task(simple_ti.task_id)
        else:
            # We don't have the _real_ dag here (perhaps it had a parse error?) but we still want to run
            # `handle_failure` so that the state of the TI gets progressed.
            #
            # Since handle_failure _really_ wants a task, we do our best effort to give it one
            task = SerializedDagModel.get_serialized_dag(
                dag_id=simple_ti.dag_id, task_id=simple_ti.task_id, session=session
            )

        if task:
            ti.refresh_from_task(task)

        ti.handle_failure(error=request.msg, test_mode=self.UNIT_TEST_MODE, session=session)
        self.log.info("Executed failure callback for %s in state %s", ti, ti.state)
        session.flush()

    @classmethod
    def _get_dagbag(cls, file_path: str):
        try:
            return DagBag(file_path, include_examples=False)
        except Exception:
            cls.logger().exception("Failed at reloading the DAG file %s", file_path)
            Stats.incr("dag_file_refresh_error", tags={"file_path": file_path})
            raise

    @provide_session
    def process_file(
        self,
        file_path: str,
        callback_requests: list[CallbackRequest],
        pickle_dags: bool = False,
        session: Session = NEW_SESSION,
    ) -> tuple[int, int]:
        """
        Process a Python file containing Airflow DAGs.

        This includes:

        1. Execute the file and look for DAG objects in the namespace.
        2. Execute any Callbacks if passed to this method.
        3. Serialize the DAGs and save it to DB (or update existing record in the DB).
        4. Pickle the DAG and save it to the DB (if necessary).
        5. Mark any DAGs which are no longer present as inactive
        6. Record any errors importing the file into ORM

        :param file_path: the path to the Python file that should be executed
        :param callback_requests: failure callback to execute
        :param pickle_dags: whether serialize the DAGs found in the file and
            save them to the db
        :param session: Sqlalchemy ORM Session
        :return: number of dags found, count of import errors
        """
        self.log.info("Processing file %s for tasks to queue", file_path)

        try:
            dagbag = DagFileProcessor._get_dagbag(file_path)
        except Exception:
            self.log.exception("Failed at reloading the DAG file %s", file_path)
            Stats.incr("dag_file_refresh_error", 1, 1, tags={"file_path": file_path})
            return 0, 0

        if len(dagbag.dags) > 0:
            self.log.info("DAG(s) %s retrieved from %s", dagbag.dags.keys(), file_path)
        else:
            self.log.warning("No viable dags retrieved from %s", file_path)
            DagFileProcessor.update_import_errors(
                file_last_changed=dagbag.file_last_changed,
                import_errors=dagbag.import_errors,
                session=session,
            )
            if callback_requests:
                # If there were callback requests for this file but there was a
                # parse error we still need to progress the state of TIs,
                # otherwise they might be stuck in queued/running for ever!
                self.execute_callbacks_without_dag(callback_requests, session)
            return 0, len(dagbag.import_errors)

        self.execute_callbacks(dagbag, callback_requests, session)
        session.commit()

        serialize_errors = DagFileProcessor.save_dag_to_db(
            dags=dagbag.dags,
            dag_directory=self._dag_directory,
            pickle_dags=pickle_dags,
        )

        dagbag.import_errors.update(dict(serialize_errors))

        # Record import errors into the ORM
        try:
            DagFileProcessor.update_import_errors(
                file_last_changed=dagbag.file_last_changed,
                import_errors=dagbag.import_errors,
                session=session,
            )
        except Exception:
            self.log.exception("Error logging import errors!")

        # Record DAG warnings in the metadatabase.
        try:
            self.update_dag_warnings(session=session, dagbag=dagbag)
        except Exception:
            self.log.exception("Error logging DAG warnings.")

        return len(dagbag.dags), len(dagbag.import_errors)

    @staticmethod
    @internal_api_call
    @provide_session
    def save_dag_to_db(
        dags: dict[str, DAG],
        dag_directory: str,
        pickle_dags: bool = False,
        session=NEW_SESSION,
    ):

        import_errors = DagBag._sync_to_db(dags=dags, processor_subdir=dag_directory, session=session)
        session.commit()

        dag_ids = list(dags)

        if pickle_dags:
            paused_dag_ids = DagModel.get_paused_dag_ids(dag_ids=dag_ids)

            unpaused_dags: list[DAG] = [dag for dag_id, dag in dags.items() if dag_id not in paused_dag_ids]

            for dag in unpaused_dags:
                dag.pickle(session)

        return import_errors<|MERGE_RESOLUTION|>--- conflicted
+++ resolved
@@ -30,11 +30,7 @@
 from typing import TYPE_CHECKING, Iterable, Iterator
 
 from setproctitle import setproctitle
-<<<<<<< HEAD
-from sqlalchemy import func, or_
-=======
-from sqlalchemy import delete, exc, func, or_
->>>>>>> e781aef1
+from sqlalchemy import delete, func, or_
 from sqlalchemy.orm.session import Session
 
 from airflow import settings
