--- conflicted
+++ resolved
@@ -19,10 +19,7 @@
 
 import os
 import shutil
-<<<<<<< HEAD
-from typing import Any, Dict, Optional, Tuple
-=======
->>>>>>> 90273144
+from typing import Any
 
 from azure.common import AzureHttpError
 
@@ -108,13 +105,7 @@
         # Mark closed so we don't double write if close is called twice
         self.closed = True
 
-<<<<<<< HEAD
-    def _read(
-        self, ti, try_number: int, metadata: Optional[Dict[str, Any]] = None
-    ) -> Tuple[str, Dict[str, bool]]:
-=======
-    def _read(self, ti, try_number: int, metadata: str | None = None) -> tuple[str, dict[str, bool]]:
->>>>>>> 90273144
+    def _read(self, ti, try_number: int, metadata: dict[str, Any] | None = None) -> tuple[str, dict[str, bool]]:
         """
         Read logs of given task instance and try_number from Wasb remote storage.
         If failed, read the log from task instance host machine.
