--- conflicted
+++ resolved
@@ -57,13 +57,9 @@
     conn_name_attr: str
     default_conn_name: str
     supports_autocommit: bool
-<<<<<<< HEAD
     supports_executemany: bool
-    connector: Union[ConnectorProtocol, None]
+    connector: ConnectorProtocol | None
     placeholder: str
-=======
-    connector: ConnectorProtocol | None
->>>>>>> 4f169bd2
     log_sql: Incomplete
     descriptions: Incomplete
     def __init__(self, *args, schema: str | None = None, log_sql: bool = True, **kwargs) -> None: ...
