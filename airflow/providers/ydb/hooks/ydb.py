# Licensed to the Apache Software Foundation (ASF) under one
# or more contributor license agreements.  See the NOTICE file
# distributed with this work for additional information
# regarding copyright ownership.  The ASF licenses this file
# to you under the Apache License, Version 2.0 (the
# "License"); you may not use this file except in compliance
# with the License.  You may obtain a copy of the License at
#
#   http://www.apache.org/licenses/LICENSE-2.0
#
# Unless required by applicable law or agreed to in writing,
# software distributed under the License is distributed on an
# "AS IS" BASIS, WITHOUT WARRANTIES OR CONDITIONS OF ANY
# KIND, either express or implied.  See the License for the
# specific language governing permissions and limitations
# under the License.
from __future__ import annotations

from typing import TYPE_CHECKING, Any, Mapping, Sequence

import ydb
from sqlalchemy.engine import URL

from airflow.exceptions import AirflowException
from airflow.providers.common.sql.hooks.sql import DbApiHook
from airflow.providers.ydb.hooks._vendor.dbapi.connection import Connection as DbApiConnection
from airflow.providers.ydb.hooks._vendor.dbapi.cursor import YdbQuery
from airflow.providers.ydb.utils.credentials import get_credentials_from_connection
from airflow.providers.ydb.utils.defaults import CONN_NAME_ATTR, CONN_TYPE, DEFAULT_CONN_NAME

DEFAULT_YDB_GRPCS_PORT: int = 2135

if TYPE_CHECKING:
    from airflow.models.connection import Connection
    from airflow.providers.ydb.hooks._vendor.dbapi.cursor import Cursor as DbApiCursor


class YDBCursor:
    """YDB cursor wrapper."""

    def __init__(self, delegatee: DbApiCursor, is_ddl: bool):
        self.delegatee: DbApiCursor = delegatee
        self.is_ddl: bool = is_ddl

    def execute(self, sql: str, parameters: Mapping[str, Any] | None = None):
        if parameters is not None:
            raise AirflowException("parameters is not supported yet")

        q = YdbQuery(yql_text=sql, is_ddl=self.is_ddl)
        return self.delegatee.execute(q, parameters)

    def executemany(self, sql: str, seq_of_parameters: Sequence[Mapping[str, Any]]):
        for parameters in seq_of_parameters:
            self.execute(sql, parameters)

    def executescript(self, script):
        return self.execute(script)

    def fetchone(self):
        return self.delegatee.fetchone()

    def fetchmany(self, size=None):
        return self.delegatee.fetchmany(size=size)

    def fetchall(self):
        return self.delegatee.fetchall()

    def nextset(self):
        return self.delegatee.nextset()

    def setinputsizes(self, sizes):
        return self.delegatee.setinputsizes(sizes)

    def setoutputsize(self, column=None):
        return self.delegatee.setoutputsize(column)

    def __enter__(self):
        return self

    def __exit__(self, exc_type, exc_val, exc_tb):
        self.close()

    def close(self):
        return self.delegatee.close()

    @property
    def rowcount(self):
        return self.delegatee.rowcount

    @property
    def description(self):
        return self.delegatee.description


class YDBConnection:
    """YDB connection wrapper."""

    def __init__(self, ydb_session_pool: Any, is_ddl: bool):
        self.is_ddl = is_ddl
        self.delegatee: DbApiConnection = DbApiConnection(ydb_session_pool=ydb_session_pool)

    def cursor(self) -> YDBCursor:
        return YDBCursor(self.delegatee.cursor(), is_ddl=self.is_ddl)

    def begin(self) -> None:
        self.delegatee.begin()

    def commit(self) -> None:
        self.delegatee.commit()

    def rollback(self) -> None:
        self.delegatee.rollback()

    def __enter__(self):
        return self

    def __exit__(self, exc_type, exc_val, exc_tb) -> None:
        self.close()

    def close(self) -> None:
        self.delegatee.close()

    def bulk_upsert(self, table_name: str, rows: Sequence, column_types: ydb.BulkUpsertColumns):
        self.delegatee.driver.table_client.bulk_upsert(table_name, rows=rows, column_types=column_types)


class YDBHook(DbApiHook):
    """Interact with YDB."""

    conn_name_attr: str = CONN_NAME_ATTR
    default_conn_name: str = DEFAULT_CONN_NAME
    conn_type: str = CONN_TYPE
    hook_name: str = "YDB"
    supports_autocommit: bool = True
    supports_executemany: bool = True

    def __init__(self, *args, is_ddl: bool = False, **kwargs) -> None:
        super().__init__(*args, **kwargs)
        self.is_ddl = is_ddl

        conn: Connection = self.get_connection(getattr(self, self.conn_name_attr))
        host: str | None = conn.host
        if not host:
            raise ValueError("YDB host must be specified")
        port: int = conn.port or DEFAULT_YDB_GRPCS_PORT

        connection_extra: dict[str, Any] = conn.extra_dejson
        database: str | None = connection_extra.get("database")
        if not database:
            raise ValueError("YDB database must be specified")

        endpoint = f"{host}:{port}"
        credentials = get_credentials_from_connection(
            endpoint=endpoint, database=database, connection=conn, connection_extra=connection_extra
        )

        driver_config = ydb.DriverConfig(
            endpoint=endpoint,
            database=database,
            table_client_settings=YDBHook._get_table_client_settings(),
            credentials=credentials,
        )
        driver = ydb.Driver(driver_config)
        # wait until driver become initialized
        driver.wait(fail_fast=True, timeout=10)
        self.ydb_session_pool = ydb.SessionPool(driver, size=5)

    @classmethod
    def get_connection_form_widgets(cls) -> dict[str, Any]:
        """Return connection widgets to add to YDB connection form."""
        from flask_appbuilder.fieldwidgets import BS3PasswordFieldWidget, BS3TextFieldWidget
        from flask_babel import lazy_gettext
        from wtforms import BooleanField, PasswordField, StringField

        return {
            "database": StringField(
                lazy_gettext("Database name"),
                widget=BS3TextFieldWidget(),
                description="Required. YDB database name",
            ),
            "service_account_json": PasswordField(
                lazy_gettext("Service account auth JSON"),
                widget=BS3PasswordFieldWidget(),
                description="Service account auth JSON. Looks like "
                '{"id": "...", "service_account_id": "...", "private_key": "..."}. '
                "Will be used instead of IAM token and SA JSON file path field if specified.",
            ),
            "service_account_json_path": StringField(
                lazy_gettext("Service account auth JSON file path"),
                widget=BS3TextFieldWidget(),
                description="Service account auth JSON file path. File content looks like "
                '{"id": "...", "service_account_id": "...", "private_key": "..."}. ',
            ),
            "token": PasswordField(
                lazy_gettext("IAM token"),
                widget=BS3PasswordFieldWidget(),
                description="User account IAM token.",
            ),
            "use_vm_metadata": BooleanField(
                lazy_gettext("Use VM metadata"),
                default=False,
                description="Optional. Whether to use VM metadata to retrieve IAM token",
            ),
        }

    @classmethod
    def get_ui_field_behaviour(cls) -> dict[str, Any]:
        """Return custom UI field behaviour for YDB connection."""
        return {
            "hidden_fields": ["schema", "extra"],
            "relabeling": {},
            "placeholders": {
                "host": "eg. grpcs://my_host or ydb.serverless.yandexcloud.net or lb.etn9txxxx.ydb.mdb.yandexcloud.net",
                "login": "root",
                "password": "my_password",
                "database": "e.g. /local or /ru-central1/b1gtl2kg13him37quoo6/etndqstq7ne4v68n6c9b",
                "service_account_json": 'e.g. {"id": "...", "service_account_id": "...", "private_key": "..."}',
                "token": "t1.9....AAQ",
            },
        }

    @property
    def sqlalchemy_url(self) -> URL:
        conn: Connection = self.get_connection(self.get_conn_id())
        connection_extra: dict[str, Any] = conn.extra_dejson
        database: str | None = connection_extra.get("database")
        return URL.create(
            drivername="ydb",
            username=conn.login,
            password=conn.password,
            host=conn.host,
            port=conn.port,
            query={"database": database},
        )

    def get_conn(self) -> YDBConnection:
        """Establish a connection to a YDB database."""
<<<<<<< HEAD
        conn: Connection = self.get_connection(self.get_conn_id())
        host: str | None = conn.host
        if not host:
            raise ValueError("YDB host must be specified")
        port: int = conn.port or DEFAULT_YDB_GRPCS_PORT
=======
        return YDBConnection(self.ydb_session_pool, is_ddl=self.is_ddl)
>>>>>>> 6b921450

    @staticmethod
    def _serialize_cell(cell: object, conn: YDBConnection | None = None) -> Any:
        return cell

    def bulk_upsert(self, table_name: str, rows: Sequence, column_types: ydb.BulkUpsertColumns):
        """
        BulkUpsert into database. More optimal way to insert rows into db.

        .. seealso::

            https://ydb.tech/docs/en/recipes/ydb-sdk/bulk-upsert
        """
        self.get_conn().bulk_upsert(table_name, rows, column_types)

    @staticmethod
    def _get_table_client_settings() -> ydb.TableClientSettings:
        return (
            ydb.TableClientSettings()
            .with_native_date_in_result_sets(True)
            .with_native_datetime_in_result_sets(True)
            .with_native_timestamp_in_result_sets(True)
            .with_native_interval_in_result_sets(True)
            .with_native_json_in_result_sets(False)
        )<|MERGE_RESOLUTION|>--- conflicted
+++ resolved
@@ -235,15 +235,7 @@
 
     def get_conn(self) -> YDBConnection:
         """Establish a connection to a YDB database."""
-<<<<<<< HEAD
-        conn: Connection = self.get_connection(self.get_conn_id())
-        host: str | None = conn.host
-        if not host:
-            raise ValueError("YDB host must be specified")
-        port: int = conn.port or DEFAULT_YDB_GRPCS_PORT
-=======
         return YDBConnection(self.ydb_session_pool, is_ddl=self.is_ddl)
->>>>>>> 6b921450
 
     @staticmethod
     def _serialize_cell(cell: object, conn: YDBConnection | None = None) -> Any:
