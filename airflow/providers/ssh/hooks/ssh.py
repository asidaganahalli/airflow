#
# Licensed to the Apache Software Foundation (ASF) under one
# or more contributor license agreements.  See the NOTICE file
# distributed with this work for additional information
# regarding copyright ownership.  The ASF licenses this file
# to you under the Apache License, Version 2.0 (the
# "License"); you may not use this file except in compliance
# with the License.  You may obtain a copy of the License at
#
#   http://www.apache.org/licenses/LICENSE-2.0
#
# Unless required by applicable law or agreed to in writing,
# software distributed under the License is distributed on an
# "AS IS" BASIS, WITHOUT WARRANTIES OR CONDITIONS OF ANY
# KIND, either express or implied.  See the License for the
# specific language governing permissions and limitations
# under the License.
"""Hook for SSH connections."""
import getpass
import os
import warnings
from base64 import decodebytes
from io import StringIO
from typing import Dict, Optional, Tuple, Union

import paramiko
from paramiko.config import SSH_PORT
from sshtunnel import SSHTunnelForwarder

from airflow.exceptions import AirflowException
from airflow.hooks.base import BaseHook


class SSHHook(BaseHook):  # pylint: disable=too-many-instance-attributes
    """
    Hook for ssh remote execution using Paramiko.
    ref: https://github.com/paramiko/paramiko
    This hook also lets you create ssh tunnel and serve as basis for SFTP file transfer

    :param ssh_conn_id: connection id from airflow Connections from where all the required
        parameters can be fetched like username, password or key_file.
        Thought the priority is given to the param passed during init
    :type ssh_conn_id: str
    :param remote_host: remote host to connect
    :type remote_host: str
    :param username: username to connect to the remote_host
    :type username: str
    :param password: password of the username to connect to the remote_host
    :type password: str
    :param key_file: path to key file to use to connect to the remote_host
    :type key_file: str
    :param port: port of remote host to connect (Default is paramiko SSH_PORT)
    :type port: int
    :param timeout: timeout for the attempt to connect to the remote_host.
    :type timeout: int
    :param keepalive_interval: send a keepalive packet to remote host every
        keepalive_interval seconds
    :type keepalive_interval: int
    """

<<<<<<< HEAD
    # key type name to paramiko PKey class
    _default_pkey_mappings = {
        'dsa': paramiko.DSSKey,
        'ecdsa': paramiko.ECDSAKey,
        'ed25519': paramiko.Ed25519Key,
        'rsa': paramiko.RSAKey,
    }

    def __init__(
=======
    conn_name_attr = 'ssh_conn_id'
    default_conn_name = 'ssh_default'
    conn_type = 'ssh'
    hook_name = 'SSH'

    @staticmethod
    def get_ui_field_behaviour() -> Dict:
        """Returns custom field behaviour"""
        return {
            "hidden_fields": ['schema'],
            "relabeling": {
                'login': 'Username',
            },
        }

    def __init__(  # pylint: disable=too-many-statements
>>>>>>> a374db58
        self,
        ssh_conn_id: Optional[str] = None,
        remote_host: Optional[str] = None,
        username: Optional[str] = None,
        password: Optional[str] = None,
        key_file: Optional[str] = None,
        port: Optional[int] = None,
        timeout: int = 10,
        keepalive_interval: int = 30,
    ) -> None:
        super().__init__()
        self.ssh_conn_id = ssh_conn_id
        self.remote_host = remote_host
        self.username = username
        self.password = password
        self.key_file = key_file
        self.pkey = None
        self.port = port
        self.timeout = timeout
        self.keepalive_interval = keepalive_interval

        # Default values, overridable from Connection
        self.compress = True
        self.no_host_key_check = True
        self.allow_host_key_change = False
        self.host_proxy = None
        self.host_key = None
        self.look_for_keys = True

        # Placeholder for deprecated __enter__
        self.client = None

        # Use connection to override defaults
        if self.ssh_conn_id is not None:
            conn = self.get_connection(self.ssh_conn_id)
            if self.username is None:
                self.username = conn.login
            if self.password is None:
                self.password = conn.password
            if self.remote_host is None:
                self.remote_host = conn.host
            if self.port is None:
                self.port = conn.port
            if conn.extra is not None:
                extra_options = conn.extra_dejson
                if "key_file" in extra_options and self.key_file is None:
                    self.key_file = extra_options.get("key_file")

                private_key = extra_options.get('private_key')
                private_key_passphrase = extra_options.get('private_key_passphrase')
                if private_key:
                    self.pkey = self._pkey_from_private_key(private_key, passphrase=private_key_passphrase)
                if "timeout" in extra_options:
                    self.timeout = int(extra_options["timeout"], 10)

                if "compress" in extra_options and str(extra_options["compress"]).lower() == 'false':
                    self.compress = False
                if (
                    "no_host_key_check" in extra_options
                    and str(extra_options["no_host_key_check"]).lower() == 'false'
                ):
                    self.no_host_key_check = False
                if (
                    "allow_host_key_change" in extra_options
                    and str(extra_options["allow_host_key_change"]).lower() == 'true'
                ):
                    self.allow_host_key_change = True
                if (
                    "look_for_keys" in extra_options
                    and str(extra_options["look_for_keys"]).lower() == 'false'
                ):
                    self.look_for_keys = False
                if "host_key" in extra_options and self.no_host_key_check is False:
                    decoded_host_key = decodebytes(extra_options["host_key"].encode('utf-8'))
                    self.host_key = paramiko.RSAKey(data=decoded_host_key)
        if self.pkey and self.key_file:
            raise AirflowException(
                "Params key_file and private_key both provided.  Must provide no more than one."
            )

        if not self.remote_host:
            raise AirflowException("Missing required param: remote_host")

        # Auto detecting username values from system
        if not self.username:
            self.log.debug(
                "username to ssh to host: %s is not specified for connection id"
                " %s. Using system's default provided by getpass.getuser()",
                self.remote_host,
                self.ssh_conn_id,
            )
            self.username = getpass.getuser()

        user_ssh_config_filename = os.path.expanduser('~/.ssh/config')
        if os.path.isfile(user_ssh_config_filename):
            ssh_conf = paramiko.SSHConfig()
            with open(user_ssh_config_filename) as config_fd:
                ssh_conf.parse(config_fd)
            host_info = ssh_conf.lookup(self.remote_host)
            if host_info and host_info.get('proxycommand'):
                self.host_proxy = paramiko.ProxyCommand(host_info.get('proxycommand'))

            if not (self.password or self.key_file):
                if host_info and host_info.get('identityfile'):
                    self.key_file = host_info.get('identityfile')[0]

        self.port = self.port or SSH_PORT

    def get_conn(self) -> paramiko.SSHClient:
        """
        Opens a ssh connection to the remote host.

        :rtype: paramiko.client.SSHClient
        """
        self.log.debug('Creating SSH client for conn_id: %s', self.ssh_conn_id)
        client = paramiko.SSHClient()

        if not self.allow_host_key_change:
            self.log.warning(
                'Remote Identification Change is not verified. '
                'This wont protect against Man-In-The-Middle attacks'
            )
            client.load_system_host_keys()

        if self.no_host_key_check:
            self.log.warning('No Host Key Verification. This wont protect against Man-In-The-Middle attacks')
            # Default is RejectPolicy
            client.set_missing_host_key_policy(paramiko.AutoAddPolicy())
        else:
            if self.host_key is not None:
                client_host_keys = client.get_host_keys()
                client_host_keys.add(self.remote_host, 'ssh-rsa', self.host_key)
            else:
                pass  # will fallback to system host keys if none explicitly specified in conn extra

        connect_kwargs = dict(
            hostname=self.remote_host,
            username=self.username,
            timeout=self.timeout,
            compress=self.compress,
            port=self.port,
            sock=self.host_proxy,
            look_for_keys=self.look_for_keys,
        )

        if self.password:
            password = self.password.strip()
            connect_kwargs.update(password=password)

        if self.pkey:
            connect_kwargs.update(pkey=self.pkey)

        if self.key_file:
            connect_kwargs.update(key_filename=self.key_file)

        client.connect(**connect_kwargs)

        if self.keepalive_interval:
            client.get_transport().set_keepalive(self.keepalive_interval)

        self.client = client
        return client

    def __enter__(self) -> 'SSHHook':
        warnings.warn(
            'The contextmanager of SSHHook is deprecated.'
            'Please use get_conn() as a contextmanager instead.'
            'This method will be removed in Airflow 2.0',
            category=DeprecationWarning,
        )
        return self

    def __exit__(self, exc_type, exc_val, exc_tb) -> None:
        if self.client is not None:
            self.client.close()
            self.client = None

    def get_tunnel(
        self, remote_port: int, remote_host: str = "localhost", local_port: Optional[int] = None
    ) -> SSHTunnelForwarder:
        """
        Creates a tunnel between two hosts. Like ssh -L <LOCAL_PORT>:host:<REMOTE_PORT>.

        :param remote_port: The remote port to create a tunnel to
        :type remote_port: int
        :param remote_host: The remote host to create a tunnel to (default localhost)
        :type remote_host: str
        :param local_port:  The local port to attach the tunnel to
        :type local_port: int

        :return: sshtunnel.SSHTunnelForwarder object
        """
        if local_port:
            local_bind_address: Union[Tuple[str, int], Tuple[str]] = ('localhost', local_port)
        else:
            local_bind_address = ('localhost',)

        tunnel_kwargs = dict(
            ssh_port=self.port,
            ssh_username=self.username,
            ssh_pkey=self.key_file or self.pkey,
            ssh_proxy=self.host_proxy,
            local_bind_address=local_bind_address,
            remote_bind_address=(remote_host, remote_port),
            logger=self.log,
        )

        if self.password:
            password = self.password.strip()
            tunnel_kwargs.update(
                ssh_password=password,
            )
        else:
            tunnel_kwargs.update(
                host_pkey_directories=[],
            )

        client = SSHTunnelForwarder(self.remote_host, **tunnel_kwargs)

        return client

    def create_tunnel(
        self, local_port: int, remote_port: int, remote_host: str = "localhost"
    ) -> SSHTunnelForwarder:
        """
        Creates tunnel for SSH connection [Deprecated].

        :param local_port: local port number
        :param remote_port: remote port number
        :param remote_host: remote host
        :return:
        """
        warnings.warn(
            'SSHHook.create_tunnel is deprecated, Please'
            'use get_tunnel() instead. But please note that the'
            'order of the parameters have changed'
            'This method will be removed in Airflow 2.0',
            category=DeprecationWarning,
        )

        return self.get_tunnel(remote_port, remote_host, local_port)

    def _pkey_from_private_key(self, private_key: str, passphrase: Optional[str] = None) -> paramiko.PKey:
        """
        Creates appropriate paramiko key for given private key

        :param private_key: string containing private key
        :return: `paramiko.PKey` appropriate for given key
        :raises AirflowException: if key cannot be read
        """
        allowed_pkey_types = self._default_pkey_mappings.values()
        for pkey_type in allowed_pkey_types:
            try:
                key = pkey_type.from_private_key(StringIO(private_key), password=passphrase)
                return key
            except paramiko.ssh_exception.SSHException:
                continue
        raise AirflowException(
            'Private key provided cannot be read by paramiko.'
            'Ensure key provided is valid for one of the following'
            'key formats: RSA, DSS, ECDSA, or Ed25519'
        )<|MERGE_RESOLUTION|>--- conflicted
+++ resolved
@@ -58,7 +58,6 @@
     :type keepalive_interval: int
     """
 
-<<<<<<< HEAD
     # key type name to paramiko PKey class
     _default_pkey_mappings = {
         'dsa': paramiko.DSSKey,
@@ -66,13 +65,6 @@
         'ed25519': paramiko.Ed25519Key,
         'rsa': paramiko.RSAKey,
     }
-
-    def __init__(
-=======
-    conn_name_attr = 'ssh_conn_id'
-    default_conn_name = 'ssh_default'
-    conn_type = 'ssh'
-    hook_name = 'SSH'
 
     @staticmethod
     def get_ui_field_behaviour() -> Dict:
@@ -85,7 +77,6 @@
         }
 
     def __init__(  # pylint: disable=too-many-statements
->>>>>>> a374db58
         self,
         ssh_conn_id: Optional[str] = None,
         remote_host: Optional[str] = None,
