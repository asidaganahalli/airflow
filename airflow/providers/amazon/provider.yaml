# Licensed to the Apache Software Foundation (ASF) under one
# or more contributor license agreements.  See the NOTICE file
# distributed with this work for additional information
# regarding copyright ownership.  The ASF licenses this file
# to you under the Apache License, Version 2.0 (the
# "License"); you may not use this file except in compliance
# with the License.  You may obtain a copy of the License at
#
#   http://www.apache.org/licenses/LICENSE-2.0
#
# Unless required by applicable law or agreed to in writing,
# software distributed under the License is distributed on an
# "AS IS" BASIS, WITHOUT WARRANTIES OR CONDITIONS OF ANY
# KIND, either express or implied.  See the License for the
# specific language governing permissions and limitations
# under the License.

---
package-name: apache-airflow-providers-amazon
name: Amazon
description: |
    Amazon integration (including `Amazon Web Services (AWS) <https://aws.amazon.com/>`__).

suspended: false
versions:
  - 8.0.0
  - 7.4.1
  - 7.4.0
  - 7.3.0
  - 7.2.1
  - 7.2.0
  - 7.1.0
  - 7.0.0
  - 6.2.0
  - 6.1.0
  - 6.0.0
  - 5.1.0
  - 5.0.0
  - 4.1.0
  - 4.0.0
  - 3.4.0
  - 3.3.0
  - 3.2.0
  - 3.1.1
  - 3.0.0
  - 2.6.0
  - 2.5.0
  - 2.4.0
  - 2.3.0
  - 2.2.0
  - 2.1.0
  - 2.0.0
  - 1.4.0
  - 1.3.0
  - 1.2.0
  - 1.1.0
  - 1.0.0

dependencies:
  - apache-airflow>=2.4.0
  - apache-airflow-providers-common-sql>=1.3.1
  - boto3>=1.24.0
  - asgiref
  # watchtower 3 has been released end Jan and introduced breaking change across the board that might
  # change logging behaviour:
  # https://github.com/kislyuk/watchtower/blob/develop/Changes.rst#changes-for-v300-2022-01-26
  # TODO: update to watchtower >3
  - watchtower~=2.0.1
  - jsonpath_ng>=1.5.3
  - redshift_connector>=2.0.888
  - sqlalchemy_redshift>=0.8.6
  - mypy-boto3-rds>=1.24.0
  - mypy-boto3-redshift-data>=1.24.0
  - mypy-boto3-appflow>=1.24.0
<<<<<<< HEAD
  - aiohttp
  - asgiref
=======
  - mypy-boto3-s3>=1.24.0

>>>>>>> e68d4a77

integrations:
  - integration-name: Amazon Athena
    external-doc-url: https://aws.amazon.com/athena/
    logo: /integration-logos/aws/Amazon-Athena_light-bg@4x.png
    how-to-guide:
      - /docs/apache-airflow-providers-amazon/operators/athena.rst
    tags: [aws]
  - integration-name: Amazon CloudFormation
    external-doc-url: https://aws.amazon.com/cloudformation/
    logo: /integration-logos/aws/AWS-CloudFormation_light-bg@4x.png
    how-to-guide:
      - /docs/apache-airflow-providers-amazon/operators/cloudformation.rst
    tags: [aws]
  - integration-name: Amazon CloudWatch Logs
    external-doc-url: https://aws.amazon.com/cloudwatch/
    logo: /integration-logos/aws/Amazon-CloudWatch_light-bg@4x.png
    tags: [aws]
  - integration-name: Amazon DataSync
    external-doc-url: https://aws.amazon.com/datasync/
    how-to-guide:
      - /docs/apache-airflow-providers-amazon/operators/datasync.rst
    tags: [aws]
  - integration-name: Amazon DynamoDB
    external-doc-url: https://aws.amazon.com/dynamodb/
    logo: /integration-logos/aws/Amazon-DynamoDB_light-bg@4x.png
    how-to-guide:
      - /docs/apache-airflow-providers-amazon/operators/dynamodb.rst
    tags: [aws]
  - integration-name: Amazon EC2
    external-doc-url: https://aws.amazon.com/ec2/
    logo: /integration-logos/aws/Amazon-EC2_light-bg@4x.png
    how-to-guide:
      - /docs/apache-airflow-providers-amazon/operators/ec2.rst
    tags: [aws]
  - integration-name: Amazon Elastic Container Registry (ECR)
    external-doc-url: https://aws.amazon.com/ecr/
    logo: /integration-logos/aws/Amazon-Elastic-Container-Registry_light-bg@4x.png
    tags: [aws]
  - integration-name: Amazon ECS
    external-doc-url: https://aws.amazon.com/ecs/
    logo: /integration-logos/aws/Amazon-Elastic-Container-Service_light-bg@4x.png
    tags: [aws]
  - integration-name: Amazon Elastic Kubernetes Service (EKS)
    external-doc-url: https://aws.amazon.com/eks/
    logo: /integration-logos/aws/Amazon-Elastic-Kubernetes-Service_light-bg@4x.png
    how-to-guide:
      - /docs/apache-airflow-providers-amazon/operators/eks.rst
    tags: [aws]
  - integration-name: Amazon ElastiCache
    external-doc-url: https://aws.amazon.com/elasticache/redis//
    logo: /integration-logos/aws/Amazon-ElastiCache_light-bg@4x.png
    tags: [aws]
  - integration-name: Amazon EMR
    external-doc-url: https://aws.amazon.com/emr/
    how-to-guide:
      - /docs/apache-airflow-providers-amazon/operators/emr/emr.rst
    logo: /integration-logos/aws/Amazon-EMR_light-bg@4x.png
    tags: [aws]
  - integration-name: Amazon EMR on EKS
    external-doc-url: https://docs.aws.amazon.com/emr/latest/EMR-on-EKS-DevelopmentGuide/emr-eks.html
    how-to-guide:
      - /docs/apache-airflow-providers-amazon/operators/emr/emr_eks.rst
    logo: /integration-logos/aws/Amazon-EMR_light-bg@4x.png
    tags: [aws]
  - integration-name: Amazon EMR Serverless
    external-doc-url: https://docs.aws.amazon.com/emr/latest/EMR-Serverless-UserGuide/emr-serverless.html
    how-to-guide:
      - /docs/apache-airflow-providers-amazon/operators/emr/emr_serverless.rst
    logo: /integration-logos/aws/Amazon-EMR_light-bg@4x.png
    tags: [aws]
  - integration-name: Amazon Glacier
    external-doc-url: https://aws.amazon.com/glacier/
    logo: /integration-logos/aws/Amazon-S3-Glacier_light-bg@4x.png
    how-to-guide:
      - /docs/apache-airflow-providers-amazon/operators/s3/glacier.rst
    tags: [aws]
  - integration-name: Amazon Kinesis Data Firehose
    external-doc-url: https://aws.amazon.com/kinesis/data-firehose/
    logo: /integration-logos/aws/Amazon-Kinesis-Data-Firehose_light-bg@4x.png
    tags: [aws]
  - integration-name: Amazon RDS
    external-doc-url: https://aws.amazon.com/rds/
    logo: /integration-logos/aws/Amazon-RDS_light-bg@4x.png
    how-to-guide:
      - /docs/apache-airflow-providers-amazon/operators/rds.rst
    tags: [aws]
  - integration-name: Amazon Redshift
    external-doc-url: https://aws.amazon.com/redshift/
    logo: /integration-logos/aws/Amazon-Redshift_light-bg@4x.png
    how-to-guide:
      - /docs/apache-airflow-providers-amazon/operators/redshift/redshift_sql.rst
      - /docs/apache-airflow-providers-amazon/operators/redshift/redshift_cluster.rst
    tags: [aws]
  - integration-name: Amazon Redshift Data
    external-doc-url: https://aws.amazon.com/redshift/
    logo: /integration-logos/aws/Amazon-Redshift_light-bg@4x.png
    how-to-guide:
      - /docs/apache-airflow-providers-amazon/operators/redshift/redshift_data.rst
    tags: [aws]
  - integration-name: Amazon SageMaker
    external-doc-url: https://aws.amazon.com/sagemaker/
    logo: /integration-logos/aws/Amazon-SageMaker_light-bg@4x.png
    how-to-guide:
      - /docs/apache-airflow-providers-amazon/operators/sagemaker.rst
    tags: [aws]
  - integration-name: Amazon SecretsManager
    external-doc-url: https://aws.amazon.com/secrets-manager/
    logo: /integration-logos/aws/AWS-Secrets-Manager_light-bg@4x.png
    tags: [aws]
  - integration-name: Amazon Simple Email Service (SES)
    external-doc-url: https://aws.amazon.com/ses/
    logo: /integration-logos/aws/Amazon-Simple-Email-Service-SES_light-bg@4x.png
    how-to-guide:
      - /docs/apache-airflow-providers-amazon/operators/ecs.rst
    tags: [aws]
  - integration-name: Amazon Simple Notification Service (SNS)
    external-doc-url: https://aws.amazon.com/sns/
    logo: /integration-logos/aws/Amazon-Simple-Notification-Service-SNS_light-bg@4x.png
    how-to-guide:
      - /docs/apache-airflow-providers-amazon/operators/sns.rst
    tags: [aws]
  - integration-name: Amazon Simple Queue Service (SQS)
    external-doc-url: https://aws.amazon.com/sqs/
    logo: /integration-logos/aws/Amazon-Simple-Queue-Service-SQS_light-bg@4x.png
    how-to-guide:
      - /docs/apache-airflow-providers-amazon/operators/sqs.rst
    tags: [aws]
  - integration-name: Amazon Simple Storage Service (S3)
    external-doc-url: https://aws.amazon.com/s3/
    logo: /integration-logos/aws/Amazon-Simple-Storage-Service-S3_light-bg@4x.png
    how-to-guide:
      - /docs/apache-airflow-providers-amazon/operators/s3/s3.rst
    tags: [aws]
  - integration-name: Amazon Systems Manager (SSM)
    external-doc-url: https://aws.amazon.com/systems-manager/
    logo: /integration-logos/aws/AWS-Systems-Manager_light-bg@4x.png
    tags: [aws]
  - integration-name: Amazon Web Services
    external-doc-url: https://aws.amazon.com/
    logo: /integration-logos/aws/AWS-Cloud-alt_light-bg@4x.png
    tags: [aws]
  - integration-name: AWS Batch
    external-doc-url: https://aws.amazon.com/batch/
    logo: /integration-logos/aws/AWS-Batch_light-bg@4x.png
    how-to-guide:
      - /docs/apache-airflow-providers-amazon/operators/batch.rst
    tags: [aws]
  - integration-name: AWS DataSync
    external-doc-url: https://aws.amazon.com/datasync/
    logo: /integration-logos/aws/AWS-DataSync_light-bg@4x.png
    tags: [aws]
  - integration-name: AWS Glue
    external-doc-url: https://aws.amazon.com/glue/
    logo: /integration-logos/aws/AWS-Glue_light-bg@4x.png
    how-to-guide:
      - /docs/apache-airflow-providers-amazon/operators/glue.rst
    tags: [aws]
  - integration-name: AWS Lambda
    external-doc-url: https://aws.amazon.com/lambda/
    logo: /integration-logos/aws/AWS-Lambda_light-bg@4x.png
    how-to-guide:
      - /docs/apache-airflow-providers-amazon/operators/lambda.rst
    tags: [aws]
  - integration-name: AWS Step Functions
    external-doc-url: https://aws.amazon.com/step-functions/
    logo: /integration-logos/aws/AWS-Step-Functions_light-bg@4x.png
    how-to-guide:
      - /docs/apache-airflow-providers-amazon/operators/step_functions.rst
    tags: [aws]
  - integration-name: AWS Database Migration Service
    external-doc-url: https://aws.amazon.com/dms/
    logo: /integration-logos/aws/AWS-Database-Migration-Service_64@5x.png
    how-to-guide:
      - /docs/apache-airflow-providers-amazon/operators/dms.rst
    tags: [aws]
  - integration-name: Amazon QuickSight
    external-doc-url: https://aws.amazon.com/quicksight/
    logo: /integration-logos/aws/Amazon-Quicksight_light-bg@4x.png
    how-to-guide:
      - /docs/apache-airflow-providers-amazon/operators/quicksight.rst
    tags: [aws]
  - integration-name: AWS Security Token Service (STS)
    external-doc-url: https://docs.aws.amazon.com/STS/latest/APIReference/welcome.html
    logo: /integration-logos/aws/AWS-STS_light-bg@4x.png
    tags: [aws]
  - integration-name: Amazon Appflow
    external-doc-url: https://docs.aws.amazon.com/appflow/1.0/APIReference/Welcome.html
    logo: /integration-logos/aws/Amazon_AppFlow_light.png
    how-to-guide:
      - /docs/apache-airflow-providers-amazon/operators/appflow.rst
    tags: [aws]

operators:
  - integration-name: Amazon Athena
    python-modules:
      - airflow.providers.amazon.aws.operators.athena
  - integration-name: AWS Batch
    python-modules:
      - airflow.providers.amazon.aws.operators.batch
  - integration-name: Amazon CloudFormation
    python-modules:
      - airflow.providers.amazon.aws.operators.cloud_formation
  - integration-name: Amazon DataSync
    python-modules:
      - airflow.providers.amazon.aws.operators.datasync
  - integration-name: AWS Database Migration Service
    python-modules:
      - airflow.providers.amazon.aws.operators.dms
  - integration-name: Amazon EC2
    python-modules:
      - airflow.providers.amazon.aws.operators.ec2
  - integration-name: Amazon ECS
    python-modules:
      - airflow.providers.amazon.aws.operators.ecs
  - integration-name: Amazon Elastic Kubernetes Service (EKS)
    python-modules:
      - airflow.providers.amazon.aws.operators.eks
  - integration-name: Amazon EMR
    python-modules:
      - airflow.providers.amazon.aws.operators.emr
  - integration-name: Amazon EMR on EKS
    python-modules:
      - airflow.providers.amazon.aws.operators.emr
  - integration-name: Amazon Glacier
    python-modules:
      - airflow.providers.amazon.aws.operators.glacier
  - integration-name: AWS Glue
    python-modules:
      - airflow.providers.amazon.aws.operators.glue
      - airflow.providers.amazon.aws.operators.glue_crawler
  - integration-name: AWS Lambda
    python-modules:
      - airflow.providers.amazon.aws.operators.lambda_function
  - integration-name: Amazon Simple Storage Service (S3)
    python-modules:
      - airflow.providers.amazon.aws.operators.s3
  - integration-name: Amazon SageMaker
    python-modules:
      - airflow.providers.amazon.aws.operators.sagemaker
  - integration-name: Amazon Simple Notification Service (SNS)
    python-modules:
      - airflow.providers.amazon.aws.operators.sns
  - integration-name: Amazon Simple Queue Service (SQS)
    python-modules:
      - airflow.providers.amazon.aws.operators.sqs
  - integration-name: AWS Step Functions
    python-modules:
      - airflow.providers.amazon.aws.operators.step_function
  - integration-name: Amazon RDS
    python-modules:
      - airflow.providers.amazon.aws.operators.rds
  - integration-name: Amazon Redshift
    python-modules:
      - airflow.providers.amazon.aws.operators.redshift_cluster
      - airflow.providers.amazon.aws.operators.redshift_data
  - integration-name: Amazon QuickSight
    python-modules:
      - airflow.providers.amazon.aws.operators.quicksight
  - integration-name: Amazon Appflow
    python-modules:
      - airflow.providers.amazon.aws.operators.appflow

sensors:
  - integration-name: Amazon Athena
    python-modules:
      - airflow.providers.amazon.aws.sensors.athena
  - integration-name: AWS Batch
    python-modules:
      - airflow.providers.amazon.aws.sensors.batch
  - integration-name: Amazon CloudFormation
    python-modules:
      - airflow.providers.amazon.aws.sensors.cloud_formation
  - integration-name: AWS Database Migration Service
    python-modules:
      - airflow.providers.amazon.aws.sensors.dms
  - integration-name: Amazon DynamoDB
    python-modules:
      - airflow.providers.amazon.aws.sensors.dynamodb
  - integration-name: Amazon EC2
    python-modules:
      - airflow.providers.amazon.aws.sensors.ec2
  - integration-name: Amazon ECS
    python-modules:
      - airflow.providers.amazon.aws.sensors.ecs
  - integration-name: Amazon Elastic Kubernetes Service (EKS)
    python-modules:
      - airflow.providers.amazon.aws.sensors.eks
  - integration-name: Amazon EMR
    python-modules:
      - airflow.providers.amazon.aws.sensors.emr
  - integration-name: Amazon EMR on EKS
    python-modules:
      - airflow.providers.amazon.aws.sensors.emr
  - integration-name: Amazon Glacier
    python-modules:
      - airflow.providers.amazon.aws.sensors.glacier
  - integration-name: AWS Glue
    python-modules:
      - airflow.providers.amazon.aws.sensors.glue
      - airflow.providers.amazon.aws.sensors.glue_crawler
      - airflow.providers.amazon.aws.sensors.glue_catalog_partition
  - integration-name: AWS Lambda
    python-modules:
      - airflow.providers.amazon.aws.sensors.lambda_function
  - integration-name: Amazon RDS
    python-modules:
      - airflow.providers.amazon.aws.sensors.rds
  - integration-name: Amazon Redshift
    python-modules:
      - airflow.providers.amazon.aws.sensors.redshift_cluster
  - integration-name: Amazon Simple Storage Service (S3)
    python-modules:
      - airflow.providers.amazon.aws.sensors.s3
  - integration-name: Amazon SageMaker
    python-modules:
      - airflow.providers.amazon.aws.sensors.sagemaker
  - integration-name: Amazon Simple Queue Service (SQS)
    python-modules:
      - airflow.providers.amazon.aws.sensors.sqs
  - integration-name: AWS Step Functions
    python-modules:
      - airflow.providers.amazon.aws.sensors.step_function
  - integration-name: Amazon QuickSight
    python-modules:
      - airflow.providers.amazon.aws.sensors.quicksight

hooks:
  - integration-name: Amazon Athena
    python-modules:
      - airflow.providers.amazon.aws.hooks.athena
  - integration-name: Amazon DynamoDB
    python-modules:
      - airflow.providers.amazon.aws.hooks.dynamodb
  - integration-name: Amazon Web Services
    python-modules:
      - airflow.providers.amazon.aws.hooks.base_aws
  - integration-name: AWS Batch
    python-modules:
      - airflow.providers.amazon.aws.hooks.batch_client
      - airflow.providers.amazon.aws.hooks.batch_waiters
  - integration-name: Amazon CloudFormation
    python-modules:
      - airflow.providers.amazon.aws.hooks.cloud_formation
  - integration-name: Amazon DataSync
    python-modules:
      - airflow.providers.amazon.aws.hooks.datasync
  - integration-name: AWS Database Migration Service
    python-modules:
      - airflow.providers.amazon.aws.hooks.dms
  - integration-name: Amazon EC2
    python-modules:
      - airflow.providers.amazon.aws.hooks.ec2
  - integration-name: Amazon Elastic Container Registry (ECR)
    python-modules:
      - airflow.providers.amazon.aws.hooks.ecr
  - integration-name: Amazon ECS
    python-modules:
      - airflow.providers.amazon.aws.hooks.ecs
  - integration-name: Amazon ElastiCache
    python-modules:
      - airflow.providers.amazon.aws.hooks.elasticache_replication_group
  - integration-name: Amazon Elastic Kubernetes Service (EKS)
    python-modules:
      - airflow.providers.amazon.aws.hooks.eks
  - integration-name: Amazon EMR
    python-modules:
      - airflow.providers.amazon.aws.hooks.emr
  - integration-name: Amazon EMR on EKS
    python-modules:
      - airflow.providers.amazon.aws.hooks.emr
  - integration-name: Amazon Glacier
    python-modules:
      - airflow.providers.amazon.aws.hooks.glacier
  - integration-name: AWS Glue
    python-modules:
      - airflow.providers.amazon.aws.hooks.glue
      - airflow.providers.amazon.aws.hooks.glue_crawler
      - airflow.providers.amazon.aws.hooks.glue_catalog
  - integration-name: Amazon Kinesis Data Firehose
    python-modules:
      - airflow.providers.amazon.aws.hooks.kinesis
  - integration-name: AWS Lambda
    python-modules:
      - airflow.providers.amazon.aws.hooks.lambda_function
  - integration-name: Amazon CloudWatch Logs
    python-modules:
      - airflow.providers.amazon.aws.hooks.logs
  - integration-name: Amazon RDS
    python-modules:
      - airflow.providers.amazon.aws.hooks.rds
  - integration-name: Amazon Redshift
    python-modules:
      - airflow.providers.amazon.aws.hooks.redshift_sql
      - airflow.providers.amazon.aws.hooks.redshift_cluster
      - airflow.providers.amazon.aws.hooks.redshift_data
  - integration-name: Amazon Simple Storage Service (S3)
    python-modules:
      - airflow.providers.amazon.aws.hooks.s3
  - integration-name: Amazon SageMaker
    python-modules:
      - airflow.providers.amazon.aws.hooks.sagemaker
  - integration-name: Amazon Simple Email Service (SES)
    python-modules:
      - airflow.providers.amazon.aws.hooks.ses
  - integration-name: Amazon Systems Manager (SSM)
    python-modules:
      - airflow.providers.amazon.aws.hooks.ssm
  - integration-name: Amazon SecretsManager
    python-modules:
      - airflow.providers.amazon.aws.hooks.secrets_manager
  - integration-name: Amazon Simple Notification Service (SNS)
    python-modules:
      - airflow.providers.amazon.aws.hooks.sns
  - integration-name: Amazon Simple Queue Service (SQS)
    python-modules:
      - airflow.providers.amazon.aws.hooks.sqs
  - integration-name: AWS Step Functions
    python-modules:
      - airflow.providers.amazon.aws.hooks.step_function
  - integration-name: Amazon QuickSight
    python-modules:
      - airflow.providers.amazon.aws.hooks.quicksight
  - integration-name: AWS Security Token Service (STS)
    python-modules:
      - airflow.providers.amazon.aws.hooks.sts
  - integration-name: Amazon Appflow
    python-modules:
      - airflow.providers.amazon.aws.hooks.appflow

transfers:
  - source-integration-name: Amazon DynamoDB
    target-integration-name: Amazon Simple Storage Service (S3)
    how-to-guide: /docs/apache-airflow-providers-amazon/transfer/dynamodb_to_s3.rst
    python-module: airflow.providers.amazon.aws.transfers.dynamodb_to_s3
  - source-integration-name: Google Cloud Storage (GCS)
    target-integration-name: Amazon Simple Storage Service (S3)
    how-to-guide: /docs/apache-airflow-providers-amazon/transfer/gcs_to_s3.rst
    python-module: airflow.providers.amazon.aws.transfers.gcs_to_s3
  - source-integration-name: Amazon Glacier
    target-integration-name: Google Cloud Storage (GCS)
    how-to-guide: /docs/apache-airflow-providers-amazon/transfer/glacier_to_gcs.rst
    python-module: airflow.providers.amazon.aws.transfers.glacier_to_gcs
  - source-integration-name: Google
    target-integration-name: Amazon Simple Storage Service (S3)
    how-to-guide: /docs/apache-airflow-providers-amazon/transfer/google_api_to_s3.rst
    python-module: airflow.providers.amazon.aws.transfers.google_api_to_s3
  - source-integration-name: Apache Hive
    target-integration-name: Amazon DynamoDB
    how-to-guide: /docs/apache-airflow-providers-amazon/transfer/hive_to_dynamodb.rst
    python-module: airflow.providers.amazon.aws.transfers.hive_to_dynamodb
  - source-integration-name: Internet Message Access Protocol (IMAP)
    target-integration-name: Amazon Simple Storage Service (S3)
    how-to-guide: /docs/apache-airflow-providers-amazon/transfer/imap_attachment_to_s3.rst
    python-module: airflow.providers.amazon.aws.transfers.imap_attachment_to_s3
  - source-integration-name: MongoDB
    target-integration-name: Amazon Simple Storage Service (S3)
    how-to-guide: /docs/apache-airflow-providers-amazon/transfer/mongo_to_s3.rst
    python-module: airflow.providers.amazon.aws.transfers.mongo_to_s3
  - source-integration-name: Amazon Redshift
    target-integration-name: Amazon Simple Storage Service (S3)
    how-to-guide: /docs/apache-airflow-providers-amazon/transfer/redshift_to_s3.rst
    python-module: airflow.providers.amazon.aws.transfers.redshift_to_s3
  - source-integration-name: Amazon Simple Storage Service (S3)
    target-integration-name: Amazon Redshift
    how-to-guide: /docs/apache-airflow-providers-amazon/transfer/s3_to_redshift.rst
    python-module: airflow.providers.amazon.aws.transfers.s3_to_redshift
  - source-integration-name: Amazon Simple Storage Service (S3)
    target-integration-name: SSH File Transfer Protocol (SFTP)
    how-to-guide: /docs/apache-airflow-providers-amazon/transfer/s3_to_sftp.rst
    python-module: airflow.providers.amazon.aws.transfers.s3_to_sftp
  - source-integration-name: SSH File Transfer Protocol (SFTP)
    target-integration-name: Amazon Simple Storage Service (S3)
    how-to-guide: /docs/apache-airflow-providers-amazon/transfer/sftp_to_s3.rst
    python-module: airflow.providers.amazon.aws.transfers.sftp_to_s3
  - source-integration-name: Amazon Simple Storage Service (S3)
    target-integration-name: File Transfer Protocol (FTP)
    how-to-guide: /docs/apache-airflow-providers-amazon/transfer/s3_to_ftp.rst
    python-module: airflow.providers.amazon.aws.transfers.s3_to_ftp
  - source-integration-name: Exasol
    target-integration-name: Amazon Simple Storage Service (S3)
    python-module: airflow.providers.amazon.aws.transfers.exasol_to_s3
  - source-integration-name: File Transfer Protocol (FTP)
    target-integration-name: Amazon Simple Storage Service (S3)
    how-to-guide: /docs/apache-airflow-providers-amazon/transfer/ftp_to_s3.rst
    python-module: airflow.providers.amazon.aws.transfers.ftp_to_s3
  - source-integration-name: Salesforce
    target-integration-name: Amazon Simple Storage Service (S3)
    how-to-guide: /docs/apache-airflow-providers-amazon/transfer/salesforce_to_s3.rst
    python-module: airflow.providers.amazon.aws.transfers.salesforce_to_s3
  - source-integration-name: Local
    target-integration-name: Amazon Simple Storage Service (S3)
    how-to-guide: /docs/apache-airflow-providers-amazon/transfer/local_to_s3.rst
    python-module: airflow.providers.amazon.aws.transfers.local_to_s3
  - source-integration-name: Common SQL
    target-integration-name: Amazon Simple Storage Service (S3)
    how-to-guide: /docs/apache-airflow-providers-amazon/transfer/sql_to_s3.rst
    python-module: airflow.providers.amazon.aws.transfers.sql_to_s3
  - source-integration-name: Amazon Simple Storage Service (S3)
    target-integration-name: Common SQL
    how-to-guide: /docs/apache-airflow-providers-amazon/transfer/s3_to_sql.rst
    python-module: airflow.providers.amazon.aws.transfers.s3_to_sql
  - source-integration-name: Amazon Web Services
    target-integration-name: Amazon Web Services
    python-module: airflow.providers.amazon.aws.transfers.base

extra-links:
  - airflow.providers.amazon.aws.links.batch.BatchJobDefinitionLink
  - airflow.providers.amazon.aws.links.batch.BatchJobDetailsLink
  - airflow.providers.amazon.aws.links.batch.BatchJobQueueLink
  - airflow.providers.amazon.aws.links.emr.EmrClusterLink
  - airflow.providers.amazon.aws.links.emr.EmrLogsLink
  - airflow.providers.amazon.aws.links.glue.GlueJobRunDetailsLink
  - airflow.providers.amazon.aws.links.logs.CloudWatchEventsLink

connection-types:
  - hook-class-name: airflow.providers.amazon.aws.hooks.base_aws.AwsGenericHook
    connection-type: aws
  - hook-class-name: airflow.providers.amazon.aws.hooks.emr.EmrHook
    connection-type: emr
  - hook-class-name: airflow.providers.amazon.aws.hooks.redshift_sql.RedshiftSQLHook
    connection-type: redshift

secrets-backends:
  - airflow.providers.amazon.aws.secrets.secrets_manager.SecretsManagerBackend
  - airflow.providers.amazon.aws.secrets.systems_manager.SystemsManagerParameterStoreBackend

logging:
  - airflow.providers.amazon.aws.log.s3_task_handler.S3TaskHandler
  - airflow.providers.amazon.aws.log.cloudwatch_task_handler.CloudwatchTaskHandler

additional-extras:
  - name: pandas
    dependencies:
      - pandas>=0.17.1
  # There is conflict between boto3 and aiobotocore dependency botocore.
  # TODO: We can remove it once boto3 and aiobotocore both have compatible botocore version or
  # boto3 have native async support and we move away from aio aiobotocore
  - name: aiobotocore
    dependencies:
      - aiobotocore[boto3]>=2.2.0<|MERGE_RESOLUTION|>--- conflicted
+++ resolved
@@ -72,13 +72,9 @@
   - mypy-boto3-rds>=1.24.0
   - mypy-boto3-redshift-data>=1.24.0
   - mypy-boto3-appflow>=1.24.0
-<<<<<<< HEAD
   - aiohttp
   - asgiref
-=======
   - mypy-boto3-s3>=1.24.0
-
->>>>>>> e68d4a77
 
 integrations:
   - integration-name: Amazon Athena
