--- conflicted
+++ resolved
@@ -18,18 +18,14 @@
 
 import json
 import logging
-from typing import TYPE_CHECKING, Any, Literal
+from typing import TYPE_CHECKING, Any
 
-<<<<<<< HEAD
-from jsonpath_ng import parse
+import jsonpath_ng
+import jsonpath_ng.ext
+from typing_extensions import Literal
 
 if TYPE_CHECKING:
     from mypy_boto3_sqs import type_defs
-=======
-import jsonpath_ng
-import jsonpath_ng.ext
-from typing_extensions import Literal
->>>>>>> 6b5a4aac
 
 log = logging.getLogger(__name__)
 
@@ -38,13 +34,8 @@
 
 
 def process_response(
-<<<<<<< HEAD
     response: type_defs.ReceiveMessageResultTypeDef,
-    message_filtering: Literal["literal", "jsonpath"] | None = None,
-=======
-    response: Any,
     message_filtering: MessageFilteringType | None = None,
->>>>>>> 6b5a4aac
     message_filtering_match_values: Any = None,
     message_filtering_config: Any = None,
 ) -> list[type_defs.MessageTypeDef]:
@@ -72,7 +63,7 @@
 
 def filter_messages(
     messages: list[type_defs.MessageTypeDef],
-    message_filtering: Literal["literal", "jsonpath"],
+    message_filtering: MessageFilteringType,
     message_filtering_match_values: Any,
     message_filtering_config: Any,
 ) -> list[type_defs.MessageTypeDef]:
@@ -98,15 +89,11 @@
 
 
 def filter_messages_jsonpath(
-<<<<<<< HEAD
     messages: list[type_defs.MessageTypeDef],
     message_filtering_match_values: Any,
     message_filtering_config: Any,
+    parse,
 ) -> list[type_defs.MessageTypeDef]:
-=======
-    messages, message_filtering_match_values, message_filtering_config, parse
-) -> list[Any]:
->>>>>>> 6b5a4aac
     jsonpath_expr = parse(message_filtering_config)
     filtered_messages = []
     for message in messages:
