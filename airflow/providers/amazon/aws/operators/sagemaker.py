--- conflicted
+++ resolved
@@ -753,41 +753,6 @@
         self.log.info("Model %s deleted successfully.", self.config["ModelName"])
 
 
-<<<<<<< HEAD
-class SageMakerRegisterModelVersionOperator(SageMakerBaseOperator):
-    """
-    Registers an Amazon SageMaker model by creating a model version that specifies the model group to which it
-    belongs. Will create the model group if it does not exist already.
-
-    .. seealso::
-        For more information on how to use this operator, take a look at the guide:
-        :ref:`howto/operator:SageMakerRegisterModelVersionOperator`
-
-    :param image_uri: The Amazon EC2 Container Registry (Amazon ECR) path where inference code is stored.
-    :param model_url: The Amazon S3 path where the model artifacts (the trained weights of the model), which
-        result from model training, are stored. This path must point to a single gzip compressed tar archive
-        (.tar.gz suffix).
-    :param package_group_name: The name of the model package group that the model is going to be registered
-        to. Will be created if it doesn't already exist.
-    :param package_group_desc: Description of the model package group, if it was to be created (optional).
-    :param package_desc: Description of the model package (optional).
-    :param model_approval: Approval status of the model package. Defaults to PendingManualApproval
-    :param aws_conn_id: The AWS connection ID to use.
-    :param config: Can contain extra parameters for the boto call to create_model_package, and/or overrides
-        for any parameter defined above. For a complete list of available parameters, see
-        https://boto3.amazonaws.com/v1/documentation/api/latest/reference/services/sagemaker.html#SageMaker.Client.create_model_package
-
-    :return str: Returns the ARN of the model package created.
-    """
-
-    template_fields: Sequence[str] = (
-        "image_uri",
-        "model_url",
-        "package_group_name",
-        "package_group_desc",
-        "package_desc",
-        "model_approval",
-=======
 class SageMakerStartPipelineOperator(SageMakerBaseOperator):
     """
     Starts a SageMaker pipeline execution.
@@ -870,13 +835,80 @@
     template_fields: Sequence[str] = (
         "aws_conn_id",
         "pipeline_exec_arn",
->>>>>>> 4d0fd8ef
     )
 
     def __init__(
         self,
         *,
-<<<<<<< HEAD
+        aws_conn_id: str = DEFAULT_CONN_ID,
+        pipeline_exec_arn: str,
+        wait_for_completion: bool = False,
+        check_interval: int = CHECK_INTERVAL_SECOND,
+        verbose: bool = True,
+        fail_if_not_running: bool = False,
+        **kwargs,
+    ):
+        super().__init__(config={}, aws_conn_id=aws_conn_id, **kwargs)
+        self.pipeline_exec_arn = pipeline_exec_arn
+        self.wait_for_completion = wait_for_completion
+        self.check_interval = check_interval
+        self.verbose = verbose
+        self.fail_if_not_running = fail_if_not_running
+
+    def execute(self, context: Context) -> str:
+        status = self.hook.stop_pipeline(
+            pipeline_exec_arn=self.pipeline_exec_arn,
+            wait_for_completion=self.wait_for_completion,
+            check_interval=self.check_interval,
+            verbose=self.verbose,
+            fail_if_not_running=self.fail_if_not_running,
+        )
+        self.log.info(
+            "Stop requested for pipeline execution with ARN %s. Status is now %s",
+            self.pipeline_exec_arn,
+            status,
+        )
+        return status
+
+
+class SageMakerRegisterModelVersionOperator(SageMakerBaseOperator):
+    """
+    Registers an Amazon SageMaker model by creating a model version that specifies the model group to which it
+    belongs. Will create the model group if it does not exist already.
+
+    .. seealso::
+        For more information on how to use this operator, take a look at the guide:
+        :ref:`howto/operator:SageMakerRegisterModelVersionOperator`
+
+    :param image_uri: The Amazon EC2 Container Registry (Amazon ECR) path where inference code is stored.
+    :param model_url: The Amazon S3 path where the model artifacts (the trained weights of the model), which
+        result from model training, are stored. This path must point to a single gzip compressed tar archive
+        (.tar.gz suffix).
+    :param package_group_name: The name of the model package group that the model is going to be registered
+        to. Will be created if it doesn't already exist.
+    :param package_group_desc: Description of the model package group, if it was to be created (optional).
+    :param package_desc: Description of the model package (optional).
+    :param model_approval: Approval status of the model package. Defaults to PendingManualApproval
+    :param aws_conn_id: The AWS connection ID to use.
+    :param config: Can contain extra parameters for the boto call to create_model_package, and/or overrides
+        for any parameter defined above. For a complete list of available parameters, see
+        https://boto3.amazonaws.com/v1/documentation/api/latest/reference/services/sagemaker.html#SageMaker.Client.create_model_package
+
+    :return str: Returns the ARN of the model package created.
+    """
+
+    template_fields: Sequence[str] = (
+        "image_uri",
+        "model_url",
+        "package_group_name",
+        "package_group_desc",
+        "package_desc",
+        "model_approval",
+    )
+
+    def __init__(
+        self,
+        *,
         image_uri: str,
         model_url: str,
         package_group_name: str,
@@ -924,35 +956,4 @@
             # rollback group creation if adding the model to it was not successful
             if group_created:
                 self.hook.conn.delete_model_package_group(ModelPackageGroupName=self.package_group_name)
-            raise
-=======
-        aws_conn_id: str = DEFAULT_CONN_ID,
-        pipeline_exec_arn: str,
-        wait_for_completion: bool = False,
-        check_interval: int = CHECK_INTERVAL_SECOND,
-        verbose: bool = True,
-        fail_if_not_running: bool = False,
-        **kwargs,
-    ):
-        super().__init__(config={}, aws_conn_id=aws_conn_id, **kwargs)
-        self.pipeline_exec_arn = pipeline_exec_arn
-        self.wait_for_completion = wait_for_completion
-        self.check_interval = check_interval
-        self.verbose = verbose
-        self.fail_if_not_running = fail_if_not_running
-
-    def execute(self, context: Context) -> str:
-        status = self.hook.stop_pipeline(
-            pipeline_exec_arn=self.pipeline_exec_arn,
-            wait_for_completion=self.wait_for_completion,
-            check_interval=self.check_interval,
-            verbose=self.verbose,
-            fail_if_not_running=self.fail_if_not_running,
-        )
-        self.log.info(
-            "Stop requested for pipeline execution with ARN %s. Status is now %s",
-            self.pipeline_exec_arn,
-            status,
-        )
-        return status
->>>>>>> 4d0fd8ef
+            raise