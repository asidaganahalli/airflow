--- conflicted
+++ resolved
@@ -25,11 +25,6 @@
 """
 from __future__ import annotations
 
-<<<<<<< HEAD
-import sys
-import warnings
-=======
->>>>>>> 85415998
 from typing import TYPE_CHECKING, Any, Sequence
 
 from airflow.compat.functools import cached_property
@@ -59,7 +54,6 @@
     :param job_name: the name for the job that will run on AWS Batch (templated)
     :param job_definition: the job definition name on AWS Batch
     :param job_queue: the queue name on AWS Batch
-<<<<<<< HEAD
 
     :param overrides: DEPRECATED, use container_overrides instead with the same value.
 
@@ -67,9 +61,6 @@
 
     :param node_overrides: the `nodeOverrides` parameter for boto3 (templated)
 
-=======
-    :param overrides: the `containerOverrides` parameter for boto3 (templated)
->>>>>>> 85415998
     :param array_properties: the `arrayProperties` parameter for boto3
     :param parameters: the `parameters` for boto3 (templated)
     :param job_id: the job ID, usually unknown (None) until the
