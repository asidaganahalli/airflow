#
# Licensed to the Apache Software Foundation (ASF) under one
# or more contributor license agreements.  See the NOTICE file
# distributed with this work for additional information
# regarding copyright ownership.  The ASF licenses this file
# to you under the Apache License, Version 2.0 (the
# "License"); you may not use this file except in compliance
# with the License.  You may obtain a copy of the License at
#
#   http://www.apache.org/licenses/LICENSE-2.0
#
# Unless required by applicable law or agreed to in writing,
# software distributed under the License is distributed on an
# "AS IS" BASIS, WITHOUT WARRANTIES OR CONDITIONS OF ANY
# KIND, either express or implied.  See the License for the
# specific language governing permissions and limitations
# under the License.
from __future__ import annotations

import re
import sys
import warnings
from datetime import timedelta
from functools import cached_property
from typing import TYPE_CHECKING, Sequence

import boto3

from airflow.exceptions import AirflowException, AirflowProviderDeprecationWarning
from airflow.models import BaseOperator, XCom
from airflow.providers.amazon.aws.exceptions import EcsOperatorError, EcsTaskFailToStart
from airflow.providers.amazon.aws.hooks.base_aws import AwsBaseHook
from airflow.providers.amazon.aws.hooks.ecs import (
    EcsClusterStates,
    EcsHook,
    should_retry_eni,
)
<<<<<<< HEAD
from airflow.providers.amazon.aws.hooks.logs import AwsLogsHook
from airflow.providers.amazon.aws.triggers.ecs import (
    ClusterWaiterTrigger,
    TaskDoneTrigger,
)
=======
from airflow.providers.amazon.aws.utils.task_log_fetcher import AwsTaskLogFetcher
>>>>>>> 743bf5a0
from airflow.utils.helpers import prune_dict
from airflow.utils.session import provide_session

if TYPE_CHECKING:
    from airflow.utils.context import Context

DEFAULT_CONN_ID = "aws_default"


class EcsBaseOperator(BaseOperator):
    """This is the base operator for all Elastic Container Service operators."""

    def __init__(self, *, aws_conn_id: str | None = DEFAULT_CONN_ID, region: str | None = None, **kwargs):
        self.aws_conn_id = aws_conn_id
        self.region = region
        super().__init__(**kwargs)

    @cached_property
    def hook(self) -> EcsHook:
        """Create and return an EcsHook."""
        return EcsHook(aws_conn_id=self.aws_conn_id, region_name=self.region)

    @cached_property
    def client(self) -> boto3.client:
        """Create and return the EcsHook's client."""
        return self.hook.conn

    def execute(self, context: Context):
        """Must overwrite in child classes."""
        raise NotImplementedError("Please implement execute() in subclass")

    def _complete_exec_with_cluster_desc(self, context, event=None):
        """To be used as trigger callback for operators that return the cluster description."""
        if event["status"] != "success":
            raise AirflowException(f"Error while waiting for operation on cluster to complete: {event}")
        cluster_arn = event.get("arn")
        # We cannot get the cluster definition from the waiter on success, so we have to query it here.
        details = self.hook.conn.describe_clusters(clusters=[cluster_arn])["clusters"][0]
        return details


class EcsCreateClusterOperator(EcsBaseOperator):
    """
    Creates an AWS ECS cluster.

    .. seealso::
        For more information on how to use this operator, take a look at the guide:
        :ref:`howto/operator:EcsCreateClusterOperator`

    :param cluster_name: The name of your cluster. If you don't specify a name for your
        cluster, you create a cluster that's named default.
    :param create_cluster_kwargs: Extra arguments for Cluster Creation.
    :param wait_for_completion: If True, waits for creation of the cluster to complete. (default: True)
    :param waiter_delay: The amount of time in seconds to wait between attempts,
        if not set then the default waiter value will be used.
    :param waiter_max_attempts: The maximum number of attempts to be made,
        if not set then the default waiter value will be used.
    :param deferrable: If True, the operator will wait asynchronously for the job to complete.
        This implies waiting for completion. This mode requires aiobotocore module to be installed.
        (default: False)
    """

    template_fields: Sequence[str] = (
        "cluster_name",
        "create_cluster_kwargs",
        "wait_for_completion",
        "deferrable",
    )

    def __init__(
        self,
        *,
        cluster_name: str,
        create_cluster_kwargs: dict | None = None,
        wait_for_completion: bool = True,
        waiter_delay: int = 15,
        waiter_max_attempts: int = 60,
        deferrable: bool = False,
        **kwargs,
    ) -> None:
        super().__init__(**kwargs)
        self.cluster_name = cluster_name
        self.create_cluster_kwargs = create_cluster_kwargs or {}
        self.wait_for_completion = wait_for_completion
        self.waiter_delay = waiter_delay
        self.waiter_max_attempts = waiter_max_attempts
        self.deferrable = deferrable

    def execute(self, context: Context):
        self.log.info(
            "Creating cluster %r using the following values: %s",
            self.cluster_name,
            self.create_cluster_kwargs,
        )
        result = self.client.create_cluster(clusterName=self.cluster_name, **self.create_cluster_kwargs)
        cluster_details = result["cluster"]
        cluster_state = cluster_details.get("status")

        if cluster_state == EcsClusterStates.ACTIVE:
            # In some circumstances the ECS Cluster is created immediately,
            # and there is no reason to wait for completion.
            self.log.info("Cluster %r in state: %r.", self.cluster_name, cluster_state)
        elif self.deferrable:
            self.defer(
                trigger=ClusterWaiterTrigger(
                    waiter_name="cluster_active",
                    cluster_arn=cluster_details["clusterArn"],
                    waiter_delay=self.waiter_delay,
                    waiter_max_attempts=self.waiter_max_attempts,
                    aws_conn_id=self.aws_conn_id,
                    region=self.region,
                ),
                method_name="_complete_exec_with_cluster_desc",
                # timeout is set to ensure that if a trigger dies, the timeout does not restart
                # 60 seconds is added to allow the trigger to exit gracefully (i.e. yield TriggerEvent)
                timeout=timedelta(seconds=self.waiter_max_attempts * self.waiter_delay + 60),
            )
        elif self.wait_for_completion:
            waiter = self.hook.get_waiter("cluster_active")
            waiter.wait(
                clusters=[cluster_details["clusterArn"]],
                WaiterConfig=prune_dict(
                    {
                        "Delay": self.waiter_delay,
                        "MaxAttempts": self.waiter_max_attempts,
                    }
                ),
            )

        return cluster_details


class EcsDeleteClusterOperator(EcsBaseOperator):
    """
    Deletes an AWS ECS cluster.

    .. seealso::
        For more information on how to use this operator, take a look at the guide:
        :ref:`howto/operator:EcsDeleteClusterOperator`

    :param cluster_name: The short name or full Amazon Resource Name (ARN) of the cluster to delete.
    :param wait_for_completion: If True, waits for creation of the cluster to complete. (default: True)
    :param waiter_delay: The amount of time in seconds to wait between attempts,
        if not set then the default waiter value will be used.
    :param waiter_max_attempts: The maximum number of attempts to be made,
        if not set then the default waiter value will be used.
    :param deferrable: If True, the operator will wait asynchronously for the job to complete.
        This implies waiting for completion. This mode requires aiobotocore module to be installed.
        (default: False)
    """

    template_fields: Sequence[str] = ("cluster_name", "wait_for_completion", "deferrable")

    def __init__(
        self,
        *,
        cluster_name: str,
        wait_for_completion: bool = True,
        waiter_delay: int = 15,
        waiter_max_attempts: int = 60,
        deferrable: bool = False,
        **kwargs,
    ) -> None:
        super().__init__(**kwargs)
        self.cluster_name = cluster_name
        self.wait_for_completion = wait_for_completion
        self.waiter_delay = waiter_delay
        self.waiter_max_attempts = waiter_max_attempts
        self.deferrable = deferrable

    def execute(self, context: Context):
        self.log.info("Deleting cluster %r.", self.cluster_name)
        result = self.client.delete_cluster(cluster=self.cluster_name)
        cluster_details = result["cluster"]
        cluster_state = cluster_details.get("status")

        if cluster_state == EcsClusterStates.INACTIVE:
            # if the cluster doesn't have capacity providers that are associated with it,
            # the deletion is instantaneous, and we don't need to wait for it.
            self.log.info("Cluster %r in state: %r.", self.cluster_name, cluster_state)
        elif self.deferrable:
            self.defer(
                trigger=ClusterWaiterTrigger(
                    waiter_name="cluster_inactive",
                    cluster_arn=cluster_details["clusterArn"],
                    waiter_delay=self.waiter_delay,
                    waiter_max_attempts=self.waiter_max_attempts,
                    aws_conn_id=self.aws_conn_id,
                    region=self.region,
                ),
                method_name="_complete_exec_with_cluster_desc",
                # timeout is set to ensure that if a trigger dies, the timeout does not restart
                # 60 seconds is added to allow the trigger to exit gracefully (i.e. yield TriggerEvent)
                timeout=timedelta(seconds=self.waiter_max_attempts * self.waiter_delay + 60),
            )
        elif self.wait_for_completion:
            waiter = self.hook.get_waiter("cluster_inactive")
            waiter.wait(
                clusters=[cluster_details["clusterArn"]],
                WaiterConfig=prune_dict(
                    {
                        "Delay": self.waiter_delay,
                        "MaxAttempts": self.waiter_max_attempts,
                    }
                ),
            )

        return cluster_details


class EcsDeregisterTaskDefinitionOperator(EcsBaseOperator):
    """
    Deregister a task definition on AWS ECS.

    .. seealso::
        For more information on how to use this operator, take a look at the guide:
        :ref:`howto/operator:EcsDeregisterTaskDefinitionOperator`

    :param task_definition: The family and revision (family:revision) or full Amazon Resource Name (ARN)
        of the task definition to deregister. If you use a family name, you must specify a revision.
    """

    template_fields: Sequence[str] = "task_definition"

    def __init__(
        self,
        *,
        task_definition: str,
        **kwargs,
    ):
        if "wait_for_completion" in kwargs or "waiter_delay" in kwargs or "waiter_max_attempts" in kwargs:
            warnings.warn(
                "'wait_for_completion' and waiter related params have no effect and are deprecated, "
                "please remove them.",
                AirflowProviderDeprecationWarning,
                stacklevel=2,
            )
            # remove args to not trigger Invalid arguments exception
            kwargs.pop("wait_for_completion", None)
            kwargs.pop("waiter_delay", None)
            kwargs.pop("waiter_max_attempts", None)

        super().__init__(**kwargs)
        self.task_definition = task_definition

    def execute(self, context: Context):
        self.log.info("Deregistering task definition %s.", self.task_definition)
        result = self.client.deregister_task_definition(taskDefinition=self.task_definition)
        task_definition_details = result["taskDefinition"]
        task_definition_arn = task_definition_details["taskDefinitionArn"]
        self.log.info(
            "Task Definition %r in state: %r.", task_definition_arn, task_definition_details.get("status")
        )
        return task_definition_arn


class EcsRegisterTaskDefinitionOperator(EcsBaseOperator):
    """
    Register a task definition on AWS ECS.

    .. seealso::
        For more information on how to use this operator, take a look at the guide:
        :ref:`howto/operator:EcsRegisterTaskDefinitionOperator`

    :param family: The family name of a task definition to create.
    :param container_definitions: A list of container definitions in JSON format that describe
        the different containers that make up your task.
    :param register_task_kwargs: Extra arguments for Register Task Definition.
    """

    template_fields: Sequence[str] = (
        "family",
        "container_definitions",
        "register_task_kwargs",
    )

    def __init__(
        self,
        *,
        family: str,
        container_definitions: list[dict],
        register_task_kwargs: dict | None = None,
        **kwargs,
    ):
        if "wait_for_completion" in kwargs or "waiter_delay" in kwargs or "waiter_max_attempts" in kwargs:
            warnings.warn(
                "'wait_for_completion' and waiter related params have no effect and are deprecated, "
                "please remove them.",
                AirflowProviderDeprecationWarning,
                stacklevel=2,
            )
            # remove args to not trigger Invalid arguments exception
            kwargs.pop("wait_for_completion", None)
            kwargs.pop("waiter_delay", None)
            kwargs.pop("waiter_max_attempts", None)

        super().__init__(**kwargs)
        self.family = family
        self.container_definitions = container_definitions
        self.register_task_kwargs = register_task_kwargs or {}

    def execute(self, context: Context):
        self.log.info(
            "Registering task definition %s using the following values: %s",
            self.family,
            self.register_task_kwargs,
        )
        self.log.info("Using container definition %s", self.container_definitions)
        response = self.client.register_task_definition(
            family=self.family,
            containerDefinitions=self.container_definitions,
            **self.register_task_kwargs,
        )
        task_definition_details = response["taskDefinition"]
        task_definition_arn = task_definition_details["taskDefinitionArn"]

        self.log.info(
            "Task Definition %r in state: %r.", task_definition_arn, task_definition_details.get("status")
        )
        context["ti"].xcom_push(key="task_definition_arn", value=task_definition_arn)
        return task_definition_arn


class EcsRunTaskOperator(EcsBaseOperator):
    """
    Execute a task on AWS ECS (Elastic Container Service).

    .. seealso::
        For more information on how to use this operator, take a look at the guide:
        :ref:`howto/operator:EcsRunTaskOperator`

    :param task_definition: the task definition name on Elastic Container Service
    :param cluster: the cluster name on Elastic Container Service
    :param overrides: the same parameter that boto3 will receive (templated):
        https://boto3.amazonaws.com/v1/documentation/api/latest/reference/services/ecs.html#ECS.Client.run_task
    :param aws_conn_id: connection id of AWS credentials / region name. If None,
        credential boto3 strategy will be used
        (https://boto3.amazonaws.com/v1/documentation/api/latest/guide/configuration.html).
    :param region: region name to use in AWS Hook.
        Override the region in connection (if provided)
    :param launch_type: the launch type on which to run your task ('EC2', 'EXTERNAL', or 'FARGATE')
    :param capacity_provider_strategy: the capacity provider strategy to use for the task.
        When capacity_provider_strategy is specified, the launch_type parameter is omitted.
        If no capacity_provider_strategy or launch_type is specified,
        the default capacity provider strategy for the cluster is used.
    :param group: the name of the task group associated with the task
    :param placement_constraints: an array of placement constraint objects to use for
        the task
    :param placement_strategy: an array of placement strategy objects to use for
        the task
    :param platform_version: the platform version on which your task is running
    :param network_configuration: the network configuration for the task
    :param tags: a dictionary of tags in the form of {'tagKey': 'tagValue'}.
    :param awslogs_group: the CloudWatch group where your ECS container logs are stored.
        Only required if you want logs to be shown in the Airflow UI after your job has
        finished.
    :param awslogs_region: the region in which your CloudWatch logs are stored.
        If None, this is the same as the `region` parameter. If that is also None,
        this is the default AWS region based on your connection settings.
    :param awslogs_stream_prefix: the stream prefix that is used for the CloudWatch logs.
        This is usually based on some custom name combined with the name of the container.
        Only required if you want logs to be shown in the Airflow UI after your job has
        finished.
    :param awslogs_fetch_interval: the interval that the ECS task log fetcher should wait
        in between each Cloudwatch logs fetches.
        If deferrable is set to True, that parameter is ignored and waiter_delay is used instead.
    :param quota_retry: Config if and how to retry the launch of a new ECS task, to handle
        transient errors.
    :param reattach: If set to True, will check if the task previously launched by the task_instance
        is already running. If so, the operator will attach to it instead of starting a new task.
        This is to avoid relaunching a new task when the connection drops between Airflow and ECS while
        the task is running (when the Airflow worker is restarted for example).
    :param number_logs_exception: Number of lines from the last Cloudwatch logs to return in the
        AirflowException if an ECS task is stopped (to receive Airflow alerts with the logs of what
        failed in the code running in ECS).
    :param wait_for_completion: If True, waits for creation of the cluster to complete. (default: True)
    :param waiter_delay: The amount of time in seconds to wait between attempts,
        if not set then the default waiter value will be used.
    :param waiter_max_attempts: The maximum number of attempts to be made,
        if not set then the default waiter value will be used.
    :param deferrable: If True, the operator will wait asynchronously for the job to complete.
        This implies waiting for completion. This mode requires aiobotocore module to be installed.
        (default: False)
    """

    ui_color = "#f0ede4"
    template_fields: Sequence[str] = (
        "task_definition",
        "cluster",
        "overrides",
        "launch_type",
        "capacity_provider_strategy",
        "group",
        "placement_constraints",
        "placement_strategy",
        "platform_version",
        "network_configuration",
        "tags",
        "awslogs_group",
        "awslogs_region",
        "awslogs_stream_prefix",
        "awslogs_fetch_interval",
        "propagate_tags",
        "reattach",
        "number_logs_exception",
        "wait_for_completion",
        "deferrable",
    )
    template_fields_renderers = {
        "overrides": "json",
        "network_configuration": "json",
        "tags": "json",
    }
    REATTACH_XCOM_KEY = "ecs_task_arn"
    REATTACH_XCOM_TASK_ID_TEMPLATE = "{task_id}_task_arn"

    def __init__(
        self,
        *,
        task_definition: str,
        cluster: str,
        overrides: dict,
        launch_type: str = "EC2",
        capacity_provider_strategy: list | None = None,
        group: str | None = None,
        placement_constraints: list | None = None,
        placement_strategy: list | None = None,
        platform_version: str | None = None,
        network_configuration: dict | None = None,
        tags: dict | None = None,
        awslogs_group: str | None = None,
        awslogs_region: str | None = None,
        awslogs_stream_prefix: str | None = None,
        awslogs_fetch_interval: timedelta = timedelta(seconds=30),
        propagate_tags: str | None = None,
        quota_retry: dict | None = None,
        reattach: bool = False,
        number_logs_exception: int = 10,
        wait_for_completion: bool = True,
        waiter_delay: int = 6,
        waiter_max_attempts: int = 100,
        deferrable: bool = False,
        **kwargs,
    ):
        super().__init__(**kwargs)

        self.task_definition = task_definition
        self.cluster = cluster
        self.overrides = overrides
        self.launch_type = launch_type
        self.capacity_provider_strategy = capacity_provider_strategy
        self.group = group
        self.placement_constraints = placement_constraints
        self.placement_strategy = placement_strategy
        self.platform_version = platform_version
        self.network_configuration = network_configuration

        self.tags = tags
        self.awslogs_group = awslogs_group
        self.awslogs_stream_prefix = awslogs_stream_prefix
        self.awslogs_region = awslogs_region
        self.awslogs_fetch_interval = awslogs_fetch_interval
        self.propagate_tags = propagate_tags
        self.reattach = reattach
        self.number_logs_exception = number_logs_exception

        if self.awslogs_region is None:
            self.awslogs_region = self.region

        self.arn: str | None = None
        self.retry_args = quota_retry
        self.task_log_fetcher: AwsTaskLogFetcher | None = None
        self.wait_for_completion = wait_for_completion
        self.waiter_delay = waiter_delay
        self.waiter_max_attempts = waiter_max_attempts
        self.deferrable = deferrable

        if self._aws_logs_enabled() and not self.wait_for_completion:
            self.log.warning(
                "Trying to get logs without waiting for the task to complete is undefined behavior."
            )

    @staticmethod
    def _get_ecs_task_id(task_arn: str | None) -> str | None:
        if task_arn is None:
            return None
        return task_arn.split("/")[-1]

    @provide_session
    def execute(self, context, session=None):
        self.log.info(
            "Running ECS Task - Task definition: %s - on cluster %s", self.task_definition, self.cluster
        )
        self.log.info("EcsOperator overrides: %s", self.overrides)

        if self.reattach:
            self._try_reattach_task(context)

        self._start_wait_task(context)

        self._after_execution(session)

        if self.do_xcom_push and self.task_log_fetcher:
            return self.task_log_fetcher.get_last_log_message()
        else:
            return None

    def execute_complete(self, context, event=None):
        if event["status"] != "success":
            raise AirflowException(f"Error in task execution: {event}")
        self.arn = event["task_arn"]  # restore arn to its updated value, needed for next steps
        self._after_execution()
        if self._aws_logs_enabled():
            # same behavior as non-deferrable mode, return last line of logs of the task.
            logs_client = AwsLogsHook(aws_conn_id=self.aws_conn_id, region_name=self.region).conn
            one_log = logs_client.get_log_events(
                logGroupName=self.awslogs_group,
                logStreamName=self._get_logs_stream_name(),
                startFromHead=False,
                limit=1,
            )
            if len(one_log["events"]) > 0:
                return one_log["events"][0]["message"]

    @provide_session
    def _after_execution(self, session=None):
        self._check_success_task()

        self.log.info("ECS Task has been successfully executed")

        if self.reattach:
            # Clear the XCom value storing the ECS task ARN if the task has completed
            # as we can't reattach it anymore
            self._xcom_del(session, self.REATTACH_XCOM_TASK_ID_TEMPLATE.format(task_id=self.task_id))

    @AwsBaseHook.retry(should_retry_eni)
    def _start_wait_task(self, context):
        if not self.arn:
            self._start_task(context)

        if self.deferrable:
            self.defer(
                trigger=TaskDoneTrigger(
                    cluster=self.cluster,
                    task_arn=self.arn,
                    waiter_delay=self.waiter_delay,
                    waiter_max_attempts=self.waiter_max_attempts,
                    aws_conn_id=self.aws_conn_id,
                    region=self.region,
                    log_group=self.awslogs_group,
                    log_stream=self._get_logs_stream_name(),
                ),
                method_name="execute_complete",
                # timeout is set to ensure that if a trigger dies, the timeout does not restart
                # 60 seconds is added to allow the trigger to exit gracefully (i.e. yield TriggerEvent)
                timeout=timedelta(seconds=self.waiter_max_attempts * self.waiter_delay + 60),
            )

        if not self.wait_for_completion:
            return

        if self._aws_logs_enabled():
            self.log.info("Starting ECS Task Log Fetcher")
            self.task_log_fetcher = self._get_task_log_fetcher()
            self.task_log_fetcher.start()

            try:
                self._wait_for_task_ended()
            finally:
                self.task_log_fetcher.stop()
            self.task_log_fetcher.join()
        else:
            self._wait_for_task_ended()

    def _xcom_del(self, session, task_id):
        session.query(XCom).filter(XCom.dag_id == self.dag_id, XCom.task_id == task_id).delete()

    def _start_task(self, context):
        run_opts = {
            "cluster": self.cluster,
            "taskDefinition": self.task_definition,
            "overrides": self.overrides,
            "startedBy": self.owner,
        }

        if self.capacity_provider_strategy:
            run_opts["capacityProviderStrategy"] = self.capacity_provider_strategy
        elif self.launch_type:
            run_opts["launchType"] = self.launch_type
        if self.platform_version is not None:
            run_opts["platformVersion"] = self.platform_version
        if self.group is not None:
            run_opts["group"] = self.group
        if self.placement_constraints is not None:
            run_opts["placementConstraints"] = self.placement_constraints
        if self.placement_strategy is not None:
            run_opts["placementStrategy"] = self.placement_strategy
        if self.network_configuration is not None:
            run_opts["networkConfiguration"] = self.network_configuration
        if self.tags is not None:
            run_opts["tags"] = [{"key": k, "value": v} for (k, v) in self.tags.items()]
        if self.propagate_tags is not None:
            run_opts["propagateTags"] = self.propagate_tags

        response = self.client.run_task(**run_opts)

        failures = response["failures"]
        if len(failures) > 0:
            raise EcsOperatorError(failures, response)
        self.log.info("ECS Task started: %s", response)

        self.arn = response["tasks"][0]["taskArn"]
        self.log.info("ECS task ID is: %s", self._get_ecs_task_id(self.arn))

        if self.reattach:
            # Save the task ARN in XCom to be able to reattach it if needed
            self.xcom_push(context, key=self.REATTACH_XCOM_KEY, value=self.arn)

    def _try_reattach_task(self, context):
        task_def_resp = self.client.describe_task_definition(taskDefinition=self.task_definition)
        ecs_task_family = task_def_resp["taskDefinition"]["family"]

        list_tasks_resp = self.client.list_tasks(
            cluster=self.cluster, desiredStatus="RUNNING", family=ecs_task_family
        )
        running_tasks = list_tasks_resp["taskArns"]

        # Check if the ECS task previously launched is already running
        previous_task_arn = self.xcom_pull(
            context,
            task_ids=self.REATTACH_XCOM_TASK_ID_TEMPLATE.format(task_id=self.task_id),
            key=self.REATTACH_XCOM_KEY,
        )
        if previous_task_arn in running_tasks:
            self.arn = previous_task_arn
            self.log.info("Reattaching previously launched task: %s", self.arn)
        else:
            self.log.info("No active previously launched task found to reattach")

    def _wait_for_task_ended(self) -> None:
        if not self.client or not self.arn:
            return

        waiter = self.client.get_waiter("tasks_stopped")
        waiter.config.max_attempts = sys.maxsize  # timeout is managed by airflow
        waiter.wait(
            cluster=self.cluster,
            tasks=[self.arn],
            WaiterConfig={
                "Delay": self.waiter_delay,
                "MaxAttempts": self.waiter_max_attempts,
            },
        )

        return

    def _aws_logs_enabled(self):
        return self.awslogs_group and self.awslogs_stream_prefix

<<<<<<< HEAD
    def _get_logs_stream_name(self) -> str:
        return f"{self.awslogs_stream_prefix}/{self._get_ecs_task_id(self.arn)}"

    def _get_task_log_fetcher(self) -> EcsTaskLogFetcher:
=======
    def _get_task_log_fetcher(self) -> AwsTaskLogFetcher:
>>>>>>> 743bf5a0
        if not self.awslogs_group:
            raise ValueError("must specify awslogs_group to fetch task logs")

        return AwsTaskLogFetcher(
            aws_conn_id=self.aws_conn_id,
            region_name=self.awslogs_region,
            log_group=self.awslogs_group,
            log_stream_name=self._get_logs_stream_name(),
            fetch_interval=self.awslogs_fetch_interval,
            logger=self.log,
        )

    @AwsBaseHook.retry(should_retry_eni)
    def _check_success_task(self) -> None:
        if not self.client or not self.arn:
            return

        response = self.client.describe_tasks(cluster=self.cluster, tasks=[self.arn])
        self.log.info("ECS Task stopped, check status: %s", response)

        if len(response.get("failures", [])) > 0:
            raise AirflowException(response)

        for task in response["tasks"]:

            if task.get("stopCode", "") == "TaskFailedToStart":
                # Reset task arn here otherwise the retry run will not start
                # a new task but keep polling the old dead one
                # I'm not resetting it for other exceptions here because
                # EcsTaskFailToStart is the only exception that's being retried at the moment
                self.arn = None
                raise EcsTaskFailToStart(f"The task failed to start due to: {task.get('stoppedReason', '')}")

            # This is a `stoppedReason` that indicates a task has not
            # successfully finished, but there is no other indication of failure
            # in the response.
            # https://docs.aws.amazon.com/AmazonECS/latest/developerguide/stopped-task-errors.html
            if re.match(r"Host EC2 \(instance .+?\) (stopped|terminated)\.", task.get("stoppedReason", "")):
                raise AirflowException(
                    f"The task was stopped because the host instance terminated:"
                    f" {task.get('stoppedReason', '')}"
                )
            containers = task["containers"]
            for container in containers:
                if container.get("lastStatus") == "STOPPED" and container.get("exitCode", 1) != 0:
                    if self.task_log_fetcher:
                        last_logs = "\n".join(
                            self.task_log_fetcher.get_last_log_messages(self.number_logs_exception)
                        )
                        raise AirflowException(
                            f"This task is not in success state - last {self.number_logs_exception} "
                            f"logs from Cloudwatch:\n{last_logs}"
                        )
                    else:
                        raise AirflowException(f"This task is not in success state {task}")
                elif container.get("lastStatus") == "PENDING":
                    raise AirflowException(f"This task is still pending {task}")
                elif "error" in container.get("reason", "").lower():
                    raise AirflowException(
                        f"This containers encounter an error during launching: "
                        f"{container.get('reason', '').lower()}"
                    )

    def on_kill(self) -> None:
        if not self.client or not self.arn:
            return

        if self.task_log_fetcher:
            self.task_log_fetcher.stop()

        response = self.client.stop_task(
            cluster=self.cluster, task=self.arn, reason="Task killed by the user"
        )
        self.log.info(response)<|MERGE_RESOLUTION|>--- conflicted
+++ resolved
@@ -35,15 +35,12 @@
     EcsHook,
     should_retry_eni,
 )
-<<<<<<< HEAD
 from airflow.providers.amazon.aws.hooks.logs import AwsLogsHook
 from airflow.providers.amazon.aws.triggers.ecs import (
     ClusterWaiterTrigger,
     TaskDoneTrigger,
 )
-=======
 from airflow.providers.amazon.aws.utils.task_log_fetcher import AwsTaskLogFetcher
->>>>>>> 743bf5a0
 from airflow.utils.helpers import prune_dict
 from airflow.utils.session import provide_session
 
@@ -703,14 +700,10 @@
     def _aws_logs_enabled(self):
         return self.awslogs_group and self.awslogs_stream_prefix
 
-<<<<<<< HEAD
     def _get_logs_stream_name(self) -> str:
         return f"{self.awslogs_stream_prefix}/{self._get_ecs_task_id(self.arn)}"
 
-    def _get_task_log_fetcher(self) -> EcsTaskLogFetcher:
-=======
     def _get_task_log_fetcher(self) -> AwsTaskLogFetcher:
->>>>>>> 743bf5a0
         if not self.awslogs_group:
             raise ValueError("must specify awslogs_group to fetch task logs")
 
