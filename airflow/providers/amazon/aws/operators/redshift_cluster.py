# Licensed to the Apache Software Foundation (ASF) under one
# or more contributor license agreements.  See the NOTICE file
# distributed with this work for additional information
# regarding copyright ownership.  The ASF licenses this file
# to you under the Apache License, Version 2.0 (the
# "License"); you may not use this file except in compliance
# with the License.  You may obtain a copy of the License at
#
#   http://www.apache.org/licenses/LICENSE-2.0
#
# Unless required by applicable law or agreed to in writing,
# software distributed under the License is distributed on an
# "AS IS" BASIS, WITHOUT WARRANTIES OR CONDITIONS OF ANY
# KIND, either express or implied.  See the License for the
# specific language governing permissions and limitations
# under the License.
import time
from typing import TYPE_CHECKING, Any, Dict, List, Optional, Sequence

from airflow.exceptions import AirflowException
from airflow.models import BaseOperator
from airflow.providers.amazon.aws.hooks.redshift_cluster import RedshiftHook

if TYPE_CHECKING:
    from airflow.utils.context import Context


class RedshiftCreateClusterOperator(BaseOperator):
    """Creates a new cluster with the specified parameters.

    .. seealso::
        For more information on how to use this operator, take a look at the guide:
        :ref:`howto/operator:RedshiftCreateClusterOperator`

    :param cluster_identifier:  A unique identifier for the cluster.
    :param node_type: The node type to be provisioned for the cluster.
            Valid Values: ``ds2.xlarge``, ``ds2.8xlarge``, ``dc1.large``,
            ``dc1.8xlarge``, ``dc2.large``, ``dc2.8xlarge``, ``ra3.xlplus``,
            ``ra3.4xlarge``, and ``ra3.16xlarge``.
    :param master_username: The username associated with the admin user account for
        the cluster that is being created.
    :param master_user_password: The password associated with the admin user account for
        the cluster that is being created.
    :param cluster_type: The type of the cluster ``single-node`` or ``multi-node``.
        The default value is ``multi-node``.
    :param db_name: The name of the first database to be created when the cluster is created.
    :param number_of_nodes: The number of compute nodes in the cluster.
        This param require when ``cluster_type`` is ``multi-node``.
    :param cluster_security_groups: A list of security groups to be associated with this cluster.
    :param vpc_security_group_ids: A list of  VPC security groups to be associated with the cluster.
    :param cluster_subnet_group_name: The name of a cluster subnet group to be associated with this cluster.
    :param availability_zone: The EC2 Availability Zone (AZ).
    :param preferred_maintenance_window: The time range (in UTC) during which automated cluster
        maintenance can occur.
    :param cluster_parameter_group_name: The name of the parameter group to be associated with this cluster.
    :param automated_snapshot_retention_period: The number of days that automated snapshots are retained.
        The default value is ``1``.
    :param manual_snapshot_retention_period: The default number of days to retain a manual snapshot.
    :param port: The port number on which the cluster accepts incoming connections.
        The Default value is ``5439``.
    :param cluster_version: The version of a Redshift engine software that you want to deploy on the cluster.
    :param allow_version_upgrade: Whether major version upgrades can be applied during the maintenance window.
        The Default value is ``True``.
    :parma publicly_accessible: Whether cluster can be accessed from a public network.
    :parma encrypted: Whether data in the cluster is encrypted at rest.
        The default value is ``False``.
    :parma hsm_client_certificate_identifier: Name of the HSM client certificate
        the Amazon Redshift cluster uses to retrieve the data.
    :parma hsm_configuration_identifier: Name of the HSM configuration
    :parma elastic_ip: The Elastic IP (EIP) address for the cluster.
    :parma tags: A list of tag instances
    :parma kms_key_id: KMS key id of encryption key.
    :param enhanced_vpc_routing: Whether to create the cluster with enhanced VPC routing enabled
        Default value is ``False``.
    :param additional_info: Reserved
    :param iam_roles: A list of IAM roles that can be used by the cluster to access other AWS services.
    :param maintenance_track_name: Name of the maintenance track for the cluster.
    :param snapshot_schedule_identifier: A  unique identifier for the snapshot schedule.
    :param availability_zone_relocation: Enable relocation for a Redshift cluster
        between Availability Zones after the cluster is created.
    :param aqua_configuration_status: The cluster is configured to use AQUA .
    :param default_iam_role_arn: ARN for the IAM role.
    :param aws_conn_id: str = The Airflow connection used for AWS credentials.
        The default connection id is ``aws_default``.
    """

    template_fields: Sequence[str] = (
        "cluster_identifier",
        "cluster_type",
        "node_type",
        "number_of_nodes",
    )
    ui_color = "#eeaa11"
    ui_fgcolor = "#ffffff"

    def __init__(
        self,
        *,
        cluster_identifier: str,
        node_type: str,
        master_username: str,
        master_user_password: str,
        cluster_type: str = "multi-node",
        db_name: str = "dev",
        number_of_nodes: int = 1,
        cluster_security_groups: Optional[List[str]] = None,
        vpc_security_group_ids: Optional[List[str]] = None,
        cluster_subnet_group_name: Optional[str] = None,
        availability_zone: Optional[str] = None,
        preferred_maintenance_window: Optional[str] = None,
        cluster_parameter_group_name: Optional[str] = None,
        automated_snapshot_retention_period: int = 1,
        manual_snapshot_retention_period: Optional[int] = None,
        port: int = 5439,
        cluster_version: str = "1.0",
        allow_version_upgrade: bool = True,
        publicly_accessible: bool = True,
        encrypted: bool = False,
        hsm_client_certificate_identifier: Optional[str] = None,
        hsm_configuration_identifier: Optional[str] = None,
        elastic_ip: Optional[str] = None,
        tags: Optional[List[Any]] = None,
        kms_key_id: Optional[str] = None,
        enhanced_vpc_routing: bool = False,
        additional_info: Optional[str] = None,
        iam_roles: Optional[List[str]] = None,
        maintenance_track_name: Optional[str] = None,
        snapshot_schedule_identifier: Optional[str] = None,
        availability_zone_relocation: Optional[bool] = None,
        aqua_configuration_status: Optional[str] = None,
        default_iam_role_arn: Optional[str] = None,
        aws_conn_id: str = "aws_default",
        **kwargs,
    ):
        super().__init__(**kwargs)
        self.cluster_identifier = cluster_identifier
        self.node_type = node_type
        self.master_username = master_username
        self.master_user_password = master_user_password
        self.cluster_type = cluster_type
        self.db_name = db_name
        self.number_of_nodes = number_of_nodes
        self.cluster_security_groups = cluster_security_groups
        self.vpc_security_group_ids = vpc_security_group_ids
        self.cluster_subnet_group_name = cluster_subnet_group_name
        self.availability_zone = availability_zone
        self.preferred_maintenance_window = preferred_maintenance_window
        self.cluster_parameter_group_name = cluster_parameter_group_name
        self.automated_snapshot_retention_period = automated_snapshot_retention_period
        self.manual_snapshot_retention_period = manual_snapshot_retention_period
        self.port = port
        self.cluster_version = cluster_version
        self.allow_version_upgrade = allow_version_upgrade
        self.publicly_accessible = publicly_accessible
        self.encrypted = encrypted
        self.hsm_client_certificate_identifier = hsm_client_certificate_identifier
        self.hsm_configuration_identifier = hsm_configuration_identifier
        self.elastic_ip = elastic_ip
        self.tags = tags
        self.kms_key_id = kms_key_id
        self.enhanced_vpc_routing = enhanced_vpc_routing
        self.additional_info = additional_info
        self.iam_roles = iam_roles
        self.maintenance_track_name = maintenance_track_name
        self.snapshot_schedule_identifier = snapshot_schedule_identifier
        self.availability_zone_relocation = availability_zone_relocation
        self.aqua_configuration_status = aqua_configuration_status
        self.default_iam_role_arn = default_iam_role_arn
        self.aws_conn_id = aws_conn_id
        self.kwargs = kwargs

    def execute(self, context: 'Context'):
        redshift_hook = RedshiftHook(aws_conn_id=self.aws_conn_id)
        self.log.info("Creating Redshift cluster %s", self.cluster_identifier)
        params: Dict[str, Any] = {}
        if self.db_name:
            params["DBName"] = self.db_name
        if self.cluster_type:
            params["ClusterType"] = self.cluster_type
            if self.cluster_type == "multi-node":
                params["NumberOfNodes"] = self.number_of_nodes
        if self.cluster_security_groups:
            params["ClusterSecurityGroups"] = self.cluster_security_groups
        if self.vpc_security_group_ids:
            params["VpcSecurityGroupIds"] = self.vpc_security_group_ids
        if self.cluster_subnet_group_name:
            params["ClusterSubnetGroupName"] = self.cluster_subnet_group_name
        if self.availability_zone:
            params["AvailabilityZone"] = self.availability_zone
        if self.preferred_maintenance_window:
            params["PreferredMaintenanceWindow"] = self.preferred_maintenance_window
        if self.cluster_parameter_group_name:
            params["ClusterParameterGroupName"] = self.cluster_parameter_group_name
        if self.automated_snapshot_retention_period:
            params["AutomatedSnapshotRetentionPeriod"] = self.automated_snapshot_retention_period
        if self.manual_snapshot_retention_period:
            params["ManualSnapshotRetentionPeriod"] = self.manual_snapshot_retention_period
        if self.port:
            params["Port"] = self.port
        if self.cluster_version:
            params["ClusterVersion"] = self.cluster_version
        if self.allow_version_upgrade:
            params["AllowVersionUpgrade"] = self.allow_version_upgrade
        if self.publicly_accessible:
            params["PubliclyAccessible"] = self.publicly_accessible
        if self.encrypted:
            params["Encrypted"] = self.encrypted
        if self.hsm_client_certificate_identifier:
            params["HsmClientCertificateIdentifier"] = self.hsm_client_certificate_identifier
        if self.hsm_configuration_identifier:
            params["HsmConfigurationIdentifier"] = self.hsm_configuration_identifier
        if self.elastic_ip:
            params["ElasticIp"] = self.elastic_ip
        if self.tags:
            params["Tags"] = self.tags
        if self.kms_key_id:
            params["KmsKeyId"] = self.kms_key_id
        if self.enhanced_vpc_routing:
            params["EnhancedVpcRouting"] = self.enhanced_vpc_routing
        if self.additional_info:
            params["AdditionalInfo"] = self.additional_info
        if self.iam_roles:
            params["IamRoles"] = self.iam_roles
        if self.maintenance_track_name:
            params["MaintenanceTrackName"] = self.maintenance_track_name
        if self.snapshot_schedule_identifier:
            params["SnapshotScheduleIdentifier"] = self.snapshot_schedule_identifier
        if self.availability_zone_relocation:
            params["AvailabilityZoneRelocation"] = self.availability_zone_relocation
        if self.aqua_configuration_status:
            params["AquaConfigurationStatus"] = self.aqua_configuration_status
        if self.default_iam_role_arn:
            params["DefaultIamRoleArn"] = self.default_iam_role_arn

        cluster = redshift_hook.create_cluster(
            self.cluster_identifier,
            self.node_type,
            self.master_username,
            self.master_user_password,
            params,
        )
        self.log.info("Created Redshift cluster %s", self.cluster_identifier)
        self.log.info(cluster)


class RedshiftCreateClusterSnapshotOperator(BaseOperator):
    """
    Creates a manual snapshot of the specified cluster. The cluster must be in the available state

    .. seealso::
        For more information on how to use this operator, take a look at the guide:
        :ref:`howto/operator:RedshiftCreateClusterSnapshotOperator`

    :param snapshot_identifier: A unique identifier for the snapshot that you are requesting
    :param cluster_identifier: The cluster identifier for which you want a snapshot
    :param retention_period: The number of days that a manual snapshot is retained.
        If the value is -1, the manual snapshot is retained indefinitely.
    :param wait_for_completion: Whether wait for the cluster snapshot to be in ``available`` state
    :param poll_interval: Time (in seconds) to wait between two consecutive calls to check state
    :param max_attempt: The maximum number of attempts to be made to check the state
    :param aws_conn_id: The Airflow connection used for AWS credentials.
        The default connection id is ``aws_default``
    """

    def __init__(
        self,
        *,
        snapshot_identifier: str,
        cluster_identifier: str,
        retention_period: int = -1,
        wait_for_completion: bool = False,
        poll_interval: int = 15,
        max_attempt: int = 20,
        aws_conn_id: str = "aws_default",
        **kwargs,
    ):
        super().__init__(**kwargs)
        self.snapshot_identifier = snapshot_identifier
        self.cluster_identifier = cluster_identifier
        self.retention_period = retention_period
        self.wait_for_completion = wait_for_completion
        self.poll_interval = poll_interval
        self.max_attempt = max_attempt
        self.redshift_hook = RedshiftHook(aws_conn_id=aws_conn_id)

    def execute(self, context: "Context") -> Any:
        cluster_state = self.redshift_hook.cluster_status(cluster_identifier=self.cluster_identifier)
        if cluster_state != "available":
            raise AirflowException(
                "Redshift cluster must be in available state. "
                f"Redshift cluster current state is {cluster_state}"
            )

        self.redshift_hook.create_cluster_snapshot(
            cluster_identifier=self.cluster_identifier,
            snapshot_identifier=self.snapshot_identifier,
            retention_period=self.retention_period,
        )

        if self.wait_for_completion:
            self.redshift_hook.get_conn().get_waiter("snapshot_available").wait(
                ClusterIdentifier=self.cluster_identifier,
                SnapshotIdentifier=self.snapshot_identifier,
                WaiterConfig={
                    "Delay": self.poll_interval,
                    "MaxAttempts": self.max_attempt,
                },
            )


<<<<<<< HEAD
=======
class RedshiftDeleteClusterSnapshotOperator(BaseOperator):
    """
    Deletes the specified manual snapshot

    .. seealso::
        For more information on how to use this operator, take a look at the guide:
        :ref:`howto/operator:RedshiftDeleteClusterSnapshotOperator`

    :param snapshot_identifier: A unique identifier for the snapshot that you are requesting
    :param cluster_identifier: The unique identifier of the cluster the snapshot was created from
    :param wait_for_completion: Whether wait for cluster deletion or not
        The default value is ``True``
    :param aws_conn_id: The Airflow connection used for AWS credentials.
        The default connection id is ``aws_default``
    :param poll_interval: Time (in seconds) to wait between two consecutive calls to check snapshot state
    """

    def __init__(
        self,
        *,
        snapshot_identifier: str,
        cluster_identifier: str,
        wait_for_completion: bool = True,
        aws_conn_id: str = "aws_default",
        poll_interval: int = 10,
        **kwargs,
    ):
        super().__init__(**kwargs)
        self.snapshot_identifier = snapshot_identifier
        self.cluster_identifier = cluster_identifier
        self.wait_for_completion = wait_for_completion
        self.poll_interval = poll_interval
        self.redshift_hook = RedshiftHook(aws_conn_id=aws_conn_id)

    def execute(self, context: "Context") -> Any:
        self.redshift_hook.get_conn().delete_cluster_snapshot(
            SnapshotClusterIdentifier=self.cluster_identifier,
            SnapshotIdentifier=self.snapshot_identifier,
        )

        if self.wait_for_completion:
            while self.get_status() is not None:
                time.sleep(self.poll_interval)

    def get_status(self) -> str:
        return self.redshift_hook.get_cluster_snapshot_status(
            snapshot_identifier=self.snapshot_identifier,
            cluster_identifier=self.cluster_identifier,
        )


>>>>>>> 1c73304b
class RedshiftResumeClusterOperator(BaseOperator):
    """
    Resume a paused AWS Redshift Cluster

    .. seealso::
        For more information on how to use this operator, take a look at the guide:
        :ref:`howto/operator:RedshiftResumeClusterOperator`

    :param cluster_identifier: id of the AWS Redshift Cluster
    :param aws_conn_id: aws connection to use
    """

    template_fields: Sequence[str] = ("cluster_identifier",)
    ui_color = "#eeaa11"
    ui_fgcolor = "#ffffff"

    def __init__(
        self,
        *,
        cluster_identifier: str,
        aws_conn_id: str = "aws_default",
        **kwargs,
    ):
        super().__init__(**kwargs)
        self.cluster_identifier = cluster_identifier
        self.aws_conn_id = aws_conn_id

    def execute(self, context: 'Context'):
        redshift_hook = RedshiftHook(aws_conn_id=self.aws_conn_id)
        cluster_state = redshift_hook.cluster_status(cluster_identifier=self.cluster_identifier)
        if cluster_state == 'paused':
            self.log.info("Starting Redshift cluster %s", self.cluster_identifier)
            redshift_hook.get_conn().resume_cluster(ClusterIdentifier=self.cluster_identifier)
        else:
            self.log.warning(
                "Unable to resume cluster since cluster is currently in status: %s", cluster_state
            )


class RedshiftPauseClusterOperator(BaseOperator):
    """
    Pause an AWS Redshift Cluster if it has status `available`.

    .. seealso::
        For more information on how to use this operator, take a look at the guide:
        :ref:`howto/operator:RedshiftPauseClusterOperator`

    :param cluster_identifier: id of the AWS Redshift Cluster
    :param aws_conn_id: aws connection to use
    """

    template_fields: Sequence[str] = ("cluster_identifier",)
    ui_color = "#eeaa11"
    ui_fgcolor = "#ffffff"

    def __init__(
        self,
        *,
        cluster_identifier: str,
        aws_conn_id: str = "aws_default",
        **kwargs,
    ):
        super().__init__(**kwargs)
        self.cluster_identifier = cluster_identifier
        self.aws_conn_id = aws_conn_id

    def execute(self, context: 'Context'):
        redshift_hook = RedshiftHook(aws_conn_id=self.aws_conn_id)
        cluster_state = redshift_hook.cluster_status(cluster_identifier=self.cluster_identifier)
        if cluster_state == 'available':
            self.log.info("Pausing Redshift cluster %s", self.cluster_identifier)
            redshift_hook.get_conn().pause_cluster(ClusterIdentifier=self.cluster_identifier)
        else:
            self.log.warning(
                "Unable to pause cluster since cluster is currently in status: %s", cluster_state
            )


class RedshiftDeleteClusterOperator(BaseOperator):
    """
    Delete an AWS Redshift cluster.

    .. seealso::
        For more information on how to use this operator, take a look at the guide:
        :ref:`howto/operator:RedshiftDeleteClusterOperator`

    :param cluster_identifier: unique identifier of a cluster
    :param skip_final_cluster_snapshot: determines cluster snapshot creation
    :param final_cluster_snapshot_identifier: name of final cluster snapshot
    :param wait_for_completion: Whether wait for cluster deletion or not
        The default value is ``True``
    :param aws_conn_id: aws connection to use
    :param poll_interval: Time (in seconds) to wait between two consecutive calls to check cluster state
    """

    template_fields: Sequence[str] = ("cluster_identifier",)
    ui_color = "#eeaa11"
    ui_fgcolor = "#ffffff"

    def __init__(
        self,
        *,
        cluster_identifier: str,
        skip_final_cluster_snapshot: bool = True,
        final_cluster_snapshot_identifier: Optional[str] = None,
        wait_for_completion: bool = True,
        aws_conn_id: str = "aws_default",
        poll_interval: float = 30.0,
        **kwargs,
    ):
        super().__init__(**kwargs)
        self.cluster_identifier = cluster_identifier
        self.skip_final_cluster_snapshot = skip_final_cluster_snapshot
        self.final_cluster_snapshot_identifier = final_cluster_snapshot_identifier
        self.wait_for_completion = wait_for_completion
        self.redshift_hook = RedshiftHook(aws_conn_id=aws_conn_id)
        self.poll_interval = poll_interval

    def execute(self, context: 'Context'):
        self.delete_cluster()

        if self.wait_for_completion:
            cluster_status: str = self.check_status()
            while cluster_status != "cluster_not_found":
                self.log.info(
                    "cluster status is %s. Sleeping for %s seconds.", cluster_status, self.poll_interval
                )
                time.sleep(self.poll_interval)
                cluster_status = self.check_status()

    def delete_cluster(self) -> None:
        self.redshift_hook.delete_cluster(
            cluster_identifier=self.cluster_identifier,
            skip_final_cluster_snapshot=self.skip_final_cluster_snapshot,
            final_cluster_snapshot_identifier=self.final_cluster_snapshot_identifier,
        )

    def check_status(self) -> str:
        return self.redshift_hook.cluster_status(self.cluster_identifier)<|MERGE_RESOLUTION|>--- conflicted
+++ resolved
@@ -308,8 +308,6 @@
             )
 
 
-<<<<<<< HEAD
-=======
 class RedshiftDeleteClusterSnapshotOperator(BaseOperator):
     """
     Deletes the specified manual snapshot
@@ -361,7 +359,6 @@
         )
 
 
->>>>>>> 1c73304b
 class RedshiftResumeClusterOperator(BaseOperator):
     """
     Resume a paused AWS Redshift Cluster
