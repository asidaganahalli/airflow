--- conflicted
+++ resolved
@@ -18,7 +18,7 @@
 """Reads and then deletes the message from SQS queue"""
 import json
 import warnings
-from typing import TYPE_CHECKING, Any, Collection, Iterable, List, Optional, Sequence
+from typing import TYPE_CHECKING, Any, Collection, List, Optional, Sequence
 
 from jsonpath_ng import parse
 from typing_extensions import Literal
@@ -36,6 +36,8 @@
     Get messages from an Amazon SQS queue and then delete the messages from the queue.
     If deletion of messages fails an AirflowException is thrown. Otherwise, the messages
     are pushed through XCom with the key ``messages``.
+
+    This sensor performs one and only one SQS call per poke, which limits the result to a maximum of 10 messages
 
     .. seealso::
         For more information on how to use this sensor, take a look at the guide:
@@ -104,21 +106,12 @@
 
         self.hook: Optional[SqsHook] = None
 
-<<<<<<< HEAD
     def poll_sqs(self, sqs_conn: Any) -> Collection:
-        """Poll SQS queue to retrieve messages
-        Args:
-            sqs_conn (Any): SQS connection
-        Returns:
-            Collection: messages retrieved from SQS
-=======
-    def poll_sqs(self, sqs_conn: Any) -> Iterable:
         """
         Poll SQS queue to retrieve messages.
-        
+
         :param sqs_conn: SQS connection
         :return: A list of messages retrieved from SQS
->>>>>>> 99e1f71c
         """
 
         self.log.info('SqsSensor checking for message on queue: %s', self.sqs_queue)
@@ -242,42 +235,36 @@
     Get messages from an Amazon SQS queue in batches and then delete the retrieved messages from the queue.
     If deletion of messages fails an AirflowException is thrown. Otherwise, all messages
     are pushed through XCom with the key ``messages``.
-<<<<<<< HEAD
-    The total number of messages retrieved at maximum will be equal to the number of messages retrieved for each
-    SQS's API call multiplies with total number of call. Each SQS receive_message can get a max 10 messages.
-    This sensor is identical to SQSSensor, except the fact that SQSSensor performs one and only one SQS call
-    per poke, while SQSBatchSensor performs multiple SQS API calls per poke.
-=======
-    
+
     This sensor is identical to SqsSensor, except that SqsSensor performs one and only one SQS call
-    per poke, which limits the result to a maximum of 10 messages, while SqsBatchSensor performs multiple SQS API calls per poke and combines the results into one list.
-    
->>>>>>> 99e1f71c
+    per poke, which limits the result to a maximum of 10 messages, while SqsBatchSensor performs multiple
+    SQS API calls per poke and combines the results into one list.
+
     .. seealso::
         For more information on how to use this sensor, take a look at the guide:
         :ref:`howto/sensor:SqsBatchSensor`
-        
-    :param batch: The number of times the sensor will call the SQS API to receive messages (default: 1)
+
+    :param num_batch: The number of times the sensor will call the SQS API to receive messages (default: 1)
     """
 
     def __init__(
         self,
         *,
-        batch: int = 1,
+        num_batch: int = 1,
         **kwargs,
     ):
         super().__init__(**kwargs)
-        self.batch = batch
+        self.batch = num_batch
 
     def poke(self, context: 'Context'):
         """
         Check subscribed queue for messages and write them to xcom with the ``messages`` key.
-        
+
         :param context: the context object
         :return: ``True`` if message is available or ``False``
         """
         sqs_conn = self.get_hook().get_conn()
-        message_batch : List[Any] = []
+        message_batch: List[Any] = []
         # perform multiple SQS call to retrieve messages in series
         for _ in range(self.batch):
             messages = self.poll_sqs(sqs_conn=sqs_conn)
