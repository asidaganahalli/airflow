--- conflicted
+++ resolved
@@ -40,11 +40,7 @@
                  run_id,
                  aws_conn_id='aws_default',
                  **kwargs):
-<<<<<<< HEAD
         super().__init__(**kwargs)
-=======
-        super(AwsGlueJobSensor, self).__init__(**kwargs)
->>>>>>> 3b3287d7
         self.job_name = job_name
         self.run_id = run_id
         self.aws_conn_id = aws_conn_id
