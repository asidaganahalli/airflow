--- conflicted
+++ resolved
@@ -1062,15 +1062,11 @@
         Overwrites the existing TagSet with provided tags.
         Must provide a TagSet, a key/value pair, or both.
 
-<<<<<<< HEAD
+        .. seealso::
+            - :external+boto3:py:meth:`S3.Client.put_bucket_tagging`
+
         :param tag_set: A dictionary containing the key/value pairs for the tags,
             or a list already formatted for the API
-=======
-        .. seealso::
-            - :external+boto3:py:meth:`S3.Client.put_bucket_tagging`
-
-        :param tag_set: A List containing the key/value pairs for the tags.
->>>>>>> d24527bf
         :param key: The Key for the new TagSet entry.
         :param value: The Value for the new TagSet entry.
         :param bucket_name: The name of the bucket.
