--- conflicted
+++ resolved
@@ -302,21 +302,6 @@
 
         :param query_execution_id: Id of submitted athena query
         """
-<<<<<<< HEAD
-        if query_execution_id:
-            response = self.get_query_info(query_execution_id=query_execution_id, use_cache=True)
-            if response:
-                try:
-                    return response["QueryExecution"]["ResultConfiguration"]["OutputLocation"]
-                except KeyError:
-                    self.log.error(
-                        "Error retrieving OutputLocation. Query execution id: %s", query_execution_id
-                    )
-                    raise
-            else:
-                raise
-        raise ValueError("Invalid Query execution id. Query execution id: %s", query_execution_id)
-=======
         if not query_execution_id:
             raise ValueError(f"Invalid Query execution id. Query execution id: {query_execution_id}")
 
@@ -328,7 +313,6 @@
         except KeyError:
             self.log.error("Error retrieving OutputLocation. Query execution id: %s", query_execution_id)
             raise
->>>>>>> 4824ca7c
 
     def stop_query(self, query_execution_id: str) -> dict[str, Any]:
         """Cancel the submitted query.
