 .. Licensed to the Apache Software Foundation (ASF) under one
    or more contributor license agreements.  See the NOTICE file
    distributed with this work for additional information
    regarding copyright ownership.  The ASF licenses this file
    to you under the Apache License, Version 2.0 (the
    "License"); you may not use this file except in compliance
    with the License.  You may obtain a copy of the License at

 ..   http://www.apache.org/licenses/LICENSE-2.0

 .. Unless required by applicable law or agreed to in writing,
    software distributed under the License is distributed on an
    "AS IS" BASIS, WITHOUT WARRANTIES OR CONDITIONS OF ANY
    KIND, either express or implied.  See the License for the
    specific language governing permissions and limitations
    under the License.


.. NOTE TO CONTRIBUTORS:
   Please, only add notes to the Changelog just below the "Changelog" header when there are some breaking changes
   and you want to add an explanation to the users on how they are supposed to deal with them.
   The changelog is updated and maintained semi-automatically by release manager.

Changelog
---------

<<<<<<< HEAD
5.0.0
.....

.. note::
  This release of provider removes the elasticsearch-dbapi and elasticsearch-dsl package.
  Only the official elasticsearch package will be used for the provider.
=======
4.5.1
.....

.. note::
  This release dropped support for Python 3.7

Misc
~~~~

* ``Remove Python 3.7 support (#30963)``

.. Below changes are excluded from the changelog. Move them to
   appropriate section above if needed. Do not delete the lines(!):
   * ``Improve docstrings in providers (#31681)``
   * ``Add D400 pydocstyle check - Providers (#31427)``
   * ``Add note about dropping Python 3.7 for providers (#32015)``
>>>>>>> 5a4106d9

4.5.0
.....

.. note::
  This release of provider is only available for Airflow 2.4+ as explained in the
  `Apache Airflow providers support policy <https://github.com/apache/airflow/blob/main/PROVIDERS.rst#minimum-supported-version-of-airflow-for-community-managed-providers>`_.

Misc
~~~~

* ``Bump minimum Airflow version in providers (#30917)``
* ``Upper-bind elasticearch integration (#31255)``

.. Below changes are excluded from the changelog. Move them to
   appropriate section above if needed. Do not delete the lines(!):
   * ``Use 'AirflowProviderDeprecationWarning' in providers (#30975)``
   * ``Restore trigger logging (#29482)``
   * ``Revert "Enable individual trigger logging (#27758)" (#29472)``
   * ``Add full automation for min Airflow version for providers (#30994)``
   * ``Add mechanism to suspend providers (#30422)``
   * ``Use '__version__' in providers not 'version' (#31393)``
   * ``Fixing circular import error in providers caused by airflow version check (#31379)``
   * ``Prepare docs for May 2023 wave of Providers (#31252)``

4.4.0
.....

Features
~~~~~~~~

* ``Enable individual trigger logging (#27758)``

4.3.3
.....

Bug Fixes
~~~~~~~~~

* ``Allow nested attr in elasticsearch host_field (#28878)``

4.3.2
.....

Bug Fixes
~~~~~~~~~

* ``Support restricted index patterns in Elasticsearch log handler (#23888)``

4.3.1
.....

Bug Fixes
~~~~~~~~~

* ``Bump common.sql provider to 1.3.1 (#27888)``

.. Below changes are excluded from the changelog. Move them to
   appropriate section above if needed. Do not delete the lines(!):
   * ``Prepare for follow-up release for November providers (#27774)``

4.3.0
.....

.. note::
  This release of provider is only available for Airflow 2.3+ as explained in the
  `Apache Airflow providers support policy <https://github.com/apache/airflow/blob/main/PROVIDERS.rst#minimum-supported-version-of-airflow-for-community-managed-providers>`_.

Misc
~~~~

* ``Move min airflow version to 2.3.0 for all providers (#27196)``

.. Below changes are excluded from the changelog. Move them to
   appropriate section above if needed. Do not delete the lines(!):
   * ``Update old style typing (#26872)``
   * ``Enable string normalization in python formatting - providers (#27205)``

4.2.1
.....

Misc
~~~~

* ``Add common-sql lower bound for common-sql (#25789)``

.. Below changes are excluded from the changelog. Move them to
   appropriate section above if needed. Do not delete the lines(!):
   * ``Apply PEP-563 (Postponed Evaluation of Annotations) to non-core airflow (#26289)``

4.2.0
.....

Features
~~~~~~~~

* ``Improve ElasticsearchTaskHandler (#21942)``


4.1.0
.....

Features
~~~~~~~~

* ``Adding ElasticserachPythonHook - ES Hook With The Python Client (#24895)``
* ``Move all SQL classes to common-sql provider (#24836)``

Bug Fixes
~~~~~~~~~

* ``Move fallible ti.task.dag assignment back inside try/except block (#24533) (#24592)``

.. Below changes are excluded from the changelog. Move them to
   appropriate section above if needed. Do not delete the lines(!):
   * ``Only assert stuff for mypy when type checking (#24937)``
   * ``Move provider dependencies to inside provider folders (#24672)``
   * ``Remove 'hook-class-names' from provider.yaml (#24702)``

4.0.0
.....

Breaking changes
~~~~~~~~~~~~~~~~

.. note::
  This release of provider is only available for Airflow 2.2+ as explained in the
  `Apache Airflow providers support policy <https://github.com/apache/airflow/blob/main/PROVIDERS.rst#minimum-supported-version-of-airflow-for-community-managed-providers>`_.

Misc
~~~~

* ``Apply per-run log templates to log handlers (#24153)``

.. Below changes are excluded from the changelog. Move them to
   appropriate section above if needed. Do not delete the lines(!):
   * ``Fix new MyPy errors in main (#22884)``
   * ``Add explanatory note for contributors about updating Changelog (#24229)``
   * ``removed old files (#24172)``
   * ``Prepare provider documentation 2022.05.11 (#23631)``
   * ``Use new Breese for building, pulling and verifying the images. (#23104)``
   * ``Prepare docs for May 2022 provider's release (#24231)``
   * ``Update package description to remove double min-airflow specification (#24292)``

3.0.3
.....

Bug Fixes
~~~~~~~~~

* ``Make ElasticSearch Provider compatible for Airflow<2.3 (#22814)``

.. Below changes are excluded from the changelog. Move them to
   appropriate section above if needed. Do not delete the lines(!):
   * ``Update black precommit (#22521)``

3.0.2
.....

Bug Fixes
~~~~~~~~~

* ``Fix mistakenly added install_requires for all providers (#22382)``
* ``Fix "run_id" k8s and elasticsearch compatibility with Airflow 2.1 (#22385)``

3.0.1
.....

Misc
~~~~~

* ``Add Trove classifiers in PyPI (Framework :: Apache Airflow :: Provider)``

3.0.0
.....

Breaking changes
~~~~~~~~~~~~~~~~

* ``Change default log filename template to include map_index (#21495)``


Misc
~~~~

* ``Support for Python 3.10``

.. Below changes are excluded from the changelog. Move them to
   appropriate section above if needed. Do not delete the lines(!):
   * ``Type TaskInstance.task to Operator and call unmap() when needed (#21563)``

2.2.0
.....

Features
~~~~~~~~

* ``Emit "logs not found" message when ES logs appear to be missing (#21261)``
* ``Use compat data interval shim in log handlers (#21289)``

Misc
~~~~

* ``Clarify ElasticsearchTaskHandler docstring (#21255)``

.. Below changes are excluded from the changelog. Move them to
   appropriate section above if needed. Do not delete the lines(!):
   * ``Fixed changelog for January 2022 (delayed) provider's release (#21439)``
   * ``Fix K8S changelog to be PyPI-compatible (#20614)``
   * ``Fix mypy for providers: elasticsearch, oracle, yandex (#20344)``
   * ``Fix duplicate changelog entries (#19759)``
   * ``Add pre-commit check for docstring param types (#21398)``
   * ``Add documentation for January 2021 providers release (#21257)``
   * ``Remove ':type' lines now sphinx-autoapi supports typehints (#20951)``
   * ``Update documentation for provider December 2021 release (#20523)``
   * ``Update documentation for November 2021 provider's release (#19882)``

2.1.0
.....

Features
~~~~~~~~

* ``Add docs for AIP 39: Timetables (#17552)``
* ``Adds example showing the ES_hook (#17944)``

.. Below changes are excluded from the changelog. Move them to
   appropriate section above if needed. Do not delete the lines(!):
   * ``Update documentation for September providers release (#18613)``
   * ``Updating the Elasticsearch example DAG to use the TaskFlow API (#18565)``

2.0.3
.....

Bug Fixes
~~~~~~~~~

* ``Fix Invalid log order in ElasticsearchTaskHandler (#17551)``

Misc
~~~~

* ``Optimise connection importing for Airflow 2.2.0``
* ``Adds secrets backend/logging/auth information to provider yaml (#17625)``

.. Below changes are excluded from the changelog. Move them to
   appropriate section above if needed. Do not delete the lines(!):
   * ``Update description about the new ''connection-types'' provider meta-data (#17767)``
   * ``Import Hooks lazily individually in providers manager (#17682)``

2.0.2
.....

Bug Fixes
~~~~~~~~~

* Updated dependencies to allow Python 3.9 support

.. Below changes are excluded from the changelog. Move them to
   appropriate section above if needed. Do not delete the lines(!):

2.0.1
.....

Breaking changes
~~~~~~~~~~~~~~~~

* ``Auto-apply apply_default decorator (#15667)``
* ``Remove support Jinja templated log_id in Elasticsearch (#16465)``

  While undocumented, previously ``[elasticsearch] log_id`` supported a Jinja templated string.
  Support for Jinja templates has now been removed. ``log_id`` should be a template string instead,
  for example: ``{dag_id}-{task_id}-{execution_date}-{try_number}``.

  If you used a Jinja template previously, the ``execution_date`` on your Elasticsearch documents will need
  to be updated to the new format.

.. warning:: Due to apply_default decorator removal, this version of the provider requires Airflow 2.1.0+.
   If your Airflow version is < 2.1.0, and you want to install this provider version, first upgrade
   Airflow to at least version 2.1.0. Otherwise your Airflow package version will be upgraded
   automatically and you will have to manually run ``airflow upgrade db`` to complete the migration.

Features
~~~~~~~~

* ``Support remote logging in elasticsearch with filebeat 7 (#14625)``
* ``Support non-https elasticsearch external links (#16489)``

Bug fixes
~~~~~~~~~

* ``Fix external elasticsearch logs link (#16357)``
* ``Fix Elasticsearch external log link with ''json_format'' (#16467)``

.. Below changes are excluded from the changelog. Move them to
   appropriate section above if needed. Do not delete the lines(!):
   * ``Bump pyupgrade v2.13.0 to v2.18.1 (#15991)``
   * ``Updated documentation for June 2021 provider release (#16294)``
   * ``Docs: Fix url for ''Elasticsearch'' (#16275)``
   * ``Add ElasticSearch Connection Doc (#16436)``
   * ``More documentation update for June providers release (#16405)``
   * ``Synchronizes updated changelog after buggfix release (#16464)``

1.0.4
.....

Bug fixes
~~~~~~~~~

* ``Fix 'logging.exception' redundancy (#14823)``
* ``Fix exception caused by missing keys in the ElasticSearch Record (#15163)``

1.0.3
.....

Bug fixes
~~~~~~~~~

* ``Elasticsearch Provider: Fix logs downloading for tasks (#14686)``

1.0.2
.....

Bug fixes
~~~~~~~~~

* ``Corrections in docs and tools after releasing provider RCs (#14082)``

1.0.1
.....

Updated documentation and readme files.

Bug fixes
~~~~~~~~~

* ``Respect LogFormat when using ES logging with Json Format (#13310)``


1.0.0
.....

Initial version of the provider.<|MERGE_RESOLUTION|>--- conflicted
+++ resolved
@@ -24,14 +24,6 @@
 Changelog
 ---------
 
-<<<<<<< HEAD
-5.0.0
-.....
-
-.. note::
-  This release of provider removes the elasticsearch-dbapi and elasticsearch-dsl package.
-  Only the official elasticsearch package will be used for the provider.
-=======
 4.5.1
 .....
 
@@ -48,7 +40,6 @@
    * ``Improve docstrings in providers (#31681)``
    * ``Add D400 pydocstyle check - Providers (#31427)``
    * ``Add note about dropping Python 3.7 for providers (#32015)``
->>>>>>> 5a4106d9
 
 4.5.0
 .....
