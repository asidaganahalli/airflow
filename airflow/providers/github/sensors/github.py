#
# Licensed to the Apache Software Foundation (ASF) under one
# or more contributor license agreements.  See the NOTICE file
# distributed with this work for additional information
# regarding copyright ownership.  The ASF licenses this file
# to you under the Apache License, Version 2.0 (the
# "License"); you may not use this file except in compliance
# with the License.  You may obtain a copy of the License at
#
#   http://www.apache.org/licenses/LICENSE-2.0
#
# Unless required by applicable law or agreed to in writing,
# software distributed under the License is distributed on an
# "AS IS" BASIS, WITHOUT WARRANTIES OR CONDITIONS OF ANY
# KIND, either express or implied.  See the License for the
# specific language governing permissions and limitations
# under the License.
from __future__ import annotations

import inspect
from typing import TYPE_CHECKING, Any, Callable

from github import GithubException

from airflow import AirflowException
from airflow.providers.github.hooks.github import GithubHook
from airflow.sensors.base import BaseSensorOperator

if TYPE_CHECKING:
    from airflow.utils.context import Context


class GithubSensor(BaseSensorOperator):
    """
    Base GithubSensor which can monitor for any change.
    :param github_conn_id: reference to a pre-defined GitHub Connection
    :param method_name: method name from PyGithub to be executed
    :param method_params: parameters for the method method_name
    :param result_processor: function that returns a boolean and acts as a sensor response
    :param allow_templates_in_result_processor: boolean to determine if
    templated args will be passed to the result_processor function, default=True
    """

    def __init__(
        self,
        *,
        method_name: str,
        github_conn_id: str = "github_default",
        method_params: dict | None = None,
        result_processor: Callable | None = None,
        allow_templates_in_result_processor: bool = True,
        **kwargs,
    ) -> None:
        super().__init__(**kwargs)
        self.github_conn_id = github_conn_id
        self.result_processor = result_processor
        self.allow_templates_in_result_processor = allow_templates_in_result_processor
        self.method_name = method_name
        self.method_params = method_params

    def poke(self, context: Context, templated_fields: dict | None = None) -> bool:
        hook = GithubHook(github_conn_id=self.github_conn_id)
        github_result = getattr(hook.client, self.method_name)(**self.method_params)

        if self.result_processor:
            argspec = inspect.getfullargspec(self.result_processor)
            if self.allow_templates_in_result_processor and (
                "templated_fields" in argspec.kwonlyargs or "templated_fields" in argspec.args
            ):
                return self.result_processor(github_result, templated_fields=templated_fields)
            if self.allow_templates_in_result_processor:
                self.log.info(
                    "To use templated fields in your `result_processor` function, "
                    "provide them as a dict to a `templated_fields` parameter in "
                    "your `result_processor` function."
                )
            return self.result_processor(github_result)

        return github_result


class BaseGithubRepositorySensor(GithubSensor):
    """
    Base GitHub sensor at Repository level.
    :param github_conn_id: reference to a pre-defined GitHub Connection
    :param repository_name: full qualified name of the repository to be monitored, ex. "apache/airflow"
    :param result_processor: function that returns a boolean and acts as a sensor response
    """

    def __init__(
        self,
        *,
        github_conn_id: str = "github_default",
        repository_name: str | None = None,
        result_processor: Callable | None = None,
        **kwargs,
    ) -> None:
        super().__init__(
            github_conn_id=github_conn_id,
            result_processor=result_processor,
            method_name="get_repo",
            method_params={"full_name_or_id": repository_name},
            **kwargs,
        )

    def poke(self, context: Context, templated_fields: dict | None = None) -> bool:
        """
        Function that the sensors defined while deriving this class should
        override.
        """
        raise AirflowException(
            "Override me. (BaseGithubRepositorySensor can't be used directly to create Airflow tasks)"
        )


class GithubTagSensor(BaseGithubRepositorySensor):
    """
    Monitors a github tag for its creation.
    :param github_conn_id: reference to a pre-defined GitHub Connection
    :param tag_name: name of the tag to be monitored
    :param repository_name: fully qualified name of the repository to be monitored, ex. "apache/airflow"
    :param allow_templates_in_result_processor: boolean to determine if
    templated args will be passed to the result_processor function, default=True
    """

    template_fields = ("tag_name",)

    def __init__(
        self,
        *,
        github_conn_id: str = "github_default",
        tag_name: str | None = None,
        repository_name: str | None = None,
        allow_templates_in_result_processor: bool = True,
        **kwargs,
    ) -> None:
        self.repository_name = repository_name
        self.tag_name = tag_name
        super().__init__(
            github_conn_id=github_conn_id,
            repository_name=repository_name,
            result_processor=self.tag_checker,
            allow_templates_in_result_processor=allow_templates_in_result_processor,
            **kwargs,
        )

    def poke(self, context: Context, templated_fields: dict | None = None) -> bool:
        self.log.info("Poking for tag: %s in repository: %s", self.tag_name, self.repository_name)
        return GithubSensor.poke(self, context=context, templated_fields={"tag_name": self.tag_name})

<<<<<<< HEAD
    def tag_checker(self, repo: Any, templated_fields=None) -> bool | None:
        """Checking existence of Tag in a Repository"""
        if templated_fields:
            tag_name = templated_fields.get("tag_name")
        else:
            tag_name = self.tag_name
=======
    def tag_checker(self, repo: Any) -> bool | None:
        """Checking existence of Tag in a Repository."""
>>>>>>> 214874ba
        result = None
        try:
            if repo is not None and tag_name is not None:
                all_tags = [x.name for x in repo.get_tags()]
                result = tag_name in all_tags

        except GithubException as github_error:  # type: ignore[misc]
            raise AirflowException(f"Failed to execute GithubSensor, error: {str(github_error)}")
        except Exception as e:
            raise AirflowException(f"GitHub operator error: {str(e)}")

        if result is True:
            self.log.info("Tag %s exists in %s repository, Success.", tag_name, self.repository_name)
        else:
            self.log.info("Tag %s doesn't exists in %s repository yet.", tag_name, self.repository_name)
        return result<|MERGE_RESOLUTION|>--- conflicted
+++ resolved
@@ -148,17 +148,13 @@
         self.log.info("Poking for tag: %s in repository: %s", self.tag_name, self.repository_name)
         return GithubSensor.poke(self, context=context, templated_fields={"tag_name": self.tag_name})
 
-<<<<<<< HEAD
     def tag_checker(self, repo: Any, templated_fields=None) -> bool | None:
         """Checking existence of Tag in a Repository"""
         if templated_fields:
             tag_name = templated_fields.get("tag_name")
         else:
             tag_name = self.tag_name
-=======
-    def tag_checker(self, repo: Any) -> bool | None:
-        """Checking existence of Tag in a Repository."""
->>>>>>> 214874ba
+
         result = None
         try:
             if repo is not None and tag_name is not None:
