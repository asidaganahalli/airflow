#
# Licensed to the Apache Software Foundation (ASF) under one
# or more contributor license agreements.  See the NOTICE file
# distributed with this work for additional information
# regarding copyright ownership.  The ASF licenses this file
# to you under the Apache License, Version 2.0 (the
# "License"); you may not use this file except in compliance
# with the License.  You may obtain a copy of the License at
#
#   http://www.apache.org/licenses/LICENSE-2.0
#
# Unless required by applicable law or agreed to in writing,
# software distributed under the License is distributed on an
# "AS IS" BASIS, WITHOUT WARRANTIES OR CONDITIONS OF ANY
# KIND, either express or implied.  See the License for the
# specific language governing permissions and limitations
# under the License.
"""This module contains a Google Dataflow Hook."""
import functools
import json
import re
import select
import shlex
import subprocess
import textwrap
import time
import uuid
import warnings
from copy import deepcopy
from tempfile import TemporaryDirectory
from typing import Any, Callable, Dict, List, Optional, Sequence, Set, TypeVar, Union, cast

from googleapiclient.discovery import build

from airflow.exceptions import AirflowException
from airflow.providers.google.common.hooks.base_google import GoogleBaseHook
from airflow.utils.log.logging_mixin import LoggingMixin
from airflow.utils.python_virtualenv import prepare_virtualenv
from airflow.utils.timeout import timeout

# This is the default location
# https://cloud.google.com/dataflow/pipelines/specifying-exec-params
DEFAULT_DATAFLOW_LOCATION = "us-central1"


JOB_ID_PATTERN = re.compile(
    r"Submitted job: (?P<job_id_java>.*)|Created job with id: \[(?P<job_id_python>.*)\]"
)

T = TypeVar("T", bound=Callable)  # pylint: disable=invalid-name


def _fallback_variable_parameter(parameter_name: str, variable_key_name: str) -> Callable[[T], T]:
    def _wrapper(func: T) -> T:
        """
        Decorator that provides fallback for location from `region` key in `variables` parameters.

        :param func: function to wrap
        :return: result of the function call
        """

        @functools.wraps(func)
        def inner_wrapper(self: "DataflowHook", *args, **kwargs):
            if args:
                raise AirflowException(
                    "You must use keyword arguments in this methods rather than positional"
                )

            parameter_location = kwargs.get(parameter_name)
            variables_location = kwargs.get("variables", {}).get(variable_key_name)

            if parameter_location and variables_location:
                raise AirflowException(
                    f"The mutually exclusive parameter `{parameter_name}` and `{variable_key_name}` key "
                    f"in `variables` parameter are both present. Please remove one."
                )
            if parameter_location or variables_location:
                kwargs[parameter_name] = parameter_location or variables_location
            if variables_location:
                copy_variables = deepcopy(kwargs["variables"])
                del copy_variables[variable_key_name]
                kwargs["variables"] = copy_variables

            return func(self, *args, **kwargs)

        return cast(T, inner_wrapper)

    return _wrapper


_fallback_to_location_from_variables = _fallback_variable_parameter("location", "region")
_fallback_to_project_id_from_variables = _fallback_variable_parameter("project_id", "project")


class DataflowJobStatus:
    """
    Helper class with Dataflow job statuses.
    Reference: https://cloud.google.com/dataflow/docs/reference/rest/v1b3/projects.jobs#Job.JobState
    """

    JOB_STATE_DONE = "JOB_STATE_DONE"
    JOB_STATE_UNKNOWN = "JOB_STATE_UNKNOWN"
    JOB_STATE_STOPPED = "JOB_STATE_STOPPED"
    JOB_STATE_RUNNING = "JOB_STATE_RUNNING"
    JOB_STATE_FAILED = "JOB_STATE_FAILED"
    JOB_STATE_CANCELLED = "JOB_STATE_CANCELLED"
    JOB_STATE_UPDATED = "JOB_STATE_UPDATED"
    JOB_STATE_DRAINING = "JOB_STATE_DRAINING"
    JOB_STATE_DRAINED = "JOB_STATE_DRAINED"
    JOB_STATE_PENDING = "JOB_STATE_PENDING"
    JOB_STATE_CANCELLING = "JOB_STATE_CANCELLING"
    JOB_STATE_QUEUED = "JOB_STATE_QUEUED"
    FAILED_END_STATES = {JOB_STATE_FAILED, JOB_STATE_CANCELLED}
    SUCCEEDED_END_STATES = {JOB_STATE_DONE, JOB_STATE_UPDATED, JOB_STATE_DRAINED}
    TERMINAL_STATES = SUCCEEDED_END_STATES | FAILED_END_STATES
    AWAITING_STATES = {
        JOB_STATE_RUNNING,
        JOB_STATE_PENDING,
        JOB_STATE_QUEUED,
        JOB_STATE_CANCELLING,
        JOB_STATE_DRAINING,
        JOB_STATE_STOPPED,
    }


class DataflowJobType:
    """Helper class with Dataflow job types."""

    JOB_TYPE_UNKNOWN = "JOB_TYPE_UNKNOWN"
    JOB_TYPE_BATCH = "JOB_TYPE_BATCH"
    JOB_TYPE_STREAMING = "JOB_TYPE_STREAMING"


class _DataflowJobsController(LoggingMixin):
    """
    Interface for communication with Google API.

    It's not use Apache Beam, but only Google Dataflow API.

    :param dataflow: Discovery resource
    :param project_number: The Google Cloud Project ID.
    :param location: Job location.
    :param poll_sleep: The status refresh rate for pending operations.
    :param name: The Job ID prefix used when the multiple_jobs option is passed is set to True.
    :param job_id: ID of a single job.
    :param num_retries: Maximum number of retries in case of connection problems.
    :param multiple_jobs: If set to true this task will be searched by name prefix (``name`` parameter),
        not by specific job ID, then actions will be performed on all matching jobs.
    :param drain_pipeline: Optional, set to True if want to stop streaming job by draining it
        instead of canceling.
    :param cancel_timeout: wait time in seconds for successful job canceling
    :param wait_until_finished: If True, wait for the end of pipeline execution before exiting. If False,
        it only submits job and check once is job not in terminal state.

        The default behavior depends on the type of pipeline:

        * for the streaming pipeline, wait for jobs to start,
        * for the batch pipeline, wait for the jobs to complete.
    """

    def __init__(  # pylint: disable=too-many-arguments
        self,
        dataflow: Any,
        project_number: str,
        location: str,
        poll_sleep: int = 10,
        name: Optional[str] = None,
        job_id: Optional[str] = None,
        num_retries: int = 0,
        multiple_jobs: bool = False,
        drain_pipeline: bool = False,
        cancel_timeout: Optional[int] = 5 * 60,
        wait_until_finished: Optional[bool] = None,
    ) -> None:

        super().__init__()
        self._dataflow = dataflow
        self._project_number = project_number
        self._job_name = name
        self._job_location = location
        self._multiple_jobs = multiple_jobs
        self._job_id = job_id
        self._num_retries = num_retries
        self._poll_sleep = poll_sleep
        self._cancel_timeout = cancel_timeout
        self._jobs: Optional[List[dict]] = None
        self.drain_pipeline = drain_pipeline
        self._wait_until_finished = wait_until_finished
        self._jobs: Optional[List[dict]] = None

    def is_job_running(self) -> bool:
        """
        Helper method to check if jos is still running in dataflow

        :return: True if job is running.
        :rtype: bool
        """
        self._refresh_jobs()
        if not self._jobs:
            return False

        for job in self._jobs:
            if job["currentState"] not in DataflowJobStatus.TERMINAL_STATES:
                return True
        return False

    # pylint: disable=too-many-nested-blocks
    def _get_current_jobs(self) -> List[dict]:
        """
        Helper method to get list of jobs that start with job name or id

        :return: list of jobs including id's
        :rtype: list
        """
        if not self._multiple_jobs and self._job_id:
            return [self.fetch_job_by_id(self._job_id)]
        elif self._job_name:
            jobs = self._fetch_jobs_by_prefix_name(self._job_name.lower())
            if len(jobs) == 1:
                self._job_id = jobs[0]["id"]
            return jobs
        else:
            raise Exception("Missing both dataflow job ID and name.")

    def fetch_job_by_id(self, job_id: str) -> dict:
        """
        Helper method to fetch the job with the specified Job ID.

        :param job_id: Job ID to get.
        :type job_id: str
        :return: the Job
        :rtype: dict
        """
        return (
            self._dataflow.projects()
            .locations()
            .jobs()
            .get(
                projectId=self._project_number,
                location=self._job_location,
                jobId=job_id,
            )
            .execute(num_retries=self._num_retries)
        )

    def fetch_job_metrics_by_id(self, job_id: str) -> dict:
        """
        Helper method to fetch the job metrics with the specified Job ID.

        :param job_id: Job ID to get.
        :type job_id: str
        :return: the JobMetrics. See:
            https://cloud.google.com/dataflow/docs/reference/rest/v1b3/JobMetrics
        :rtype: dict
        """
        result = (
            self._dataflow.projects()
            .locations()
            .jobs()
            .getMetrics(projectId=self._project_number, location=self._job_location, jobId=job_id)
            .execute(num_retries=self._num_retries)
        )

        self.log.debug("fetch_job_metrics_by_id %s:\n%s", job_id, result)
        return result

    def _fetch_all_jobs(self) -> List[dict]:
        request = (
            self._dataflow.projects()
            .locations()
            .jobs()
            .list(projectId=self._project_number, location=self._job_location)
        )
        jobs: List[dict] = []
        while request is not None:
            response = request.execute(num_retries=self._num_retries)
            jobs.extend(response["jobs"])

            request = (
                self._dataflow.projects()
                .locations()
                .jobs()
                .list_next(previous_request=request, previous_response=response)
            )
        return jobs

    def _fetch_jobs_by_prefix_name(self, prefix_name: str) -> List[dict]:
        jobs = self._fetch_all_jobs()
        jobs = [job for job in jobs if job["name"].startswith(prefix_name)]
        return jobs

    def _refresh_jobs(self) -> None:
        """
        Helper method to get all jobs by name

        :return: jobs
        :rtype: list
        """
        self._jobs = self._get_current_jobs()

        if self._jobs:
            for job in self._jobs:
                self.log.info(
                    "Google Cloud DataFlow job %s is state: %s",
                    job["name"],
                    job["currentState"],
                )
        else:
            self.log.info("Google Cloud DataFlow job not available yet..")

    def _check_dataflow_job_state(self, job) -> bool:
        """
        Helper method to check the state of one job in dataflow for this task
        if job failed raise exception

        :return: True if job is done.
        :rtype: bool
        :raise: Exception
        """
        if self._wait_until_finished is None:
            wait_for_running = job['type'] == DataflowJobType.JOB_TYPE_STREAMING
        else:
            wait_for_running = not self._wait_until_finished

        if job['currentState'] == DataflowJobStatus.JOB_STATE_DONE:
            return True
        elif job['currentState'] == DataflowJobStatus.JOB_STATE_FAILED:
            raise Exception("Google Cloud Dataflow job {} has failed.".format(job['name']))
        elif job['currentState'] == DataflowJobStatus.JOB_STATE_CANCELLED:
            raise Exception("Google Cloud Dataflow job {} was cancelled.".format(job['name']))
        elif job['currentState'] == DataflowJobStatus.JOB_STATE_DRAINED:
            raise Exception("Google Cloud Dataflow job {} was drained.".format(job['name']))
        elif job['currentState'] == DataflowJobStatus.JOB_STATE_UPDATED:
            raise Exception("Google Cloud Dataflow job {} was updated.".format(job['name']))
        elif job['currentState'] == DataflowJobStatus.JOB_STATE_RUNNING and wait_for_running:
            return True
        elif job['currentState'] in DataflowJobStatus.AWAITING_STATES:
            return self._wait_until_finished is False
        self.log.debug("Current job: %s", str(job))
        raise Exception(
            "Google Cloud Dataflow job {} was unknown state: {}".format(job["name"], job["currentState"])
        )

    def wait_for_done(self) -> None:
        """Helper method to wait for result of submitted job."""
        self.log.info("Start waiting for done.")
        self._refresh_jobs()
        while self._jobs and not all(self._check_dataflow_job_state(job) for job in self._jobs):
            self.log.info("Waiting for done. Sleep %s s", self._poll_sleep)
            time.sleep(self._poll_sleep)
            self._refresh_jobs()

    def get_jobs(self, refresh: bool = False) -> List[dict]:
        """
        Returns Dataflow jobs.

        :param refresh: Forces the latest data to be fetched.
        :type refresh: bool
        :return: list of jobs
        :rtype: list
        """
        if not self._jobs or refresh:
            self._refresh_jobs()
        if not self._jobs:
            raise ValueError("Could not read _jobs")

        return self._jobs

    def _wait_for_states(self, expected_states: Set[str]):
        """Waiting for the jobs to reach a certain state."""
        if not self._jobs:
            raise ValueError("The _jobs should be set")
        while True:
            self._refresh_jobs()
            job_states = {job['currentState'] for job in self._jobs}
            if not job_states.difference(expected_states):
                return
            unexpected_failed_end_states = expected_states - DataflowJobStatus.FAILED_END_STATES
            if unexpected_failed_end_states.intersection(job_states):
                unexpected_failed_jobs = {
                    job for job in self._jobs if job['currentState'] in unexpected_failed_end_states
                }
                raise AirflowException(
                    "Jobs failed: "
                    + ", ".join(
                        f"ID: {job['id']} name: {job['name']} state: {job['currentState']}"
                        for job in unexpected_failed_jobs
                    )
                )
            time.sleep(self._poll_sleep)

    def cancel(self) -> None:
        """Cancels or drains current job"""
        jobs = self.get_jobs()
        job_ids = [job["id"] for job in jobs if job["currentState"] not in DataflowJobStatus.TERMINAL_STATES]
        if job_ids:
            batch = self._dataflow.new_batch_http_request()
            self.log.info("Canceling jobs: %s", ", ".join(job_ids))
            for job in jobs:
                requested_state = (
                    DataflowJobStatus.JOB_STATE_DRAINED
                    if self.drain_pipeline and job["type"] == DataflowJobType.JOB_TYPE_STREAMING
                    else DataflowJobStatus.JOB_STATE_CANCELLED
                )
                batch.add(
                    self._dataflow.projects()
                    .locations()
                    .jobs()
                    .update(
                        projectId=self._project_number,
                        location=self._job_location,
                        jobId=job["id"],
                        body={"requestedState": requested_state},
                    )
                )
            batch.execute()
            if self._cancel_timeout and isinstance(self._cancel_timeout, int):
                timeout_error_message = "Canceling jobs failed due to timeout ({}s): {}".format(
                    self._cancel_timeout, ", ".join(job_ids)
                )
                with timeout(seconds=self._cancel_timeout, error_message=timeout_error_message):
                    self._wait_for_states({DataflowJobStatus.JOB_STATE_CANCELLED})
        else:
            self.log.info("No jobs to cancel")


class _DataflowRunner(LoggingMixin):
    def __init__(
        self,
        cmd: List[str],
        on_new_job_id_callback: Optional[Callable[[str], None]] = None,
    ) -> None:
        super().__init__()
        self.log.info("Running command: %s", " ".join(shlex.quote(c) for c in cmd))
        self.on_new_job_id_callback = on_new_job_id_callback
        self.job_id: Optional[str] = None
        self._proc = subprocess.Popen(
            cmd,
            shell=False,
            stdout=subprocess.PIPE,
            stderr=subprocess.PIPE,
            close_fds=True,
        )

    def _process_fd(self, fd):
        """
        Prints output to logs and lookup for job ID in each line.

        :param fd: File descriptor.
        """
        if fd == self._proc.stderr:
            while True:
                line = self._proc.stderr.readline().decode()
                if not line:
                    return
                self._process_line_and_extract_job_id(line)
                self.log.warning(line.rstrip("\n"))

        if fd == self._proc.stdout:
            while True:
                line = self._proc.stdout.readline().decode()
                if not line:
                    return
                self._process_line_and_extract_job_id(line)
                self.log.info(line.rstrip("\n"))

        raise Exception("No data in stderr or in stdout.")

    def _process_line_and_extract_job_id(self, line: str) -> None:
        """
        Extracts job_id.

        :param line: URL from which job_id has to be extracted
        :type line: str
        """
        # Job id info: https://goo.gl/SE29y9.
        matched_job = JOB_ID_PATTERN.search(line)
        if matched_job:
            job_id = matched_job.group("job_id_java") or matched_job.group("job_id_python")
            self.log.info("Found Job ID: %s", job_id)
            self.job_id = job_id
            if self.on_new_job_id_callback:
                self.on_new_job_id_callback(job_id)

    def wait_for_done(self) -> Optional[str]:
        """
        Waits for Dataflow job to complete.

        :return: Job id
        :rtype: Optional[str]
        """
        self.log.info("Start waiting for DataFlow process to complete.")
        self.job_id = None
        reads = [self._proc.stderr, self._proc.stdout]
        while True:
            # Wait for at least one available fd.
            readable_fds, _, _ = select.select(reads, [], [], 5)
            if readable_fds is None:
                self.log.info("Waiting for DataFlow process to complete.")
                continue

            for readable_fd in readable_fds:
                self._process_fd(readable_fd)

            if self._proc.poll() is not None:
                break

        # Corner case: check if more output was created between the last read and the process termination
        for readable_fd in reads:
            self._process_fd(readable_fd)

        self.log.info("Process exited with return code: %s", self._proc.returncode)

        if self._proc.returncode != 0:
            raise Exception(f"DataFlow failed with return code {self._proc.returncode}")
        return self.job_id


class DataflowHook(GoogleBaseHook):
    """
    Hook for Google Dataflow.

    All the methods in the hook where project_id is used must be called with
    keyword arguments rather than positional.
    """

    def __init__(
        self,
        gcp_conn_id: str = "google_cloud_default",
        delegate_to: Optional[str] = None,
        poll_sleep: int = 10,
        impersonation_chain: Optional[Union[str, Sequence[str]]] = None,
        drain_pipeline: bool = False,
        cancel_timeout: Optional[int] = 5 * 60,
        wait_until_finished: Optional[bool] = None,
    ) -> None:
        self.poll_sleep = poll_sleep
        self.drain_pipeline = drain_pipeline
        self.cancel_timeout = cancel_timeout
        self.wait_until_finished = wait_until_finished
        super().__init__(
            gcp_conn_id=gcp_conn_id,
            delegate_to=delegate_to,
            impersonation_chain=impersonation_chain,
        )

    def get_conn(self) -> build:
        """Returns a Google Cloud Dataflow service object."""
        http_authorized = self._authorize()
        return build("dataflow", "v1b3", http=http_authorized, cache_discovery=False)

    @GoogleBaseHook.provide_gcp_credential_file
    def _start_dataflow(
        self,
        variables: dict,
        name: str,
        command_prefix: List[str],
        project_id: str,
        multiple_jobs: bool = False,
        on_new_job_id_callback: Optional[Callable[[str], None]] = None,
        location: str = DEFAULT_DATAFLOW_LOCATION,
    ) -> None:
        cmd = command_prefix + [
            "--runner=DataflowRunner",
            f"--project={project_id}",
        ]
        if variables:
            cmd.extend(self._options_to_args(variables))
        runner = _DataflowRunner(cmd=cmd, on_new_job_id_callback=on_new_job_id_callback)
        job_id = runner.wait_for_done()
        job_controller = _DataflowJobsController(
            dataflow=self.get_conn(),
            project_number=project_id,
            name=name,
            location=location,
            poll_sleep=self.poll_sleep,
            job_id=job_id,
            num_retries=self.num_retries,
            multiple_jobs=multiple_jobs,
            drain_pipeline=self.drain_pipeline,
            cancel_timeout=self.cancel_timeout,
            wait_until_finished=self.wait_until_finished,
        )
        job_controller.wait_for_done()

    @_fallback_to_location_from_variables
    @_fallback_to_project_id_from_variables
    @GoogleBaseHook.fallback_to_default_project_id
    def start_java_dataflow(
        self,
        job_name: str,
        variables: dict,
        jar: str,
        project_id: str,
        job_class: Optional[str] = None,
        append_job_name: bool = True,
        multiple_jobs: bool = False,
        on_new_job_id_callback: Optional[Callable[[str], None]] = None,
        location: str = DEFAULT_DATAFLOW_LOCATION,
    ) -> None:
        """
        Starts Dataflow java job.

        :param job_name: The name of the job.
        :type job_name: str
        :param variables: Variables passed to the job.
        :type variables: dict
        :param project_id: Optional, the Google Cloud project ID in which to start a job.
            If set to None or missing, the default project_id from the Google Cloud connection is used.
        :param jar: Name of the jar for the job
        :type job_class: str
        :param job_class: Name of the java class for the job.
        :type job_class: str
        :param append_job_name: True if unique suffix has to be appended to job name.
        :type append_job_name: bool
        :param multiple_jobs: True if to check for multiple job in dataflow
        :type multiple_jobs: bool
        :param on_new_job_id_callback: Callback called when the job ID is known.
        :type on_new_job_id_callback: callable
        :param location: Job location.
        :type location: str
        """
        name = self._build_dataflow_job_name(job_name, append_job_name)
        variables["jobName"] = name
        variables["region"] = location

        if "labels" in variables:
            variables["labels"] = json.dumps(variables["labels"], separators=(",", ":"))

        command_prefix = ["java", "-cp", jar, job_class] if job_class else ["java", "-jar", jar]
        self._start_dataflow(
            variables=variables,
            name=name,
            command_prefix=command_prefix,
            project_id=project_id,
            multiple_jobs=multiple_jobs,
            on_new_job_id_callback=on_new_job_id_callback,
            location=location,
        )

    @_fallback_to_location_from_variables
    @_fallback_to_project_id_from_variables
    @GoogleBaseHook.fallback_to_default_project_id
    def start_template_dataflow(
        self,
        job_name: str,
        variables: dict,
        parameters: dict,
        dataflow_template: str,
        project_id: str,
        append_job_name: bool = True,
        on_new_job_id_callback: Optional[Callable[[str], None]] = None,
        location: str = DEFAULT_DATAFLOW_LOCATION,
        environment: Optional[dict] = None,
    ) -> dict:
        """
        Starts Dataflow template job.

        :param job_name: The name of the job.
        :type job_name: str
        :param variables: Map of job runtime environment options.
            It will update environment argument if passed.

            .. seealso::
                For more information on possible configurations, look at the API documentation
                `https://cloud.google.com/dataflow/pipelines/specifying-exec-params
                <https://cloud.google.com/dataflow/docs/reference/rest/v1b3/RuntimeEnvironment>`__

        :type variables: dict
        :param parameters: Parameters fot the template
        :type parameters: dict
        :param dataflow_template: GCS path to the template.
        :type dataflow_template: str
        :param project_id: Optional, the Google Cloud project ID in which to start a job.
            If set to None or missing, the default project_id from the Google Cloud connection is used.
        :param append_job_name: True if unique suffix has to be appended to job name.
        :type append_job_name: bool
        :param on_new_job_id_callback: Callback called when the job ID is known.
        :type on_new_job_id_callback: callable
        :param location: Job location.
        :type location: str
        :type environment: Optional, Map of job runtime environment options.

            .. seealso::
                For more information on possible configurations, look at the API documentation
                `https://cloud.google.com/dataflow/pipelines/specifying-exec-params
                <https://cloud.google.com/dataflow/docs/reference/rest/v1b3/RuntimeEnvironment>`__

        :type environment: Optional[dict]
        """
        name = self._build_dataflow_job_name(job_name, append_job_name)

        environment = environment or {}
        # available keys for runtime environment are listed here:
        # https://cloud.google.com/dataflow/docs/reference/rest/v1b3/RuntimeEnvironment
        environment_keys = [
            "numWorkers",
            "maxWorkers",
            "zone",
            "serviceAccountEmail",
            "tempLocation",
            "bypassTempDirValidation",
            "machineType",
            "additionalExperiments",
            "network",
            "subnetwork",
            "additionalUserLabels",
            "kmsKeyName",
            "ipConfiguration",
            "workerRegion",
            "workerZone",
        ]

        for key in variables:
            if key in environment_keys:
                if key in environment:
                    self.log.warning(
                        "'%s' parameter in 'variables' will override of "
                        "the same one passed in 'environment'!",
                        key,
                    )
                environment.update({key: variables[key]})

        service = self.get_conn()
        # pylint: disable=no-member
        request = (
            service.projects()
            .locations()
            .templates()
            .launch(
                projectId=project_id,
                location=location,
                gcsPath=dataflow_template,
                body={
                    "jobName": name,
                    "parameters": parameters,
                    "environment": environment,
                },
            )
        )
        response = request.execute(num_retries=self.num_retries)

        job_id = response["job"]["id"]
        if on_new_job_id_callback:
            on_new_job_id_callback(job_id)

        jobs_controller = _DataflowJobsController(
            dataflow=self.get_conn(),
            project_number=project_id,
            name=name,
            job_id=job_id,
            location=location,
            poll_sleep=self.poll_sleep,
            num_retries=self.num_retries,
            drain_pipeline=self.drain_pipeline,
            cancel_timeout=self.cancel_timeout,
        )
        jobs_controller.wait_for_done()
        return response["job"]

    @GoogleBaseHook.fallback_to_default_project_id
    def start_flex_template(
        self,
        body: dict,
        location: str,
        project_id: str,
        on_new_job_id_callback: Optional[Callable[[str], None]] = None,
    ):
        """
        Starts flex templates with the Dataflow  pipeline.

        :param body: The request body. See:
            https://cloud.google.com/dataflow/docs/reference/rest/v1b3/projects.locations.flexTemplates/launch#request-body
        :param location: The location of the Dataflow job (for example europe-west1)
        :type location: str
        :param project_id: The ID of the GCP project that owns the job.
            If set to ``None`` or missing, the default project_id from the GCP connection is used.
        :type project_id: Optional[str]
        :param on_new_job_id_callback: A callback that is called when a Job ID is detected.
        :return: the Job
        """
        service = self.get_conn()
        request = (
            service.projects()  # pylint: disable=no-member
            .locations()
            .flexTemplates()
            .launch(projectId=project_id, body=body, location=location)
        )
        response = request.execute(num_retries=self.num_retries)
        job_id = response["job"]["id"]

        if on_new_job_id_callback:
            on_new_job_id_callback(job_id)

        jobs_controller = _DataflowJobsController(
            dataflow=self.get_conn(),
            project_number=project_id,
            job_id=job_id,
            location=location,
            poll_sleep=self.poll_sleep,
            num_retries=self.num_retries,
            cancel_timeout=self.cancel_timeout,
        )
        jobs_controller.wait_for_done()

        return jobs_controller.get_jobs(refresh=True)[0]

    @_fallback_to_location_from_variables
    @_fallback_to_project_id_from_variables
    @GoogleBaseHook.fallback_to_default_project_id
    def start_python_dataflow(  # pylint: disable=too-many-arguments
        self,
        job_name: str,
        variables: dict,
        dataflow: str,
        py_options: List[str],
        project_id: str,
        py_interpreter: str = "python3",
        py_requirements: Optional[List[str]] = None,
        py_system_site_packages: bool = False,
        append_job_name: bool = True,
        on_new_job_id_callback: Optional[Callable[[str], None]] = None,
        location: str = DEFAULT_DATAFLOW_LOCATION,
    ):
        """
        Starts Dataflow job.

        :param job_name: The name of the job.
        :type job_name: str
        :param variables: Variables passed to the job.
        :type variables: Dict
        :param dataflow: Name of the Dataflow process.
        :type dataflow: str
        :param py_options: Additional options.
        :type py_options: List[str]
        :param project_id: The ID of the GCP project that owns the job.
            If set to ``None`` or missing, the default project_id from the GCP connection is used.
        :type project_id: Optional[str]
        :param py_interpreter: Python version of the beam pipeline.
            If None, this defaults to the python3.
            To track python versions supported by beam and related
            issues check: https://issues.apache.org/jira/browse/BEAM-1251
        :type py_interpreter: str
        :param py_requirements: Additional python package(s) to install.
            If a value is passed to this parameter, a new virtual environment has been created with
            additional packages installed.

            You could also install the apache-beam package if it is not installed on your system or you want
            to use a different version.
        :type py_requirements: List[str]
        :param py_system_site_packages: Whether to include system_site_packages in your virtualenv.
            See virtualenv documentation for more information.

<<<<<<< HEAD
            This option is only relevant if the ``py_requirements`` parameter is passed.
        :type py_system_site_packages: bool
=======
            This option is only relevant if the ``py_requirements`` parameter is not None.
        :type py_interpreter: str
>>>>>>> f0b9aae5
        :param append_job_name: True if unique suffix has to be appended to job name.
        :type append_job_name: bool
        :param project_id: Optional, the Google Cloud project ID in which to start a job.
            If set to None or missing, the default project_id from the Google Cloud connection is used.
        :param on_new_job_id_callback: Callback called when the job ID is known.
        :type on_new_job_id_callback: callable
        :param location: Job location.
        :type location: str
        """
        name = self._build_dataflow_job_name(job_name, append_job_name)
        variables["job_name"] = name
        variables["region"] = location

        if "labels" in variables:
            variables["labels"] = [f"{key}={value}" for key, value in variables["labels"].items()]

        if py_requirements is not None:
            if not py_requirements and not py_system_site_packages:
                warning_invalid_environment = textwrap.dedent(
                    """\
                    Invalid method invocation. You have disabled inclusion of system packages and empty list
                    required for installation, so it is not possible to create a valid virtual environment.
                    In the virtual environment, apache-beam package must be installed for your job to be \
                    executed. To fix this problem:
                    * install apache-beam on the system, then set parameter py_system_site_packages to True,
                    * add apache-beam to the list of required packages in parameter py_requirements.
                    """
                )
                raise AirflowException(warning_invalid_environment)

            with TemporaryDirectory(prefix="dataflow-venv") as tmp_dir:
                py_interpreter = prepare_virtualenv(
                    venv_directory=tmp_dir,
                    python_bin=py_interpreter,
                    system_site_packages=py_system_site_packages,
                    requirements=py_requirements,
                )
                command_prefix = [py_interpreter] + py_options + [dataflow]

                self._start_dataflow(
                    variables=variables,
                    name=name,
                    command_prefix=command_prefix,
                    project_id=project_id,
                    on_new_job_id_callback=on_new_job_id_callback,
                    location=location,
                )
        else:
            command_prefix = [py_interpreter] + py_options + [dataflow]

            self._start_dataflow(
                variables=variables,
                name=name,
                command_prefix=command_prefix,
                project_id=project_id,
                on_new_job_id_callback=on_new_job_id_callback,
                location=location,
            )

    @staticmethod
    def _build_dataflow_job_name(job_name: str, append_job_name: bool = True) -> str:
        base_job_name = str(job_name).replace("_", "-")

        if not re.match(r"^[a-z]([-a-z0-9]*[a-z0-9])?$", base_job_name):
            raise ValueError(
                "Invalid job_name ({}); the name must consist of"
                "only the characters [-a-z0-9], starting with a "
                "letter and ending with a letter or number ".format(base_job_name)
            )

        if append_job_name:
            safe_job_name = base_job_name + "-" + str(uuid.uuid4())[:8]
        else:
            safe_job_name = base_job_name

        return safe_job_name

    @staticmethod
    def _options_to_args(variables: dict) -> List[str]:
        if not variables:
            return []
        # The logic of this method should be compatible with Apache Beam:
        # https://github.com/apache/beam/blob/b56740f0e8cd80c2873412847d0b336837429fb9/sdks/python/
        # apache_beam/options/pipeline_options.py#L230-L251
        args: List[str] = []
        for attr, value in variables.items():
            if value is None or (isinstance(value, bool) and value):
                args.append(f"--{attr}")
            elif isinstance(value, list):
                args.extend([f"--{attr}={v}" for v in value])
            else:
                args.append(f"--{attr}={value}")
        return args

    @_fallback_to_location_from_variables
    @_fallback_to_project_id_from_variables
    @GoogleBaseHook.fallback_to_default_project_id
    def is_job_dataflow_running(
        self,
        name: str,
        project_id: str,
        location: str = DEFAULT_DATAFLOW_LOCATION,
        variables: Optional[dict] = None,
    ) -> bool:
        """
        Helper method to check if jos is still running in dataflow

        :param name: The name of the job.
        :type name: str
        :param project_id: Optional, the Google Cloud project ID in which to start a job.
            If set to None or missing, the default project_id from the Google Cloud connection is used.
        :type project_id: str
        :param location: Job location.
        :type location: str
        :return: True if job is running.
        :rtype: bool
        """
        if variables:
            warnings.warn(
                "The variables parameter has been deprecated. You should pass location using "
                "the location parameter.",
                DeprecationWarning,
                stacklevel=4,
            )
        jobs_controller = _DataflowJobsController(
            dataflow=self.get_conn(),
            project_number=project_id,
            name=name,
            location=location,
            poll_sleep=self.poll_sleep,
            drain_pipeline=self.drain_pipeline,
            num_retries=self.num_retries,
            cancel_timeout=self.cancel_timeout,
        )
        return jobs_controller.is_job_running()

    @GoogleBaseHook.fallback_to_default_project_id
    def cancel_job(
        self,
        project_id: str,
        job_name: Optional[str] = None,
        job_id: Optional[str] = None,
        location: str = DEFAULT_DATAFLOW_LOCATION,
    ) -> None:
        """
        Cancels the job with the specified name prefix or Job ID.

        Parameter ``name`` and ``job_id`` are mutually exclusive.

        :param job_name: Name prefix specifying which jobs are to be canceled.
        :type job_name: str
        :param job_id: Job ID specifying which jobs are to be canceled.
        :type job_id: str
        :param location: Job location.
        :type location: str
        :param project_id: Optional, the Google Cloud project ID in which to start a job.
            If set to None or missing, the default project_id from the Google Cloud connection is used.
        :type project_id:
        """
        jobs_controller = _DataflowJobsController(
            dataflow=self.get_conn(),
            project_number=project_id,
            name=job_name,
            job_id=job_id,
            location=location,
            poll_sleep=self.poll_sleep,
            drain_pipeline=self.drain_pipeline,
            num_retries=self.num_retries,
            cancel_timeout=self.cancel_timeout,
        )
        jobs_controller.cancel()

    @GoogleBaseHook.fallback_to_default_project_id
    def start_sql_job(
        self,
        job_name: str,
        query: str,
        options: Dict[str, Any],
        project_id: str,
        location: str = DEFAULT_DATAFLOW_LOCATION,
        on_new_job_id_callback: Optional[Callable[[str], None]] = None,
    ):
        """
        Starts Dataflow SQL query.

        :param job_name: The unique name to assign to the Cloud Dataflow job.
        :type job_name: str
        :param query: The SQL query to execute.
        :type query: str
        :param options: Job parameters to be executed.
            For more information, look at:
            `https://cloud.google.com/sdk/gcloud/reference/beta/dataflow/sql/query
            <gcloud beta dataflow sql query>`__
            command reference
        :param location: The location of the Dataflow job (for example europe-west1)
        :type location: str
        :param project_id: The ID of the GCP project that owns the job.
            If set to ``None`` or missing, the default project_id from the GCP connection is used.
        :type project_id: Optional[str]
        :param on_new_job_id_callback: Callback called when the job ID is known.
        :type on_new_job_id_callback: callable
        :return: the new job object
        """
        cmd = [
            "gcloud",
            "dataflow",
            "sql",
            "query",
            query,
            f"--project={project_id}",
            "--format=value(job.id)",
            f"--job-name={job_name}",
            f"--region={location}",
            *(self._options_to_args(options)),
        ]
        self.log.info("Executing command: %s", " ".join([shlex.quote(c) for c in cmd]))
        with self.provide_authorized_gcloud():
            proc = subprocess.run(  # pylint: disable=subprocess-run-check
                cmd, stdout=subprocess.PIPE, stderr=subprocess.PIPE
            )
        self.log.info("Output: %s", proc.stdout.decode())
        self.log.warning("Stderr: %s", proc.stderr.decode())
        self.log.info("Exit code %d", proc.returncode)
        if proc.returncode != 0:
            raise AirflowException(f"Process exit with non-zero exit code. Exit code: {proc.returncode}")
        job_id = proc.stdout.decode().strip()

        self.log.info("Created job ID: %s", job_id)
        if on_new_job_id_callback:
            on_new_job_id_callback(job_id)

        jobs_controller = _DataflowJobsController(
            dataflow=self.get_conn(),
            project_number=project_id,
            job_id=job_id,
            location=location,
            poll_sleep=self.poll_sleep,
            num_retries=self.num_retries,
            drain_pipeline=self.drain_pipeline,
        )
        jobs_controller.wait_for_done()

        return jobs_controller.get_jobs(refresh=True)[0]

    @GoogleBaseHook.fallback_to_default_project_id
    def get_job(
        self,
        job_id: str,
        project_id: str,
        location: str = DEFAULT_DATAFLOW_LOCATION,
    ) -> dict:
        """
        Gets the job with the specified Job ID.

        :param job_id: Job ID to get.
        :type job_id: str
        :param project_id: Optional, the Google Cloud project ID in which to start a job.
            If set to None or missing, the default project_id from the Google Cloud connection is used.
        :type project_id:
        :param location: The location of the Dataflow job (for example europe-west1). See:
            https://cloud.google.com/dataflow/docs/concepts/regional-endpoints
        :return: the Job
        :rtype: dict
        """
        jobs_controller = _DataflowJobsController(
            dataflow=self.get_conn(),
            project_number=project_id,
            location=location,
        )
        return jobs_controller.fetch_job_by_id(job_id)

    @GoogleBaseHook.fallback_to_default_project_id
    def fetch_job_metrics_by_id(
        self,
        job_id: str,
        project_id: str,
        location: str = DEFAULT_DATAFLOW_LOCATION,
    ) -> dict:
        """
        Gets the job metrics with the specified Job ID.

        :param job_id: Job ID to get.
        :type job_id: str
        :param project_id: Optional, the Google Cloud project ID in which to start a job.
            If set to None or missing, the default project_id from the Google Cloud connection is used.
        :type project_id:
        :param location: The location of the Dataflow job (for example europe-west1). See:
            https://cloud.google.com/dataflow/docs/concepts/regional-endpoints
        :return: the JobMetrics. See:
            https://cloud.google.com/dataflow/docs/reference/rest/v1b3/JobMetrics
        :rtype: dict
        """
        jobs_controller = _DataflowJobsController(
            dataflow=self.get_conn(),
            project_number=project_id,
            location=location,
        )
        return jobs_controller.fetch_job_metrics_by_id(job_id)<|MERGE_RESOLUTION|>--- conflicted
+++ resolved
@@ -840,7 +840,6 @@
             If None, this defaults to the python3.
             To track python versions supported by beam and related
             issues check: https://issues.apache.org/jira/browse/BEAM-1251
-        :type py_interpreter: str
         :param py_requirements: Additional python package(s) to install.
             If a value is passed to this parameter, a new virtual environment has been created with
             additional packages installed.
@@ -851,13 +850,8 @@
         :param py_system_site_packages: Whether to include system_site_packages in your virtualenv.
             See virtualenv documentation for more information.
 
-<<<<<<< HEAD
-            This option is only relevant if the ``py_requirements`` parameter is passed.
-        :type py_system_site_packages: bool
-=======
             This option is only relevant if the ``py_requirements`` parameter is not None.
         :type py_interpreter: str
->>>>>>> f0b9aae5
         :param append_job_name: True if unique suffix has to be appended to job name.
         :type append_job_name: bool
         :param project_id: Optional, the Google Cloud project ID in which to start a job.
