#
# Licensed to the Apache Software Foundation (ASF) under one
# or more contributor license agreements.  See the NOTICE file
# distributed with this work for additional information
# regarding copyright ownership.  The ASF licenses this file
# to you under the Apache License, Version 2.0 (the
# "License"); you may not use this file except in compliance
# with the License.  You may obtain a copy of the License at
#
#   http://www.apache.org/licenses/LICENSE-2.0
#
# Unless required by applicable law or agreed to in writing,
# software distributed under the License is distributed on an
# "AS IS" BASIS, WITHOUT WARRANTIES OR CONDITIONS OF ANY
# KIND, either express or implied.  See the License for the
# specific language governing permissions and limitations
# under the License.

"""Hook for Google Cloud Build service."""

import time
from typing import Callable, Dict, List, Optional, Sequence, Tuple, Union

from google.api_core.retry import Retry
from google.cloud.devtools.cloudbuild_v1 import CloudBuildClient
from google.cloud.devtools.cloudbuild_v1.types import (
    Build, BuildTrigger, ListBuildTriggersResponse, RepoSource,
)
from google.protobuf.json_format import MessageToDict

from airflow.exceptions import AirflowException
from airflow.providers.google.common.hooks.base_google import GoogleBaseHook

# Time to sleep between active checks of the operation results
TIME_TO_SLEEP_IN_SECONDS = 5


class CloudBuildHook(GoogleBaseHook):
    """
    Hook for the Google Cloud Build Service.

    :param gcp_conn_id: The connection ID to use when fetching connection info.
    :type gcp_conn_id: str
    :param delegate_to: The account to impersonate using domain-wide delegation of authority,
        if any. For this to work, the service account making the request must have
        domain-wide delegation enabled.
    :type delegate_to: str
    :param impersonation_chain: Optional service account to impersonate using short-term
        credentials, or chained list of accounts required to get the access_token
        of the last account in the list, which will be impersonated in the request.
        If set as a string, the account must grant the originating account
        the Service Account Token Creator IAM role.
        If set as a sequence, the identities from the list must grant
        Service Account Token Creator IAM role to the directly preceding identity, with first
        account from the list granting this role to the originating account.
    :type impersonation_chain: Union[str, Sequence[str]]
    """

    def __init__(
        self,
        gcp_conn_id: str = "google_cloud_default",
        delegate_to: Optional[str] = None,
        impersonation_chain: Optional[Union[str, Sequence[str]]] = None,
    ) -> None:
        super().__init__(
            gcp_conn_id=gcp_conn_id, delegate_to=delegate_to, impersonation_chain=impersonation_chain,
        )
        self._client: Optional[CloudBuildClient] = None

    def get_conn(self) -> CloudBuildClient:
        """
        Retrieves the connection to Google Cloud Build.

        :return: Google Cloud Build client object.
        :rtype: `google.cloud.devtools.cloudbuild_v1.CloudBuildClient`
        """
        if not self._client:
            self._client = CloudBuildClient(
                credentials=self._get_credentials(),
                client_info=self.client_info,
            )
        return self._client

    @GoogleBaseHook.fallback_to_default_project_id
    def cancel_build(
        self,
        id_: str,
        project_id: str,
        retry: Optional[Retry] = None,
        timeout: Optional[float] = None,
        metadata: Optional[Sequence[Tuple[str, str]]] = None,
    ) -> Build:
        """
        Cancels a build in progress.

        :param id_: The ID of the build.
        :type id_: str
        :param project_id: Optional, Google Cloud Project project_id where the function belongs.
            If set to None or missing, the default project_id from the GCP connection is used.
        :type project_id: Optional[str]
        :param retry: Optional, a retry object used  to retry requests. If `None` is specified, requests
            will not be retried.
        :type retry: Optional[Retry]
        :param timeout: Optional, the amount of time, in seconds, to wait for the request to complete.
            Note that if `retry` is specified, the timeout applies to each individual attempt.
        :type timeout: Optional[float]
        :param metadata: Optional, additional metadata that is provided to the method.
        :type metadata: Optional[Sequence[Tuple[str, str]]]

        :rtype: `google.cloud.devtools.cloudbuild_v1.types.Build`
        """
        if not project_id:
            raise ValueError("The project_id should be set")

        client = self.get_conn()
        return client.cancel_build(
            project_id=project_id,
            id_=id_,
            retry=retry,
            timeout=timeout,
            metadata=metadata,
        )

    @GoogleBaseHook.fallback_to_default_project_id
    def create_build(
        self,
        build: Union[Dict, Build],
        project_id: str,
        wait: bool = True,
        retry: Optional[Retry] = None,
        timeout: Optional[float] = None,
        metadata: Optional[Sequence[Tuple[str, str]]] = None,
    ) -> Build:
        """
        Starts a build with the specified configuration.

        :param build: The build resource to create. If a dict is provided, it must be of the same form
            as the protobuf message `google.cloud.devtools.cloudbuild_v1.types.Build`
        :type build: Union[dict, `google.cloud.devtools.cloudbuild_v1.types.Build`]
        :param project_id: Optional, Google Cloud Project project_id where the function belongs.
            If set to None or missing, the default project_id from the GCP connection is used.
        :type project_id: Optional[str]
        :param wait: Optional, wait for operation to finish.
        :type wait: Optional[bool]
        :param retry: Optional, a retry object used  to retry requests. If `None` is specified, requests
            will not be retried.
        :type retry: Optional[Retry]
        :param timeout: Optional, the amount of time, in seconds, to wait for the request to complete.
            Note that if `retry` is specified, the timeout applies to each individual attempt.
        :type timeout: Optional[float]
        :param metadata: Optional, additional metadata that is provided to the method.
        :type metadata: Optional[Sequence[Tuple[str, str]]]

        :rtype: `google.cloud.devtools.cloudbuild_v1.types.Build`
        """
        if not project_id:
            raise ValueError("The project_id should be set")

        client = self.get_conn()
        operation = client.create_build(
            project_id=project_id,
            build=build,
            retry=retry,
            timeout=timeout,
            metadata=metadata,
        )

        operation_dict = MessageToDict(operation)
        try:
            id_ = operation_dict["metadata"]["build"]["id"]
        except Exception:
            raise AirflowException(
                "Could not retrieve Build ID from Operation."
            )

        if wait:
            self._wait_for_operation_to_complete(
                func=self.get_build,
                id_=id_,
                project_id=project_id,  # type: ignore
            )
        return self.get_build(id_=id_, project_id=project_id)

    @GoogleBaseHook.fallback_to_default_project_id
    def create_build_trigger(
        self,
        trigger: Union[dict, BuildTrigger],
        project_id: str,
        retry: Optional[Retry] = None,
        timeout: Optional[float] = None,
        metadata: Optional[Sequence[Tuple[str, str]]] = None,
    ) -> BuildTrigger:
        """
        Creates a new BuildTrigger.

        :param trigger: The BuildTrigger to create. If a dict is provided, it must be of the same form
            as the protobuf message `google.cloud.devtools.cloudbuild_v1.types.BuildTrigger`
        :type trigger: Union[dict, `google.cloud.devtools.cloudbuild_v1.types.BuildTrigger`]
        :param project_id: Optional, Google Cloud Project project_id where the function belongs.
            If set to None or missing, the default project_id from the GCP connection is used.
        :type project_id: Optional[str]
        :param retry: Optional, a retry object used  to retry requests. If `None` is specified, requests
            will not be retried.
        :type retry: Optional[Retry]
        :param timeout: Optional, the amount of time, in seconds, to wait for the request to complete.
            Note that if `retry` is specified, the timeout applies to each individual attempt.
        :type timeout: Optional[float]
        :param metadata: Optional, additional metadata that is provided to the method.
        :type metadata: Optional[Sequence[Tuple[str, str]]]

        :rtype: `google.cloud.devtools.cloudbuild_v1.types.BuildTrigger`
        """
        if not project_id:
            raise ValueError("The project_id should be set")

        client = self.get_conn()
        return client.create_build_trigger(
            project_id=project_id,
            trigger=trigger,
            retry=retry,
            timeout=timeout,
            metadata=metadata,
        )

    @GoogleBaseHook.fallback_to_default_project_id
    def delete_build_trigger(
        self,
        trigger_id: str,
        project_id: str,
        retry: Optional[Retry] = None,
        timeout: Optional[float] = None,
        metadata: Optional[Sequence[Tuple[str, str]]] = None,
    ) -> None:
        """
        Deletes a BuildTrigger by its project ID and trigger ID.

        :param trigger_id: The ID of the BuildTrigger to delete.
        :type trigger_id: str
        :param project_id: Optional, Google Cloud Project project_id where the function belongs.
            If set to None or missing, the default project_id from the GCP connection is used.
        :type project_id: Optional[str]
        :param retry: Optional, a retry object used  to retry requests. If `None` is specified, requests
            will not be retried.
        :type retry: Optional[Retry]
        :param timeout: Optional, the amount of time, in seconds, to wait for the request to complete.
            Note that if `retry` is specified, the timeout applies to each individual attempt.
        :type timeout: Optional[float]
        :param metadata: Optional, additional metadata that is provided to the method.
        :type metadata: Optional[Sequence[Tuple[str, str]]]
        """
        if not project_id:
            raise ValueError("The project_id should be set")

        client = self.get_conn()
        client.delete_build_trigger(
            project_id=project_id,
            trigger_id=trigger_id,
            retry=retry,
            timeout=timeout,
            metadata=metadata,
        )

    @GoogleBaseHook.fallback_to_default_project_id
    def get_build(
        self,
        id_: str,
        project_id: str,
        retry: Optional[Retry] = None,
        timeout: Optional[float] = None,
        metadata: Optional[Sequence[Tuple[str, str]]] = None,
    ) -> Build:
        """
        Returns information about a previously requested build.

        :param id_: The ID of the build.
        :type id_: str
        :param project_id: Optional, Google Cloud Project project_id where the function belongs.
            If set to None or missing, the default project_id from the GCP connection is used.
        :type project_id: Optional[str]
        :param retry: Optional, a retry object used  to retry requests. If `None` is specified, requests
            will not be retried.
        :type retry: Optional[Retry]
        :param timeout: Optional, the amount of time, in seconds, to wait for the request to complete.
            Note that if `retry` is specified, the timeout applies to each individual attempt.
        :type timeout: Optional[float]
        :param metadata: Optional, additional metadata that is provided to the method.
        :type metadata: Optional[Sequence[Tuple[str, str]]]

        :rtype: `google.cloud.devtools.cloudbuild_v1.types.Build`
        """
        if not project_id:
            raise ValueError("The project_id should be set")

        client = self.get_conn()
        return client.get_build(
            project_id=project_id,
            id_=id_,
            retry=retry,
            timeout=timeout,
            metadata=metadata,
        )

    @GoogleBaseHook.fallback_to_default_project_id
    def get_build_trigger(
        self,
        trigger_id: str,
        project_id: str,
        retry: Optional[Retry] = None,
        timeout: Optional[float] = None,
        metadata: Optional[Sequence[Tuple[str, str]]] = None,
    ) -> BuildTrigger:
        """
        Returns information about a BuildTrigger.

        :param trigger_id: The ID of the BuildTrigger to get.
        :type trigger_id: str
        :param project_id: Optional, Google Cloud Project project_id where the function belongs.
            If set to None or missing, the default project_id from the GCP connection is used.
        :type project_id: Optional[str]
        :param retry: Optional, a retry object used  to retry requests. If `None` is specified, requests
            will not be retried.
        :type retry: Optional[Retry]
        :param timeout: Optional, the amount of time, in seconds, to wait for the request to complete.
            Note that if `retry` is specified, the timeout applies to each individual attempt.
        :type timeout: Optional[float]
        :param metadata: Optional, additional metadata that is provided to the method.
        :type metadata: Optional[Sequence[Tuple[str, str]]]

        :rtype: `google.cloud.devtools.cloudbuild_v1.types.BuildTrigger`
        """
        if not project_id:
            raise ValueError("The project_id should be set")

        client = self.get_conn()
        return client.get_build_trigger(
            project_id=project_id,
            trigger_id=trigger_id,
            retry=retry,
            timeout=timeout,
            metadata=metadata,
        )

    @GoogleBaseHook.fallback_to_default_project_id
    def list_build_triggers(
        self,
        project_id: str,
        page_size: Optional[int] = None,
        page_token: Optional[str] = None,
        retry: Optional[Retry] = None,
        timeout: Optional[float] = None,
        metadata: Optional[Sequence[Tuple[str, str]]] = None,
    ) -> ListBuildTriggersResponse:
        """
        Lists existing BuildTriggers.

        :param project_id: Optional, Google Cloud Project project_id where the function belongs.
            If set to None or missing, the default project_id from the GCP connection is used.
        :type project_id: Optional[str]
        :param page_size: Optional, number of results to return in the list.
        :type page_size: Optional[int]
        :param page_token: Optional, token to provide to skip to a particular spot in the list.
        :type page_token: Optional[str]
        :param retry: Optional, a retry object used  to retry requests. If `None` is specified, requests
            will not be retried.
        :type retry: Optional[Retry]
        :param timeout: Optional, the amount of time, in seconds, to wait for the request to complete.
            Note that if `retry` is specified, the timeout applies to each individual attempt.
        :type timeout: Optional[float]
        :param metadata: Optional, additional metadata that is provided to the method.
        :type metadata: Optional[Sequence[Tuple[str, str]]]

        :rtype: `google.cloud.devtools.cloudbuild_v1.types.ListBuildTriggersResponse`
        """

        if not project_id:
            raise ValueError("The project_id should be set")

        client = self.get_conn()
        return client.list_build_triggers(
            project_id=project_id,
            page_size=page_size,
            page_token=page_token,
            retry=retry,
            timeout=timeout,
            metadata=metadata,
        )

    @GoogleBaseHook.fallback_to_default_project_id
    def list_builds(
        self,
        project_id: str,
        page_size: Optional[int] = None,
        filter_: Optional[str] = None,
        retry: Optional[Retry] = None,
        timeout: Optional[float] = None,
        metadata: Optional[Sequence[Tuple[str, str]]] = None,
    ) -> List[Build]:
        """
        Lists previously requested builds.

        :param project_id: Optional, Google Cloud Project project_id where the function belongs.
            If set to None or missing, the default project_id from the Google Cloud connection is used.
        :type project_id: str
        :param page_size: Optional, number of results to return in the list.
        :type page_size: Optional[int]
        :param filter_: Optional, the raw filter text to constrain the results.
        :type filter_: Optional[str]
        :param retry: Optional, a retry object used  to retry requests. If `None` is specified, requests
            will not be retried.
        :type retry: Optional[Retry]
        :param timeout: Optional, the amount of time, in seconds, to wait for the request to complete.
            Note that if `retry` is specified, the timeout applies to each individual attempt.
        :type timeout: Optional[float]
        :param metadata: Optional, additional metadata that is provided to the method.
        :type metadata: Optional[Sequence[Tuple[str, str]]]

        :rtype: List[`google.cloud.devtools.cloudbuild_v1.types.Build`]
        """
        if not project_id:
            raise ValueError("The project_id should be set")

        client = self.get_conn()
        builds = client.list_builds(
            project_id=project_id,
            page_size=page_size,
            filter_=filter_,
            retry=retry,
            timeout=timeout,
            metadata=metadata,
        )
        return list(builds)

    @GoogleBaseHook.fallback_to_default_project_id
    def retry_build(
        self,
        id_: str,
        project_id: str,
        wait: bool = True,
        retry: Optional[Retry] = None,
        timeout: Optional[float] = None,
        metadata: Optional[Sequence[Tuple[str, str]]] = None,
    ) -> Build:
        """
        Creates a new build based on the specified build. This method creates a new build
        using the original build request, which may or may not result in an identical build.

        :param id_: Build ID of the original build.
        :type id_: str
        :param project_id: Optional, Google Cloud Project project_id where the function belongs.
            If set to None or missing, the default project_id from the GCP connection is used.
        :type project_id: str
        :param wait: Optional, wait for operation to finish.
        :type wait: Optional[bool]
        :param retry: Optional, a retry object used  to retry requests. If `None` is specified, requests
            will not be retried.
        :type retry: Optional[Retry]
        :param timeout: Optional, the amount of time, in seconds, to wait for the request to complete.
            Note that if `retry` is specified, the timeout applies to each individual attempt.
        :type timeout: Optional[float]
        :param metadata: Optional, additional metadata that is provided to the method.
        :type metadata: Optional[Sequence[Tuple[str, str]]]

        :rtype: `google.cloud.devtools.cloudbuild_v1.types.Build`
        """
        if not project_id:
            raise ValueError("The project_id should be set")

        client = self.get_conn()
        operation = client.retry_build(
            project_id=project_id,
            id_=id_,
            retry=retry,
            timeout=timeout,
            metadata=metadata,
        )

        operation_dict = MessageToDict(operation)
        try:
            id_ = operation_dict["metadata"]["build"]["id"]
        except Exception:
            raise AirflowException(
                "Could not retrieve Build ID from Operation."
            )

        if wait:
            self._wait_for_operation_to_complete(
                func=self.get_build,
                id_=id_,  # type: ignore
                project_id=project_id,  # type: ignore
            )
        return self.get_build(id_=id_, project_id=project_id)

    @GoogleBaseHook.fallback_to_default_project_id
    def run_build_trigger(
        self,
        trigger_id: str,
        source: Union[dict, RepoSource],
        project_id: str,
        wait: bool = True,
        retry: Optional[Retry] = None,
        timeout: Optional[float] = None,
        metadata: Optional[Sequence[Tuple[str, str]]] = None,
    ) -> Build:
        """
        Runs a BuildTrigger at a particular source revision.

        :param trigger_id: The ID of the trigger.
        :type trigger_id: str
        :param source: Source to build against this trigger. If a dict is provided, it must be of the
            same form as the protobuf message `google.cloud.devtools.cloudbuild_v1.types.RepoSource`
        :type source: Union[dict, `google.cloud.devtools.cloudbuild_v1.types.RepoSource`]
        :param project_id: Optional, Google Cloud Project project_id where the function belongs.
            If set to None or missing, the default project_id from the GCP connection is used.
        :type project_id: str
        :param wait: Optional, wait for operation to finish.
        :type wait: Optional[bool]
        :param retry: Optional, a retry object used  to retry requests. If `None` is specified, requests
            will not be retried.
        :type retry: Optional[Retry]
        :param timeout: Optional, the amount of time, in seconds, to wait for the request to complete.
            Note that if `retry` is specified, the timeout applies to each individual attempt.
        :type timeout: Optional[float]
        :param metadata: Optional, additional metadata that is provided to the method.
        :type metadata: Optional[Sequence[Tuple[str, str]]]

        :rtype: `google.cloud.devtools.cloudbuild_v1.types.Build`
        """
        if not project_id:
            raise ValueError("The project_id should be set")

        client = self.get_conn()
        operation = client.run_build_trigger(
            project_id=project_id,
            trigger_id=trigger_id,
            source=source,
            retry=retry,
            timeout=timeout,
            metadata=metadata,
        )

        operation_dict = MessageToDict(operation)
        try:
            id_ = operation_dict["metadata"]["build"]["id"]
        except Exception:
            raise AirflowException(
                "Could not retrieve Build ID from Operation."
            )

        if wait:
            self._wait_for_operation_to_complete(
                func=self.get_build,
                id_=id_,
                project_id=project_id,  # type: ignore
            )
        return self.get_build(id_=id_, project_id=project_id)

    @GoogleBaseHook.fallback_to_default_project_id
    def update_build_trigger(
        self,
        trigger_id: str,
        trigger: Union[dict, BuildTrigger],
        project_id: str,
        retry: Optional[Retry] = None,
        timeout: Optional[float] = None,
        metadata: Optional[Sequence[Tuple[str, str]]] = None,
    ) -> BuildTrigger:
        """
        Updates a BuildTrigger by its project ID and trigger ID.

        :param trigger_id: The ID of the trigger.
        :type trigger_id: str
        :param trigger: The BuildTrigger to create. If a dict is provided, it must be of the same form
            as the protobuf message `google.cloud.devtools.cloudbuild_v1.types.BuildTrigger`
        :type trigger: Union[dict, `google.cloud.devtools.cloudbuild_v1.types.BuildTrigger`]
        :param project_id: Optional, Google Cloud Project project_id where the function belongs.
            If set to None or missing, the default project_id from the GCP connection is used.
        :type project_id: Optional[str]
        :param retry: Optional, a retry object used  to retry requests. If `None` is specified, requests
            will not be retried.
        :type retry: Optional[Retry]
        :param timeout: Optional, the amount of time, in seconds, to wait for the request to complete.
            Note that if `retry` is specified, the timeout applies to each individual attempt.
        :type timeout: Optional[float]
        :param metadata: Optional, additional metadata that is provided to the method.
        :type metadata: Optional[Sequence[Tuple[str, str]]]

        :rtype: `google.cloud.devtools.cloudbuild_v1.types.BuildTrigger`
        """
        if not project_id:
            raise ValueError("The project_id should be set")

        client = self.get_conn()
        return client.update_build_trigger(
            project_id=project_id,
            trigger_id=trigger_id,
            trigger=trigger,
            retry=retry,
            timeout=timeout,
            metadata=metadata,
        )

    def _wait_for_operation_to_complete(
        self, func: Callable, **kwargs: Optional[dict]
    ) -> dict:
        """
        Waits for the named operation to complete - checks status of the
        asynchronous call.

        :param func: The function that needs to be called.
        :type func: Callable
        :param kwargs: dict of function keyword arguments
        :type kwargs: dict
        :return: The response returned by the operation.
        :rtype: dict
        :exception: AirflowException in case error is returned.
        """
        while True:
<<<<<<< HEAD
            operation = func(**kwargs)
            operation_dict = MessageToDict(operation)
            status = operation_dict["status"]
            if status:
                if status == "SUCCESS":
                    return operation_dict
                elif status in [
                    "FAILURE",
                    "INTERNAL_ERROR",
                    "TIMEOUT",
                    "CANCELLED",
                    "EXPIRED",
                ]:
                    raise AirflowException(str(operation_dict))
=======
            operation_response = (
                # pylint: disable=no-member
                service.operations()
                .get(name=operation_name)
                .execute(num_retries=self.num_retries)
            )
            if operation_response.get("done"):
                response = operation_response.get("response")
                error = operation_response.get("error")
                # Note, according to documentation always either response or error is
                # set when "done" == True
                if error:
                    raise AirflowException(str(error))
                return response
>>>>>>> 0d76b59c
            time.sleep(TIME_TO_SLEEP_IN_SECONDS)<|MERGE_RESOLUTION|>--- conflicted
+++ resolved
@@ -24,7 +24,10 @@
 from google.api_core.retry import Retry
 from google.cloud.devtools.cloudbuild_v1 import CloudBuildClient
 from google.cloud.devtools.cloudbuild_v1.types import (
-    Build, BuildTrigger, ListBuildTriggersResponse, RepoSource,
+    Build,
+    BuildTrigger,
+    ListBuildTriggersResponse,
+    RepoSource,
 )
 from google.protobuf.json_format import MessageToDict
 
@@ -76,8 +79,7 @@
         """
         if not self._client:
             self._client = CloudBuildClient(
-                credentials=self._get_credentials(),
-                client_info=self.client_info,
+                credentials=self._get_credentials(), client_info=self.client_info,
             )
         return self._client
 
@@ -114,11 +116,7 @@
 
         client = self.get_conn()
         return client.cancel_build(
-            project_id=project_id,
-            id_=id_,
-            retry=retry,
-            timeout=timeout,
-            metadata=metadata,
+            project_id=project_id, id_=id_, retry=retry, timeout=timeout, metadata=metadata,
         )
 
     @GoogleBaseHook.fallback_to_default_project_id
@@ -158,26 +156,18 @@
 
         client = self.get_conn()
         operation = client.create_build(
-            project_id=project_id,
-            build=build,
-            retry=retry,
-            timeout=timeout,
-            metadata=metadata,
+            project_id=project_id, build=build, retry=retry, timeout=timeout, metadata=metadata,
         )
 
         operation_dict = MessageToDict(operation)
         try:
             id_ = operation_dict["metadata"]["build"]["id"]
         except Exception:
-            raise AirflowException(
-                "Could not retrieve Build ID from Operation."
-            )
+            raise AirflowException("Could not retrieve Build ID from Operation.")
 
         if wait:
             self._wait_for_operation_to_complete(
-                func=self.get_build,
-                id_=id_,
-                project_id=project_id,  # type: ignore
+                func=self.get_build, id_=id_, project_id=project_id,  # type: ignore
             )
         return self.get_build(id_=id_, project_id=project_id)
 
@@ -215,11 +205,7 @@
 
         client = self.get_conn()
         return client.create_build_trigger(
-            project_id=project_id,
-            trigger=trigger,
-            retry=retry,
-            timeout=timeout,
-            metadata=metadata,
+            project_id=project_id, trigger=trigger, retry=retry, timeout=timeout, metadata=metadata,
         )
 
     @GoogleBaseHook.fallback_to_default_project_id
@@ -253,11 +239,7 @@
 
         client = self.get_conn()
         client.delete_build_trigger(
-            project_id=project_id,
-            trigger_id=trigger_id,
-            retry=retry,
-            timeout=timeout,
-            metadata=metadata,
+            project_id=project_id, trigger_id=trigger_id, retry=retry, timeout=timeout, metadata=metadata,
         )
 
     @GoogleBaseHook.fallback_to_default_project_id
@@ -293,11 +275,7 @@
 
         client = self.get_conn()
         return client.get_build(
-            project_id=project_id,
-            id_=id_,
-            retry=retry,
-            timeout=timeout,
-            metadata=metadata,
+            project_id=project_id, id_=id_, retry=retry, timeout=timeout, metadata=metadata,
         )
 
     @GoogleBaseHook.fallback_to_default_project_id
@@ -333,11 +311,7 @@
 
         client = self.get_conn()
         return client.get_build_trigger(
-            project_id=project_id,
-            trigger_id=trigger_id,
-            retry=retry,
-            timeout=timeout,
-            metadata=metadata,
+            project_id=project_id, trigger_id=trigger_id, retry=retry, timeout=timeout, metadata=metadata,
         )
 
     @GoogleBaseHook.fallback_to_default_project_id
@@ -467,20 +441,14 @@
 
         client = self.get_conn()
         operation = client.retry_build(
-            project_id=project_id,
-            id_=id_,
-            retry=retry,
-            timeout=timeout,
-            metadata=metadata,
+            project_id=project_id, id_=id_, retry=retry, timeout=timeout, metadata=metadata,
         )
 
         operation_dict = MessageToDict(operation)
         try:
             id_ = operation_dict["metadata"]["build"]["id"]
         except Exception:
-            raise AirflowException(
-                "Could not retrieve Build ID from Operation."
-            )
+            raise AirflowException("Could not retrieve Build ID from Operation.")
 
         if wait:
             self._wait_for_operation_to_complete(
@@ -542,15 +510,11 @@
         try:
             id_ = operation_dict["metadata"]["build"]["id"]
         except Exception:
-            raise AirflowException(
-                "Could not retrieve Build ID from Operation."
-            )
+            raise AirflowException("Could not retrieve Build ID from Operation.")
 
         if wait:
             self._wait_for_operation_to_complete(
-                func=self.get_build,
-                id_=id_,
-                project_id=project_id,  # type: ignore
+                func=self.get_build, id_=id_, project_id=project_id,  # type: ignore
             )
         return self.get_build(id_=id_, project_id=project_id)
 
@@ -599,9 +563,7 @@
             metadata=metadata,
         )
 
-    def _wait_for_operation_to_complete(
-        self, func: Callable, **kwargs: Optional[dict]
-    ) -> dict:
+    def _wait_for_operation_to_complete(self, func: Callable, **kwargs: Optional[dict]) -> dict:
         """
         Waits for the named operation to complete - checks status of the
         asynchronous call.
@@ -615,7 +577,6 @@
         :exception: AirflowException in case error is returned.
         """
         while True:
-<<<<<<< HEAD
             operation = func(**kwargs)
             operation_dict = MessageToDict(operation)
             status = operation_dict["status"]
@@ -630,20 +591,4 @@
                     "EXPIRED",
                 ]:
                     raise AirflowException(str(operation_dict))
-=======
-            operation_response = (
-                # pylint: disable=no-member
-                service.operations()
-                .get(name=operation_name)
-                .execute(num_retries=self.num_retries)
-            )
-            if operation_response.get("done"):
-                response = operation_response.get("response")
-                error = operation_response.get("error")
-                # Note, according to documentation always either response or error is
-                # set when "done" == True
-                if error:
-                    raise AirflowException(str(error))
-                return response
->>>>>>> 0d76b59c
             time.sleep(TIME_TO_SLEEP_IN_SECONDS)