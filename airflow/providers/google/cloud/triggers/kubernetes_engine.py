# Licensed to the Apache Software Foundation (ASF) under one
# or more contributor license agreements.  See the NOTICE file
# distributed with this work for additional information
# regarding copyright ownership.  The ASF licenses this file
# to you under the Apache License, Version 2.0 (the
# "License"); you may not use this file except in compliance
# with the License.  You may obtain a copy of the License at
#
#   http://www.apache.org/licenses/LICENSE-2.0
#
# Unless required by applicable law or agreed to in writing,
# software distributed under the License is distributed on an
# "AS IS" BASIS, WITHOUT WARRANTIES OR CONDITIONS OF ANY
# KIND, either express or implied.  See the License for the
# specific language governing permissions and limitations
# under the License.

from __future__ import annotations

import asyncio
import warnings
<<<<<<< HEAD
from typing import TYPE_CHECKING, Any, AsyncIterator, Sequence, TypeVar
=======
from functools import cached_property
from typing import TYPE_CHECKING, Any, AsyncIterator, Sequence
>>>>>>> 8fb55f21

from google.cloud.container_v1.types import Operation

from airflow.exceptions import AirflowProviderDeprecationWarning
from airflow.providers.cncf.kubernetes.callbacks import KubernetesPodOperatorCallback
from airflow.providers.cncf.kubernetes.utils.pod_manager import OnFinishAction

try:
    from airflow.providers.cncf.kubernetes.triggers.pod import KubernetesPodTrigger
except ImportError:
    # preserve backward compatibility for older versions of cncf.kubernetes provider
    from airflow.providers.cncf.kubernetes.triggers.kubernetes_pod import KubernetesPodTrigger
from airflow.providers.google.cloud.hooks.kubernetes_engine import GKEAsyncHook, GKEPodAsyncHook
from airflow.triggers.base import BaseTrigger, TriggerEvent

if TYPE_CHECKING:
    from datetime import datetime

C = TypeVar("C", bound=KubernetesPodOperatorCallback)


class GKEStartPodTrigger(KubernetesPodTrigger):
    """
    Trigger for checking pod status until it finishes its job.

    :param pod_name: The name of the pod.
    :param pod_namespace: The namespace of the pod.
    :param cluster_url: The URL pointed to the cluster.
    :param ssl_ca_cert: SSL certificate that is used for authentication to the pod.
    :param cluster_context: Context that points to kubernetes cluster.
    :param poll_interval: Polling period in seconds to check for the status.
    :param trigger_start_time: time in Datetime format when the trigger was started
    :param in_cluster: run kubernetes client with in_cluster configuration.
    :param get_logs: get the stdout of the container as logs of the tasks.
    :param startup_timeout: timeout in seconds to start up the pod.
    :param base_container_name: The name of the base container in the pod. This container's logs
        will appear as part of this task's logs if get_logs is True. Defaults to None. If None,
        will consult the class variable BASE_CONTAINER_NAME (which defaults to "base") for the base
        container name to use.
    :param on_finish_action: What to do when the pod reaches its final state, or the execution is interrupted.
        If "delete_pod", the pod will be deleted regardless its state; if "delete_succeeded_pod",
        only succeeded pod will be deleted. You can set to "keep_pod" to keep the pod.
    :param should_delete_pod: What to do when the pod reaches its final
        state, or the execution is interrupted. If True (default), delete the
        pod; if False, leave the pod.
        Deprecated - use `on_finish_action` instead.
    """

    def __init__(
        self,
        pod_name: str,
        pod_namespace: str,
        cluster_url: str,
        ssl_ca_cert: str,
        base_container_name: str,
        trigger_start_time: datetime,
        cluster_context: str | None = None,
        poll_interval: float = 2,
        in_cluster: bool | None = None,
        get_logs: bool = True,
        startup_timeout: int = 120,
        on_finish_action: str = "delete_pod",
        should_delete_pod: bool | None = None,
        callbacks: C = KubernetesPodOperatorCallback,
        *args,
        **kwargs,
    ):
        super().__init__(
            pod_name,
            pod_namespace,
            trigger_start_time,
            base_container_name,
            *args,
            **kwargs,
        )
        self.pod_name = pod_name
        self.pod_namespace = pod_namespace
        self.trigger_start_time = trigger_start_time
        self.base_container_name = base_container_name
        self.poll_interval = poll_interval
        self.cluster_context = cluster_context
        self.in_cluster = in_cluster
        self.get_logs = get_logs
        self.startup_timeout = startup_timeout
        self.callbacks = callbacks

        if should_delete_pod is not None:
            warnings.warn(
                "`should_delete_pod` parameter is deprecated, please use `on_finish_action`",
                AirflowProviderDeprecationWarning,
            )
            self.on_finish_action = (
                OnFinishAction.DELETE_POD if should_delete_pod else OnFinishAction.KEEP_POD
            )
            self.should_delete_pod = should_delete_pod
        else:
            self.on_finish_action = OnFinishAction(on_finish_action)
            self.should_delete_pod = self.on_finish_action == OnFinishAction.DELETE_POD

        self._cluster_url = cluster_url
        self._ssl_ca_cert = ssl_ca_cert

    def serialize(self) -> tuple[str, dict[str, Any]]:
        return (
            "airflow.providers.google.cloud.triggers.kubernetes_engine.GKEStartPodTrigger",
            {
                "pod_name": self.pod_name,
                "pod_namespace": self.pod_namespace,
                "cluster_url": self._cluster_url,
                "ssl_ca_cert": self._ssl_ca_cert,
                "poll_interval": self.poll_interval,
                "cluster_context": self.cluster_context,
                "in_cluster": self.in_cluster,
                "get_logs": self.get_logs,
                "startup_timeout": self.startup_timeout,
                "trigger_start_time": self.trigger_start_time,
                "base_container_name": self.base_container_name,
                "should_delete_pod": self.should_delete_pod,
                "on_finish_action": self.on_finish_action.value,
                "callbacks": self.callbacks,
            },
        )

    @cached_property
    def hook(self) -> GKEPodAsyncHook:  # type: ignore[override]
        return GKEPodAsyncHook(
            cluster_url=self._cluster_url,
            ssl_ca_cert=self._ssl_ca_cert,
        )


class GKEOperationTrigger(BaseTrigger):
    """Trigger which checks status of the operation."""

    def __init__(
        self,
        operation_name: str,
        project_id: str | None,
        location: str,
        gcp_conn_id: str = "google_cloud_default",
        impersonation_chain: str | Sequence[str] | None = None,
        poll_interval: int = 10,
    ):
        super().__init__()

        self.operation_name = operation_name
        self.project_id = project_id
        self.location = location
        self.gcp_conn_id = gcp_conn_id
        self.impersonation_chain = impersonation_chain
        self.poll_interval = poll_interval

        self._hook: GKEAsyncHook | None = None

    def serialize(self) -> tuple[str, dict[str, Any]]:
        """Serializes GKEOperationTrigger arguments and classpath."""
        return (
            "airflow.providers.google.cloud.triggers.kubernetes_engine.GKEOperationTrigger",
            {
                "operation_name": self.operation_name,
                "project_id": self.project_id,
                "location": self.location,
                "gcp_conn_id": self.gcp_conn_id,
                "impersonation_chain": self.impersonation_chain,
                "poll_interval": self.poll_interval,
            },
        )

    async def run(self) -> AsyncIterator[TriggerEvent]:  # type: ignore[override]
        """Gets operation status and yields corresponding event."""
        hook = self._get_hook()
        try:
            while True:
                operation = await hook.get_operation(
                    operation_name=self.operation_name,
                    project_id=self.project_id,
                )

                status = operation.status
                if status == Operation.Status.DONE:
                    yield TriggerEvent(
                        {
                            "status": "success",
                            "message": "Operation is successfully ended.",
                            "operation_name": operation.name,
                        }
                    )
                    return
                elif status in (Operation.Status.RUNNING, Operation.Status.PENDING):
                    self.log.info("Operation is still running.")
                    self.log.info("Sleeping for %ss...", self.poll_interval)
                    await asyncio.sleep(self.poll_interval)

                else:
                    yield TriggerEvent(
                        {
                            "status": "failed",
                            "message": f"Operation has failed with status: {operation.status}",
                        }
                    )
                    return
        except Exception as e:
            self.log.exception("Exception occurred while checking operation status")
            yield TriggerEvent(
                {
                    "status": "error",
                    "message": str(e),
                }
            )

    def _get_hook(self) -> GKEAsyncHook:
        if self._hook is None:
            self._hook = GKEAsyncHook(
                gcp_conn_id=self.gcp_conn_id,
                location=self.location,
                impersonation_chain=self.impersonation_chain,
            )
        return self._hook<|MERGE_RESOLUTION|>--- conflicted
+++ resolved
@@ -19,12 +19,8 @@
 
 import asyncio
 import warnings
-<<<<<<< HEAD
+from functools import cached_property
 from typing import TYPE_CHECKING, Any, AsyncIterator, Sequence, TypeVar
-=======
-from functools import cached_property
-from typing import TYPE_CHECKING, Any, AsyncIterator, Sequence
->>>>>>> 8fb55f21
 
 from google.cloud.container_v1.types import Operation
 
