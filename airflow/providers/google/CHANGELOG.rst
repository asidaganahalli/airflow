--- conflicted
+++ resolved
@@ -23,7 +23,6 @@
 Changelog
 ---------
 
-<<<<<<< HEAD
 9.0.0
 .....
 
@@ -32,10 +31,6 @@
 
 Google  announced sunset of Bid manager API v1 and v1.1 by April 27, 2023 for more information
 please check: `docs <https://developers.google.com/bid-manager/v1.1>`_  As a result default value of api_version in GoogleDisplayVideo360Hook and related operators updated to v2
-
-=======
-8.12.1
-......
 
 This version of provider contains a temporary workaround to issue with ``v11`` version of
 google-ads API being discontinued, while the google provider dependencies preventing installing
@@ -47,7 +42,6 @@
 .. note::
 
   ONLY v12 version of google ads is supported. You should set v12 when your create an operator or client.
->>>>>>> d9896fd9
 
 8.12.0
 ......
