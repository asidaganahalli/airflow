--- conflicted
+++ resolved
@@ -85,20 +85,13 @@
             "kube_config": StringField(
                 lazy_gettext("Kube config (JSON format)"), widget=BS3TextFieldWidget()
             ),
-<<<<<<< HEAD
-            "namespace": StringField(lazy_gettext('Namespace'), widget=BS3TextFieldWidget()),
-            "cluster_context": StringField(lazy_gettext('Cluster context'), widget=BS3TextFieldWidget()),
-            "disable_verify_ssl": BooleanField(lazy_gettext('Disable SSL')),
-            "disable_tcp_keepalive": BooleanField(lazy_gettext('Disable TCP keepalive')),
-            "xcom_sidecar_container_image": StringField(
-                lazy_gettext('Xcom sidecar image'), widget=BS3TextFieldWidget()
-            ),
-=======
             "namespace": StringField(lazy_gettext("Namespace"), widget=BS3TextFieldWidget()),
             "cluster_context": StringField(lazy_gettext("Cluster context"), widget=BS3TextFieldWidget()),
             "disable_verify_ssl": BooleanField(lazy_gettext("Disable SSL")),
             "disable_tcp_keepalive": BooleanField(lazy_gettext("Disable TCP keepalive")),
->>>>>>> ffc35488
+            "xcom_sidecar_container_image": StringField(
+                lazy_gettext("Xcom sidecar image"), widget=BS3TextFieldWidget()
+            ),
         }
 
     @staticmethod
