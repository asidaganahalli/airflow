# Licensed to the Apache Software Foundation (ASF) under one
# or more contributor license agreements.  See the NOTICE file
# distributed with this work for additional information
# regarding copyright ownership.  The ASF licenses this file
# to you under the Apache License, Version 2.0 (the
# "License"); you may not use this file except in compliance
# with the License.  You may obtain a copy of the License at
#
#   http://www.apache.org/licenses/LICENSE-2.0
#
# Unless required by applicable law or agreed to in writing,
# software distributed under the License is distributed on an
# "AS IS" BASIS, WITHOUT WARRANTIES OR CONDITIONS OF ANY
# KIND, either express or implied.  See the License for the
# specific language governing permissions and limitations
# under the License.
"""Executes task in a Kubernetes POD."""

from __future__ import annotations

import json
import logging
import re
import shlex
import string
import warnings
from collections.abc import Container
from contextlib import AbstractContextManager
from functools import cached_property
from typing import TYPE_CHECKING, Any, Callable, Iterable, Sequence

import kubernetes
from kubernetes.client import CoreV1Api, V1Pod, models as k8s
from kubernetes.stream import stream
from urllib3.exceptions import HTTPError

from airflow.configuration import conf
from airflow.exceptions import AirflowException, AirflowProviderDeprecationWarning, AirflowSkipException
from airflow.models import BaseOperator
from airflow.providers.cncf.kubernetes import pod_generator
from airflow.providers.cncf.kubernetes.backcompat.backwards_compat_converters import (
    convert_affinity,
    convert_configmap,
    convert_env_vars,
    convert_image_pull_secrets,
    convert_pod_runtime_info_env,
    convert_port,
    convert_toleration,
    convert_volume,
    convert_volume_mount,
)
from airflow.providers.cncf.kubernetes.callbacks import ExecutionMode, KubernetesPodOperatorCallback
from airflow.providers.cncf.kubernetes.hooks.kubernetes import KubernetesHook
from airflow.providers.cncf.kubernetes.kubernetes_helper_functions import (
    POD_NAME_MAX_LENGTH,
    add_pod_suffix,
    create_pod_id,
)
from airflow.providers.cncf.kubernetes.pod_generator import PodGenerator
from airflow.providers.cncf.kubernetes.triggers.pod import KubernetesPodTrigger
from airflow.providers.cncf.kubernetes.utils import xcom_sidecar  # type: ignore[attr-defined]
from airflow.providers.cncf.kubernetes.utils.pod_manager import (
    EMPTY_XCOM_RESULT,
    OnFinishAction,
    PodLaunchFailedException,
    PodManager,
    PodOperatorHookProtocol,
    PodPhase,
    container_is_succeeded,
    get_container_termination_message,
)
from airflow.settings import pod_mutation_hook
from airflow.utils import yaml
from airflow.utils.helpers import prune_dict, validate_key
from airflow.utils.timezone import utcnow
from airflow.version import version as airflow_version

if TYPE_CHECKING:
    import jinja2
    from typing_extensions import Literal

    from airflow.providers.cncf.kubernetes.secret import Secret
    from airflow.utils.context import Context

alphanum_lower = string.ascii_lowercase + string.digits

KUBE_CONFIG_ENV_VAR = "KUBECONFIG"


class PodReattachFailure(AirflowException):
    """When we expect to be able to find a pod but cannot."""


class KubernetesPodOperator(BaseOperator):
    """
    Execute a task in a Kubernetes Pod.

    .. seealso::
        For more information on how to use this operator, take a look at the guide:
        :ref:`howto/operator:KubernetesPodOperator`

    .. note::
        If you use `Google Kubernetes Engine <https://cloud.google.com/kubernetes-engine/>`__
        and Airflow is not running in the same cluster, consider using
        :class:`~airflow.providers.google.cloud.operators.kubernetes_engine.GKEStartPodOperator`, which
        simplifies the authorization process.

    :param kubernetes_conn_id: The :ref:`kubernetes connection id <howto/connection:kubernetes>`
        for the Kubernetes cluster.
    :param namespace: the namespace to run within kubernetes.
    :param image: Docker image you wish to launch. Defaults to hub.docker.com,
        but fully qualified URLS will point to custom repositories. (templated)
    :param name: name of the pod in which the task will run, will be used (plus a random
        suffix if random_name_suffix is True) to generate a pod id (DNS-1123 subdomain,
        containing only [a-z0-9.-]).
    :param random_name_suffix: if True, will generate a random suffix.
    :param cmds: entrypoint of the container. (templated)
        The docker images's entrypoint is used if this is not provided.
    :param arguments: arguments of the entrypoint. (templated)
        The docker image's CMD is used if this is not provided.
    :param ports: ports for the launched pod.
    :param volume_mounts: volumeMounts for the launched pod.
    :param volumes: volumes for the launched pod. Includes ConfigMaps and PersistentVolumes.
    :param env_vars: Environment variables initialized in the container. (templated)
    :param env_from: (Optional) List of sources to populate environment variables in the container.
    :param secrets: Kubernetes secrets to inject in the container.
        They can be exposed as environment vars or files in a volume.
    :param in_cluster: run kubernetes client with in_cluster configuration.
    :param cluster_context: context that points to kubernetes cluster.
        Ignored when in_cluster is True. If None, current-context is used. (templated)
    :param reattach_on_restart: if the worker dies while the pod is running, reattach and monitor
        during the next try. If False, always create a new pod for each try.
    :param labels: labels to apply to the Pod. (templated)
    :param startup_timeout_seconds: timeout in seconds to startup the pod.
    :param startup_check_interval_seconds: interval in seconds to check if the pod has already started
    :param get_logs: get the stdout of the base container as logs of the tasks.
    :param container_logs: list of containers whose logs will be published to stdout
        Takes a sequence of containers, a single container name or True. If True,
        all the containers logs are published. Works in conjunction with get_logs param.
        The default value is the base container.
    :param image_pull_policy: Specify a policy to cache or always pull an image.
    :param annotations: non-identifying metadata you can attach to the Pod.
        Can be a large range of data, and can include characters
        that are not permitted by labels. (templated)
    :param container_resources: resources for the launched pod. (templated)
    :param affinity: affinity scheduling rules for the launched pod.
    :param config_file: The path to the Kubernetes config file. (templated)
        If not specified, default value is ``~/.kube/config``
    :param node_selector: A dict containing a group of scheduling rules.
    :param image_pull_secrets: Any image pull secrets to be given to the pod.
        If more than one secret is required, provide a
        comma separated list: secret_a,secret_b
    :param service_account_name: Name of the service account
    :param hostnetwork: If True enable host networking on the pod.
    :param host_aliases: A list of host aliases to apply to the containers in the pod.
    :param tolerations: A list of kubernetes tolerations.
    :param security_context: security options the pod should run with (PodSecurityContext).
    :param container_security_context: security options the container should run with.
    :param dnspolicy: dnspolicy for the pod.
    :param dns_config: dns configuration (ip addresses, searches, options) for the pod.
    :param hostname: hostname for the pod.
    :param subdomain: subdomain for the pod.
    :param schedulername: Specify a schedulername for the pod
    :param full_pod_spec: The complete podSpec
    :param init_containers: init container for the launched Pod
    :param log_events_on_failure: Log the pod's events if a failure occurs
    :param do_xcom_push: If True, the content of the file
        /airflow/xcom/return.json in the container will also be pushed to an
        XCom when the container completes.
    :param pod_template_file: path to pod template file (templated)
    :param pod_template_dict: pod template dictionary (templated)
    :param priority_class_name: priority class name for the launched Pod
    :param pod_runtime_info_envs: (Optional) A list of environment variables,
        to be set in the container.
    :param termination_grace_period: Termination grace period if task killed in UI,
        defaults to kubernetes default
    :param configmaps: (Optional) A list of names of config maps from which it collects ConfigMaps
        to populate the environment variables with. The contents of the target
        ConfigMap's Data field will represent the key-value pairs as environment variables.
        Extends env_from.
    :param skip_on_exit_code: If task exits with this exit code, leave the task
        in ``skipped`` state (default: None). If set to ``None``, any non-zero
        exit code will be treated as a failure.
    :param base_container_name: The name of the base container in the pod. This container's logs
        will appear as part of this task's logs if get_logs is True. Defaults to None. If None,
        will consult the class variable BASE_CONTAINER_NAME (which defaults to "base") for the base
        container name to use.
    :param deferrable: Run operator in the deferrable mode.
    :param poll_interval: Polling period in seconds to check for the status. Used only in deferrable mode.
    :param log_pod_spec_on_failure: Log the pod's specification if a failure occurs
    :param on_finish_action: What to do when the pod reaches its final state, or the execution is interrupted.
        If "delete_pod", the pod will be deleted regardless its state; if "delete_succeeded_pod",
        only succeeded pod will be deleted. You can set to "keep_pod" to keep the pod.
    :param is_delete_operator_pod: What to do when the pod reaches its final
        state, or the execution is interrupted. If True (default), delete the
        pod; if False, leave the pod.
        Deprecated - use `on_finish_action` instead.
    :param termination_message_policy: The termination message policy of the base container.
        Default value is "File"
    :param active_deadline_seconds: The active_deadline_seconds which translates to active_deadline_seconds
        in V1PodSpec.
    :param callbacks: KubernetesPodOperatorCallback instance contains the callbacks methods on different step
        of KubernetesPodOperator.
    :param progress_callback: Callback function for receiving k8s container logs.
        `progress_callback` is deprecated, please use :param `callbacks` instead.
    """

    # !!! Changes in KubernetesPodOperator's arguments should be also reflected in !!!
    #  - airflow/decorators/__init__.pyi  (by a separate PR)

    # This field can be overloaded at the instance level via base_container_name
    BASE_CONTAINER_NAME = "base"
    ISTIO_CONTAINER_NAME = "istio-proxy"
    KILL_ISTIO_PROXY_SUCCESS_MSG = "HTTP/1.1 200"
    POD_CHECKED_KEY = "already_checked"
    POST_TERMINATION_TIMEOUT = 120

    template_fields: Sequence[str] = (
        "image",
        "cmds",
        "annotations",
        "arguments",
        "env_vars",
        "labels",
        "config_file",
        "pod_template_file",
        "pod_template_dict",
        "namespace",
        "container_resources",
        "volumes",
        "volume_mounts",
        "cluster_context",
    )
    template_fields_renderers = {"env_vars": "py"}

    def __init__(
        self,
        *,
        kubernetes_conn_id: str | None = KubernetesHook.default_conn_name,
        namespace: str | None = None,
        image: str | None = None,
        name: str | None = None,
        random_name_suffix: bool = True,
        cmds: list[str] | None = None,
        arguments: list[str] | None = None,
        ports: list[k8s.V1ContainerPort] | None = None,
        volume_mounts: list[k8s.V1VolumeMount] | None = None,
        volumes: list[k8s.V1Volume] | None = None,
        env_vars: list[k8s.V1EnvVar] | dict[str, str] | None = None,
        env_from: list[k8s.V1EnvFromSource] | None = None,
        secrets: list[Secret] | None = None,
        in_cluster: bool | None = None,
        cluster_context: str | None = None,
        labels: dict | None = None,
        reattach_on_restart: bool = True,
        startup_timeout_seconds: int = 120,
        startup_check_interval_seconds: int = 1,
        get_logs: bool = True,
        container_logs: Iterable[str] | str | Literal[True] = BASE_CONTAINER_NAME,
        image_pull_policy: str | None = None,
        annotations: dict | None = None,
        container_resources: k8s.V1ResourceRequirements | None = None,
        affinity: k8s.V1Affinity | None = None,
        config_file: str | None = None,
        node_selector: dict | None = None,
        image_pull_secrets: list[k8s.V1LocalObjectReference] | None = None,
        service_account_name: str | None = None,
        hostnetwork: bool = False,
        host_aliases: list[k8s.V1HostAlias] | None = None,
        tolerations: list[k8s.V1Toleration] | None = None,
        security_context: k8s.V1PodSecurityContext | dict | None = None,
        container_security_context: k8s.V1SecurityContext | dict | None = None,
        dnspolicy: str | None = None,
        dns_config: k8s.V1PodDNSConfig | None = None,
        hostname: str | None = None,
        subdomain: str | None = None,
        schedulername: str | None = None,
        full_pod_spec: k8s.V1Pod | None = None,
        init_containers: list[k8s.V1Container] | None = None,
        log_events_on_failure: bool = False,
        do_xcom_push: bool = False,
        pod_template_file: str | None = None,
        pod_template_dict: dict | None = None,
        priority_class_name: str | None = None,
        pod_runtime_info_envs: list[k8s.V1EnvVar] | None = None,
        termination_grace_period: int | None = None,
        configmaps: list[str] | None = None,
        skip_on_exit_code: int | Container[int] | None = None,
        base_container_name: str | None = None,
        deferrable: bool = conf.getboolean("operators", "default_deferrable", fallback=False),
        poll_interval: float = 2,
        log_pod_spec_on_failure: bool = True,
        on_finish_action: str = "delete_pod",
        is_delete_operator_pod: None | bool = None,
        termination_message_policy: str = "File",
        active_deadline_seconds: int | None = None,
        callbacks: type[KubernetesPodOperatorCallback] | None = None,
        progress_callback: Callable[[str], None] | None = None,
        **kwargs,
    ) -> None:
        super().__init__(**kwargs)
        self.kubernetes_conn_id = kubernetes_conn_id
        self.do_xcom_push = do_xcom_push
        self.image = image
        self.namespace = namespace
        self.cmds = cmds or []
        self.arguments = arguments or []
        self.labels = labels or {}
        self.startup_timeout_seconds = startup_timeout_seconds
        self.startup_check_interval_seconds = startup_check_interval_seconds
        self.env_vars = convert_env_vars(env_vars) if env_vars else []
        if pod_runtime_info_envs:
            self.env_vars.extend([convert_pod_runtime_info_env(p) for p in pod_runtime_info_envs])
        self.env_from = env_from or []
        if configmaps:
            self.env_from.extend([convert_configmap(c) for c in configmaps])
        self.ports = [convert_port(p) for p in ports] if ports else []
        self.volume_mounts = [convert_volume_mount(v) for v in volume_mounts] if volume_mounts else []
        self.volumes = [convert_volume(volume) for volume in volumes] if volumes else []
        self.secrets = secrets or []
        self.in_cluster = in_cluster
        self.cluster_context = cluster_context
        self.reattach_on_restart = reattach_on_restart
        self.get_logs = get_logs
        self.container_logs = container_logs
        if self.container_logs == KubernetesPodOperator.BASE_CONTAINER_NAME:
            self.container_logs = base_container_name or self.BASE_CONTAINER_NAME
        self.image_pull_policy = image_pull_policy
        self.node_selector = node_selector or {}
        self.annotations = annotations or {}
        self.affinity = convert_affinity(affinity) if affinity else {}
        self.container_resources = container_resources
        self.config_file = config_file
        self.image_pull_secrets = convert_image_pull_secrets(image_pull_secrets) if image_pull_secrets else []
        self.service_account_name = service_account_name
        self.hostnetwork = hostnetwork
        self.host_aliases = host_aliases
        self.tolerations = (
            [convert_toleration(toleration) for toleration in tolerations] if tolerations else []
        )
        self.security_context = security_context or {}
        self.container_security_context = container_security_context
        self.dnspolicy = dnspolicy
        self.dns_config = dns_config
        self.hostname = hostname
        self.subdomain = subdomain
        self.schedulername = schedulername
        self.full_pod_spec = full_pod_spec
        self.init_containers = init_containers or []
        self.log_events_on_failure = log_events_on_failure
        self.priority_class_name = priority_class_name
        self.pod_template_file = pod_template_file
        self.pod_template_dict = pod_template_dict
        self.name = self._set_name(name)
        self.random_name_suffix = random_name_suffix
        self.termination_grace_period = termination_grace_period
        self.pod_request_obj: k8s.V1Pod | None = None
        self.pod: k8s.V1Pod | None = None
        self.skip_on_exit_code = (
            skip_on_exit_code
            if isinstance(skip_on_exit_code, Container)
            else [skip_on_exit_code]
            if skip_on_exit_code is not None
            else []
        )
        self.base_container_name = base_container_name or self.BASE_CONTAINER_NAME
        self.deferrable = deferrable
        self.poll_interval = poll_interval
        self.remote_pod: k8s.V1Pod | None = None
        self.log_pod_spec_on_failure = log_pod_spec_on_failure
        if is_delete_operator_pod is not None:
            warnings.warn(
                "`is_delete_operator_pod` parameter is deprecated, please use `on_finish_action`",
                AirflowProviderDeprecationWarning,
                stacklevel=2,
            )
            self.on_finish_action = (
                OnFinishAction.DELETE_POD if is_delete_operator_pod else OnFinishAction.KEEP_POD
            )
            self.is_delete_operator_pod = is_delete_operator_pod
        else:
            self.on_finish_action = OnFinishAction(on_finish_action)
            self.is_delete_operator_pod = self.on_finish_action == OnFinishAction.DELETE_POD
        self.termination_message_policy = termination_message_policy
        self.active_deadline_seconds = active_deadline_seconds

        self._config_dict: dict | None = None  # TODO: remove it when removing convert_config_file_to_dict
        self._progress_callback = progress_callback
<<<<<<< HEAD
        self.callbacks = callbacks
=======
        self._killed: bool = False
>>>>>>> 8961bab6

    @cached_property
    def _incluster_namespace(self):
        from pathlib import Path

        path = Path("/var/run/secrets/kubernetes.io/serviceaccount/namespace")
        return path.exists() and path.read_text() or None

    def _render_nested_template_fields(
        self,
        content: Any,
        context: Context,
        jinja_env: jinja2.Environment,
        seen_oids: set,
    ) -> None:
        if id(content) not in seen_oids:
            template_fields: tuple | None

            if isinstance(content, k8s.V1EnvVar):
                template_fields = ("value", "name")
            elif isinstance(content, k8s.V1ResourceRequirements):
                template_fields = ("limits", "requests")
            elif isinstance(content, k8s.V1Volume):
                template_fields = ("name", "persistent_volume_claim")
            elif isinstance(content, k8s.V1VolumeMount):
                template_fields = ("name", "sub_path")
            elif isinstance(content, k8s.V1PersistentVolumeClaimVolumeSource):
                template_fields = ("claim_name",)
            else:
                template_fields = None

            if template_fields:
                seen_oids.add(id(content))
                self._do_render_template_fields(content, template_fields, context, jinja_env, seen_oids)
                return

        super()._render_nested_template_fields(content, context, jinja_env, seen_oids)

    @staticmethod
    def _get_ti_pod_labels(context: Context | None = None, include_try_number: bool = True) -> dict[str, str]:
        """
        Generate labels for the pod to track the pod in case of Operator crash.

        :param context: task context provided by airflow DAG
        :return: dict
        """
        if not context:
            return {}

        ti = context["ti"]
        run_id = context["run_id"]

        labels = {
            "dag_id": ti.dag_id,
            "task_id": ti.task_id,
            "run_id": run_id,
            "kubernetes_pod_operator": "True",
        }

        map_index = ti.map_index
        if map_index >= 0:
            labels["map_index"] = map_index

        if include_try_number:
            labels.update(try_number=ti.try_number)
        # In the case of sub dags this is just useful
        if context["dag"].parent_dag:
            labels["parent_dag_id"] = context["dag"].parent_dag.dag_id
        # Ensure that label is valid for Kube,
        # and if not truncate/remove invalid chars and replace with short hash.
        for label_id, label in labels.items():
            safe_label = pod_generator.make_safe_label_value(str(label))
            labels[label_id] = safe_label
        return labels

    @cached_property
    def pod_manager(self) -> PodManager:
        return PodManager(
            kube_client=self.client, callbacks=self.callbacks, progress_callback=self._progress_callback
        )

    @cached_property
    def hook(self) -> PodOperatorHookProtocol:
        hook = KubernetesHook(
            conn_id=self.kubernetes_conn_id,
            in_cluster=self.in_cluster,
            config_file=self.config_file,
            cluster_context=self.cluster_context,
        )
        return hook

    @cached_property
    def client(self) -> CoreV1Api:
        client = self.hook.core_v1_client
        if self.callbacks:
            self.callbacks.on_sync_client_creation(client=client)
        return client

    def find_pod(self, namespace: str, context: Context, *, exclude_checked: bool = True) -> k8s.V1Pod | None:
        """Return an already-running pod for this task instance if one exists."""
        label_selector = self._build_find_pod_label_selector(context, exclude_checked=exclude_checked)
        pod_list = self.client.list_namespaced_pod(
            namespace=namespace,
            label_selector=label_selector,
        ).items

        pod = None
        num_pods = len(pod_list)
        if num_pods > 1:
            raise AirflowException(f"More than one pod running with labels {label_selector}")
        elif num_pods == 1:
            pod = pod_list[0]
            self.log.info("Found matching pod %s with labels %s", pod.metadata.name, pod.metadata.labels)
            self.log.info("`try_number` of task_instance: %s", context["ti"].try_number)
            self.log.info("`try_number` of pod: %s", pod.metadata.labels["try_number"])
        return pod

    def get_or_create_pod(self, pod_request_obj: k8s.V1Pod, context: Context) -> k8s.V1Pod:
        if self.reattach_on_restart:
            pod = self.find_pod(self.namespace or pod_request_obj.metadata.namespace, context=context)
            if pod:
                return pod

        self.log.debug("Starting pod:\n%s", yaml.safe_dump(pod_request_obj.to_dict()))
        self.pod_manager.create_pod(pod=pod_request_obj)

        return pod_request_obj

    def await_pod_start(self, pod: k8s.V1Pod):
        try:
            self.pod_manager.await_pod_start(
                pod=pod,
                startup_timeout=self.startup_timeout_seconds,
                startup_check_interval=self.startup_check_interval_seconds,
            )
        except PodLaunchFailedException:
            if self.log_events_on_failure:
                for event in self.pod_manager.read_pod_events(pod).items:
                    self.log.error("Pod Event: %s - %s", event.reason, event.message)
            raise

    def extract_xcom(self, pod: k8s.V1Pod):
        """Retrieve xcom value and kill xcom sidecar container."""
        result = self.pod_manager.extract_xcom(pod)
        if isinstance(result, str) and result.rstrip() == EMPTY_XCOM_RESULT:
            self.log.info("xcom result file is empty.")
            return None
        else:
            self.log.info("xcom result: \n%s", result)
            return json.loads(result)

    def execute(self, context: Context):
        """Based on the deferrable parameter runs the pod asynchronously or synchronously."""
        if self.deferrable:
            self.execute_async(context)
        else:
            return self.execute_sync(context)

    def execute_sync(self, context: Context):
        result = None
        try:
            if self.pod_request_obj is None:
                self.pod_request_obj = self.build_pod_request_obj(context)
            if self.pod is None:
                self.pod = self.get_or_create_pod(  # must set `self.pod` for `on_kill`
                    pod_request_obj=self.pod_request_obj,
                    context=context,
                )
            # push to xcom now so that if there is an error we still have the values
            ti = context["ti"]
            ti.xcom_push(key="pod_name", value=self.pod.metadata.name)
            ti.xcom_push(key="pod_namespace", value=self.pod.metadata.namespace)

            # get remote pod for use in cleanup methods
            self.remote_pod = self.find_pod(self.pod.metadata.namespace, context=context)
            if self.callbacks:
                self.callbacks.on_pod_creation(
                    pod=self.remote_pod, client=self.client, mode=ExecutionMode.SYNC
                )
            self.await_pod_start(pod=self.pod)
            if self.callbacks:
                self.callbacks.on_pod_starting(
                    pod=self.find_pod(self.pod.metadata.namespace, context=context),
                    client=self.client,
                    mode=ExecutionMode.SYNC,
                )

            if self.get_logs:
                self.pod_manager.fetch_requested_container_logs(
                    pod=self.pod,
                    containers=self.container_logs,
                    follow_logs=True,
                )
            if not self.get_logs or (
                self.container_logs is not True and self.base_container_name not in self.container_logs
            ):
                self.pod_manager.await_container_completion(
                    pod=self.pod, container_name=self.base_container_name
                )
            if self.callbacks:
                self.callbacks.on_pod_completion(
                    pod=self.find_pod(self.pod.metadata.namespace, context=context),
                    client=self.client,
                    mode=ExecutionMode.SYNC,
                )

            if self.do_xcom_push:
                self.pod_manager.await_xcom_sidecar_container_start(pod=self.pod)
                result = self.extract_xcom(pod=self.pod)
            istio_enabled = self.is_istio_enabled(self.pod)
            self.remote_pod = self.pod_manager.await_pod_completion(
                self.pod, istio_enabled, self.base_container_name
            )
        finally:
            pod_to_clean = self.pod or self.pod_request_obj
            self.cleanup(
                pod=pod_to_clean,
                remote_pod=self.remote_pod,
            )
<<<<<<< HEAD
            if self.callbacks:
                self.callbacks.on_pod_cleanup(pod=pod_to_clean, client=self.client, mode=ExecutionMode.SYNC)
=======

>>>>>>> 8961bab6
        if self.do_xcom_push:
            return result

    def execute_async(self, context: Context):
        self.pod_request_obj = self.build_pod_request_obj(context)
        self.pod = self.get_or_create_pod(  # must set `self.pod` for `on_kill`
            pod_request_obj=self.pod_request_obj,
            context=context,
        )
        if self.callbacks:
            self.callbacks.on_pod_creation(
                pod=self.find_pod(self.pod.metadata.namespace, context=context),
                client=self.client,
                mode=ExecutionMode.SYNC,
            )
        ti = context["ti"]
        ti.xcom_push(key="pod_name", value=self.pod.metadata.name)
        ti.xcom_push(key="pod_namespace", value=self.pod.metadata.namespace)

        self.invoke_defer_method()

    def invoke_defer_method(self):
        """Redefine triggers which are being used in child classes."""
        trigger_start_time = utcnow()
        self.defer(
            trigger=KubernetesPodTrigger(
                pod_name=self.pod.metadata.name,
                pod_namespace=self.pod.metadata.namespace,
                trigger_start_time=trigger_start_time,
                kubernetes_conn_id=self.kubernetes_conn_id,
                cluster_context=self.cluster_context,
                config_file=self.config_file,
                in_cluster=self.in_cluster,
                poll_interval=self.poll_interval,
                get_logs=self.get_logs,
                startup_timeout=self.startup_timeout_seconds,
                startup_check_interval=self.startup_check_interval_seconds,
                base_container_name=self.base_container_name,
                on_finish_action=self.on_finish_action.value,
            ),
            method_name="execute_complete",
        )

    def execute_complete(self, context: Context, event: dict, **kwargs):
        self.log.debug("Triggered with event: %s", event)
        pod = None
        try:
            pod = self.hook.get_pod(
                event["name"],
                event["namespace"],
            )
            if self.callbacks:
                self.callbacks.on_operator_resuming(
                    pod=pod, event=event, client=self.client, mode=ExecutionMode.SYNC
                )
            if event["status"] in ("error", "failed", "timeout"):
                # fetch some logs when pod is failed
                if self.get_logs:
                    self.write_logs(pod)
                if "stack_trace" in event:
                    message = f"{event['message']}\n{event['stack_trace']}"
                else:
                    message = event["message"]
                raise AirflowException(message)
            elif event["status"] == "success":
                # fetch some logs when pod is executed successfully
                if self.get_logs:
                    self.write_logs(pod)

                if self.do_xcom_push:
                    xcom_sidecar_output = self.extract_xcom(pod=pod)
                    return xcom_sidecar_output
        finally:
            istio_enabled = self.is_istio_enabled(pod)
            # Skip await_pod_completion when the event is 'timeout' due to the pod can hang
            # on the ErrImagePull or ContainerCreating step and it will never complete
            if event["status"] != "timeout":
                pod = self.pod_manager.await_pod_completion(pod, istio_enabled, self.base_container_name)
            if pod is not None:
                self.post_complete_action(
                    pod=pod,
                    remote_pod=pod,
                )

    def write_logs(self, pod: k8s.V1Pod):
        try:
            logs = self.pod_manager.read_pod_logs(
                pod=pod,
                container_name=self.base_container_name,
                follow=False,
            )
            for raw_line in logs:
                line = raw_line.decode("utf-8", errors="backslashreplace").rstrip("\n")
                self.log.info("Container logs: %s", line)
        except HTTPError as e:
            self.log.warning(
                "Reading of logs interrupted with error %r; will retry. "
                "Set log level to DEBUG for traceback.",
                e,
            )

    def post_complete_action(self, *, pod, remote_pod, **kwargs):
        """Actions that must be done after operator finishes logic of the deferrable_execution."""
        self.cleanup(
            pod=pod,
            remote_pod=remote_pod,
        )
        if self.callbacks:
            self.callbacks.on_pod_cleanup(pod=pod, client=self.client, mode=ExecutionMode.SYNC)

    def cleanup(self, pod: k8s.V1Pod, remote_pod: k8s.V1Pod):
        # If a task got marked as failed, "on_kill" method would be called and the pod will be cleaned up
        # there. Cleaning it up again will raise an exception (which might cause retry).
        if self._killed:
            return

        istio_enabled = self.is_istio_enabled(remote_pod)
        pod_phase = remote_pod.status.phase if hasattr(remote_pod, "status") else None

        # if the pod fails or success, but we don't want to delete it
        if pod_phase != PodPhase.SUCCEEDED or self.on_finish_action == OnFinishAction.KEEP_POD:
            self.patch_already_checked(remote_pod, reraise=False)

        failed = (pod_phase != PodPhase.SUCCEEDED and not istio_enabled) or (
            istio_enabled and not container_is_succeeded(remote_pod, self.base_container_name)
        )

        if failed:
            if self.log_events_on_failure:
                self._read_pod_events(pod, reraise=False)

        self.process_pod_deletion(remote_pod, reraise=False)

        if self.skip_on_exit_code:
            container_statuses = (
                remote_pod.status.container_statuses if remote_pod and remote_pod.status else None
            ) or []
            base_container_status = next(
                (x for x in container_statuses if x.name == self.base_container_name), None
            )
            exit_code = (
                base_container_status.state.terminated.exit_code
                if base_container_status
                and base_container_status.state
                and base_container_status.state.terminated
                else None
            )
            if exit_code in self.skip_on_exit_code:
                raise AirflowSkipException(
                    f"Pod {pod and pod.metadata.name} returned exit code {exit_code}. Skipping."
                )

        if failed:
            error_message = get_container_termination_message(remote_pod, self.base_container_name)
            raise AirflowException(
                "\n".join(
                    filter(
                        None,
                        [
                            f"Pod {pod and pod.metadata.name} returned a failure.",
                            error_message if isinstance(error_message, str) else None,
                            f"remote_pod: {remote_pod}" if self.log_pod_spec_on_failure else None,
                        ],
                    )
                )
            )

    def _read_pod_events(self, pod, *, reraise=True):
        """Will fetch and emit events from pod."""
        with _optionally_suppress(reraise=reraise):
            for event in self.pod_manager.read_pod_events(pod).items:
                self.log.error("Pod Event: %s - %s", event.reason, event.message)

    def is_istio_enabled(self, pod: V1Pod) -> bool:
        """Check if istio is enabled for the namespace of the pod by inspecting the namespace labels."""
        if not pod:
            return False

        remote_pod = self.pod_manager.read_pod(pod)

        return any(container.name == self.ISTIO_CONTAINER_NAME for container in remote_pod.spec.containers)

    def kill_istio_sidecar(self, pod: V1Pod) -> None:
        command = "/bin/sh -c 'curl -fsI -X POST http://localhost:15020/quitquitquit'"
        command_to_container = shlex.split(command)
        resp = stream(
            self.client.connect_get_namespaced_pod_exec,
            name=pod.metadata.name,
            namespace=pod.metadata.namespace,
            container=self.ISTIO_CONTAINER_NAME,
            command=command_to_container,
            stderr=True,
            stdin=True,
            stdout=True,
            tty=False,
            _preload_content=False,
        )
        output = []
        while resp.is_open():
            if resp.peek_stdout():
                output.append(resp.read_stdout())

        resp.close()
        output_str = "".join(output)
        self.log.info("Output of curl command to kill istio: %s", output_str)
        resp.close()
        if self.KILL_ISTIO_PROXY_SUCCESS_MSG not in output_str:
            raise Exception("Error while deleting istio-proxy sidecar: %s", output_str)

    def process_pod_deletion(self, pod: k8s.V1Pod, *, reraise=True):
        with _optionally_suppress(reraise=reraise):
            if pod is not None:
                should_delete_pod = (
                    (self.on_finish_action == OnFinishAction.DELETE_POD)
                    or (
                        self.on_finish_action == OnFinishAction.DELETE_SUCCEEDED_POD
                        and pod.status.phase == PodPhase.SUCCEEDED
                    )
                    or (
                        self.on_finish_action == OnFinishAction.DELETE_SUCCEEDED_POD
                        and container_is_succeeded(pod, self.base_container_name)
                    )
                )
                if should_delete_pod:
                    self.log.info("Deleting pod: %s", pod.metadata.name)
                    self.pod_manager.delete_pod(pod)
                else:
                    self.log.info("Skipping deleting pod: %s", pod.metadata.name)

    def _build_find_pod_label_selector(self, context: Context | None = None, *, exclude_checked=True) -> str:
        labels = {
            **self.labels,
            **self._get_ti_pod_labels(context, include_try_number=False),
        }
        label_strings = [f"{label_id}={label}" for label_id, label in sorted(labels.items())]
        labels_value = ",".join(label_strings)
        if exclude_checked:
            labels_value += f",{self.POD_CHECKED_KEY}!=True"
        labels_value += ",!airflow-worker"
        return labels_value

    @staticmethod
    def _set_name(name: str | None) -> str | None:
        if name is not None:
            validate_key(name, max_length=220)
            return re.sub(r"[^a-z0-9-]+", "-", name.lower())
        return None

    def patch_already_checked(self, pod: k8s.V1Pod, *, reraise=True):
        """Add an "already checked" annotation to ensure we don't reattach on retries."""
        with _optionally_suppress(reraise=reraise):
            self.client.patch_namespaced_pod(
                name=pod.metadata.name,
                namespace=pod.metadata.namespace,
                body={"metadata": {"labels": {self.POD_CHECKED_KEY: "True"}}},
            )

    def on_kill(self) -> None:
        self._killed = True
        if self.pod:
            pod = self.pod
            kwargs = {
                "name": pod.metadata.name,
                "namespace": pod.metadata.namespace,
            }
            if self.termination_grace_period is not None:
                kwargs.update(grace_period_seconds=self.termination_grace_period)

            try:
                self.client.delete_namespaced_pod(**kwargs)
            except kubernetes.client.exceptions.ApiException:
                self.log.exception("Unable to delete pod %s", self.pod.metadata.name)

    def build_pod_request_obj(self, context: Context | None = None) -> k8s.V1Pod:
        """
        Return V1Pod object based on pod template file, full pod spec, and other operator parameters.

        The V1Pod attributes are derived (in order of precedence) from operator params, full pod spec, pod
        template file.
        """
        self.log.debug("Creating pod for KubernetesPodOperator task %s", self.task_id)
        if self.pod_template_file:
            self.log.debug("Pod template file found, will parse for base pod")
            pod_template = pod_generator.PodGenerator.deserialize_model_file(self.pod_template_file)
            if self.full_pod_spec:
                pod_template = PodGenerator.reconcile_pods(pod_template, self.full_pod_spec)
        elif self.pod_template_dict:
            self.log.debug("Pod template dict found, will parse for base pod")
            pod_template = pod_generator.PodGenerator.deserialize_model_dict(self.pod_template_dict)
            if self.full_pod_spec:
                pod_template = PodGenerator.reconcile_pods(pod_template, self.full_pod_spec)
        elif self.full_pod_spec:
            pod_template = self.full_pod_spec
        else:
            pod_template = k8s.V1Pod(metadata=k8s.V1ObjectMeta())

        pod = k8s.V1Pod(
            api_version="v1",
            kind="Pod",
            metadata=k8s.V1ObjectMeta(
                namespace=self.namespace,
                labels=self.labels,
                name=self.name,
                annotations=self.annotations,
            ),
            spec=k8s.V1PodSpec(
                node_selector=self.node_selector,
                affinity=self.affinity,
                tolerations=self.tolerations,
                init_containers=self.init_containers,
                host_aliases=self.host_aliases,
                containers=[
                    k8s.V1Container(
                        image=self.image,
                        name=self.base_container_name,
                        command=self.cmds,
                        ports=self.ports,
                        image_pull_policy=self.image_pull_policy,
                        resources=self.container_resources,
                        volume_mounts=self.volume_mounts,
                        args=self.arguments,
                        env=self.env_vars,
                        env_from=self.env_from,
                        security_context=self.container_security_context,
                        termination_message_policy=self.termination_message_policy,
                    )
                ],
                image_pull_secrets=self.image_pull_secrets,
                service_account_name=self.service_account_name,
                host_network=self.hostnetwork,
                hostname=self.hostname,
                subdomain=self.subdomain,
                security_context=self.security_context,
                dns_policy=self.dnspolicy,
                dns_config=self.dns_config,
                scheduler_name=self.schedulername,
                restart_policy="Never",
                priority_class_name=self.priority_class_name,
                volumes=self.volumes,
                active_deadline_seconds=self.active_deadline_seconds,
            ),
        )

        pod = PodGenerator.reconcile_pods(pod_template, pod)

        if not pod.metadata.name:
            pod.metadata.name = create_pod_id(
                task_id=self.task_id, unique=self.random_name_suffix, max_length=POD_NAME_MAX_LENGTH
            )
        elif self.random_name_suffix:
            # user has supplied pod name, we're just adding suffix
            pod.metadata.name = add_pod_suffix(pod_name=pod.metadata.name)

        if not pod.metadata.namespace:
            hook_namespace = self.hook.get_namespace()
            pod_namespace = self.namespace or hook_namespace or self._incluster_namespace or "default"
            pod.metadata.namespace = pod_namespace

        for secret in self.secrets:
            self.log.debug("Adding secret to task %s", self.task_id)
            pod = secret.attach_to_pod(pod)
        if self.do_xcom_push:
            self.log.debug("Adding xcom sidecar to task %s", self.task_id)
            pod = xcom_sidecar.add_xcom_sidecar(
                pod,
                sidecar_container_image=self.hook.get_xcom_sidecar_container_image(),
                sidecar_container_resources=self.hook.get_xcom_sidecar_container_resources(),
            )

        labels = self._get_ti_pod_labels(context)
        self.log.info("Building pod %s with labels: %s", pod.metadata.name, labels)

        # Merge Pod Identifying labels with labels passed to operator
        pod.metadata.labels.update(labels)
        # Add Airflow Version to the label
        # And a label to identify that pod is launched by KubernetesPodOperator
        pod.metadata.labels.update(
            {
                "airflow_version": airflow_version.replace("+", "-"),
                "airflow_kpo_in_cluster": str(self.hook.is_in_cluster),
            }
        )
        pod_mutation_hook(pod)
        return pod

    def dry_run(self) -> None:
        """
        Print out the pod definition that would be created by this operator.

        Does not include labels specific to the task instance (since there isn't
        one in a dry_run) and excludes all empty elements.
        """
        pod = self.build_pod_request_obj()
        print(yaml.dump(prune_dict(pod.to_dict(), mode="strict")))


class _optionally_suppress(AbstractContextManager):
    """
    Returns context manager that will swallow and log exceptions.

    By default swallows descendents of Exception, but you can provide other classes through
    the vararg ``exceptions``.

    Suppression behavior can be disabled with reraise=True.

    :meta private:
    """

    def __init__(self, *exceptions, reraise=False):
        self._exceptions = exceptions or (Exception,)
        self.reraise = reraise
        self.exception = None

    def __enter__(self):
        return self

    def __exit__(self, exctype, excinst, exctb):
        error = exctype is not None
        matching_error = error and issubclass(exctype, self._exceptions)
        if (error and not matching_error) or (matching_error and self.reraise):
            return False
        elif matching_error:
            self.exception = excinst
            logger = logging.getLogger(__name__)
            logger.exception(excinst)
        return True<|MERGE_RESOLUTION|>--- conflicted
+++ resolved
@@ -386,11 +386,8 @@
 
         self._config_dict: dict | None = None  # TODO: remove it when removing convert_config_file_to_dict
         self._progress_callback = progress_callback
-<<<<<<< HEAD
         self.callbacks = callbacks
-=======
         self._killed: bool = False
->>>>>>> 8961bab6
 
     @cached_property
     def _incluster_namespace(self):
@@ -610,12 +607,9 @@
                 pod=pod_to_clean,
                 remote_pod=self.remote_pod,
             )
-<<<<<<< HEAD
             if self.callbacks:
                 self.callbacks.on_pod_cleanup(pod=pod_to_clean, client=self.client, mode=ExecutionMode.SYNC)
-=======
-
->>>>>>> 8961bab6
+
         if self.do_xcom_push:
             return result
 
