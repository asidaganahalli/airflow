# Licensed to the Apache Software Foundation (ASF) under one
# or more contributor license agreements.  See the NOTICE file
# distributed with this work for additional information
# regarding copyright ownership.  The ASF licenses this file
# to you under the Apache License, Version 2.0 (the
# "License"); you may not use this file except in compliance
# with the License.  You may obtain a copy of the License at
#
#   http://www.apache.org/licenses/LICENSE-2.0
#
# Unless required by applicable law or agreed to in writing,
# software distributed under the License is distributed on an
# "AS IS" BASIS, WITHOUT WARRANTIES OR CONDITIONS OF ANY
# KIND, either express or implied.  See the License for the
# specific language governing permissions and limitations
# under the License.
"""Executes task in a Kubernetes POD."""

from __future__ import annotations

import datetime
import json
import logging
import re
import shlex
import string
import warnings
from collections.abc import Container
from contextlib import AbstractContextManager
from enum import Enum
from functools import cached_property
from typing import TYPE_CHECKING, Any, Callable, Iterable, Sequence

import kubernetes
from deprecated import deprecated
from kubernetes.client import CoreV1Api, V1Pod, models as k8s
from kubernetes.stream import stream
from urllib3.exceptions import HTTPError

from airflow.configuration import conf
from airflow.exceptions import (
    AirflowException,
    AirflowProviderDeprecationWarning,
    AirflowSkipException,
    TaskDeferred,
)
from airflow.models import BaseOperator
from airflow.providers.cncf.kubernetes import pod_generator
from airflow.providers.cncf.kubernetes.backcompat.backwards_compat_converters import (
    convert_affinity,
    convert_configmap,
    convert_env_vars,
    convert_image_pull_secrets,
    convert_pod_runtime_info_env,
    convert_port,
    convert_toleration,
    convert_volume,
    convert_volume_mount,
)
from airflow.providers.cncf.kubernetes.callbacks import ExecutionMode, KubernetesPodOperatorCallback
from airflow.providers.cncf.kubernetes.hooks.kubernetes import KubernetesHook
from airflow.providers.cncf.kubernetes.kubernetes_helper_functions import (
    POD_NAME_MAX_LENGTH,
    add_pod_suffix,
    create_pod_id,
)
from airflow.providers.cncf.kubernetes.pod_generator import PodGenerator
from airflow.providers.cncf.kubernetes.triggers.pod import KubernetesPodTrigger
from airflow.providers.cncf.kubernetes.utils import xcom_sidecar  # type: ignore[attr-defined]
from airflow.providers.cncf.kubernetes.utils.pod_manager import (
    EMPTY_XCOM_RESULT,
    OnFinishAction,
    PodLaunchFailedException,
    PodManager,
    PodNotFoundException,
    PodOperatorHookProtocol,
    PodPhase,
    container_is_succeeded,
    get_container_termination_message,
)
from airflow.settings import pod_mutation_hook
from airflow.utils import yaml
from airflow.utils.helpers import prune_dict, validate_key
from airflow.version import version as airflow_version

if TYPE_CHECKING:
    import jinja2
    from pendulum import DateTime
    from typing_extensions import Literal

    from airflow.providers.cncf.kubernetes.secret import Secret
    from airflow.utils.context import Context

alphanum_lower = string.ascii_lowercase + string.digits

KUBE_CONFIG_ENV_VAR = "KUBECONFIG"


class PodEventType(Enum):
    """Type of Events emitted by kubernetes pod."""

    WARNING = "Warning"
    NORMAL = "Normal"


class PodReattachFailure(AirflowException):
    """When we expect to be able to find a pod but cannot."""


class KubernetesPodOperator(BaseOperator):
    """
    Execute a task in a Kubernetes Pod.

    .. seealso::
        For more information on how to use this operator, take a look at the guide:
        :ref:`howto/operator:KubernetesPodOperator`

    .. note::
        If you use `Google Kubernetes Engine <https://cloud.google.com/kubernetes-engine/>`__
        and Airflow is not running in the same cluster, consider using
        :class:`~airflow.providers.google.cloud.operators.kubernetes_engine.GKEStartPodOperator`, which
        simplifies the authorization process.

    :param kubernetes_conn_id: The :ref:`kubernetes connection id <howto/connection:kubernetes>`
        for the Kubernetes cluster.
    :param namespace: the namespace to run within kubernetes.
    :param image: Docker image you wish to launch. Defaults to hub.docker.com,
        but fully qualified URLS will point to custom repositories. (templated)
    :param name: name of the pod in which the task will run, will be used (plus a random
        suffix if random_name_suffix is True) to generate a pod id (DNS-1123 subdomain,
        containing only [a-z0-9.-]).
    :param random_name_suffix: if True, will generate a random suffix.
    :param cmds: entrypoint of the container. (templated)
        The docker images's entrypoint is used if this is not provided.
    :param arguments: arguments of the entrypoint. (templated)
        The docker image's CMD is used if this is not provided.
    :param ports: ports for the launched pod.
    :param volume_mounts: volumeMounts for the launched pod.
    :param volumes: volumes for the launched pod. Includes ConfigMaps and PersistentVolumes.
    :param env_vars: Environment variables initialized in the container. (templated)
    :param env_from: (Optional) List of sources to populate environment variables in the container.
    :param secrets: Kubernetes secrets to inject in the container.
        They can be exposed as environment vars or files in a volume.
    :param in_cluster: run kubernetes client with in_cluster configuration.
    :param cluster_context: context that points to kubernetes cluster.
        Ignored when in_cluster is True. If None, current-context is used. (templated)
    :param reattach_on_restart: if the worker dies while the pod is running, reattach and monitor
        during the next try. If False, always create a new pod for each try.
    :param labels: labels to apply to the Pod. (templated)
    :param startup_timeout_seconds: timeout in seconds to startup the pod.
    :param startup_check_interval_seconds: interval in seconds to check if the pod has already started
    :param get_logs: get the stdout of the base container as logs of the tasks.
    :param container_logs: list of containers whose logs will be published to stdout
        Takes a sequence of containers, a single container name or True. If True,
        all the containers logs are published. Works in conjunction with get_logs param.
        The default value is the base container.
    :param image_pull_policy: Specify a policy to cache or always pull an image.
    :param annotations: non-identifying metadata you can attach to the Pod.
        Can be a large range of data, and can include characters
        that are not permitted by labels. (templated)
    :param container_resources: resources for the launched pod. (templated)
    :param affinity: affinity scheduling rules for the launched pod.
    :param config_file: The path to the Kubernetes config file. (templated)
        If not specified, default value is ``~/.kube/config``
    :param node_selector: A dict containing a group of scheduling rules.
    :param image_pull_secrets: Any image pull secrets to be given to the pod.
        If more than one secret is required, provide a
        comma separated list: secret_a,secret_b
    :param service_account_name: Name of the service account
    :param hostnetwork: If True enable host networking on the pod.
    :param host_aliases: A list of host aliases to apply to the containers in the pod.
    :param tolerations: A list of kubernetes tolerations.
    :param security_context: security options the pod should run with (PodSecurityContext).
    :param container_security_context: security options the container should run with.
    :param dnspolicy: dnspolicy for the pod.
    :param dns_config: dns configuration (ip addresses, searches, options) for the pod.
    :param hostname: hostname for the pod.
    :param subdomain: subdomain for the pod.
    :param schedulername: Specify a schedulername for the pod
    :param full_pod_spec: The complete podSpec
    :param init_containers: init container for the launched Pod
    :param log_events_on_failure: Log the pod's events if a failure occurs
    :param do_xcom_push: If True, the content of the file
        /airflow/xcom/return.json in the container will also be pushed to an
        XCom when the container completes.
    :param pod_template_file: path to pod template file (templated)
    :param pod_template_dict: pod template dictionary (templated)
    :param priority_class_name: priority class name for the launched Pod
    :param pod_runtime_info_envs: (Optional) A list of environment variables,
        to be set in the container.
    :param termination_grace_period: Termination grace period if task killed in UI,
        defaults to kubernetes default
    :param configmaps: (Optional) A list of names of config maps from which it collects ConfigMaps
        to populate the environment variables with. The contents of the target
        ConfigMap's Data field will represent the key-value pairs as environment variables.
        Extends env_from.
    :param skip_on_exit_code: If task exits with this exit code, leave the task
        in ``skipped`` state (default: None). If set to ``None``, any non-zero
        exit code will be treated as a failure.
    :param base_container_name: The name of the base container in the pod. This container's logs
        will appear as part of this task's logs if get_logs is True. Defaults to None. If None,
        will consult the class variable BASE_CONTAINER_NAME (which defaults to "base") for the base
        container name to use.
    :param deferrable: Run operator in the deferrable mode.
    :param poll_interval: Polling period in seconds to check for the status. Used only in deferrable mode.
    :param log_pod_spec_on_failure: Log the pod's specification if a failure occurs
    :param on_finish_action: What to do when the pod reaches its final state, or the execution is interrupted.
        If "delete_pod", the pod will be deleted regardless its state; if "delete_succeeded_pod",
        only succeeded pod will be deleted. You can set to "keep_pod" to keep the pod.
    :param is_delete_operator_pod: What to do when the pod reaches its final
        state, or the execution is interrupted. If True (default), delete the
        pod; if False, leave the pod.
        Deprecated - use `on_finish_action` instead.
    :param termination_message_policy: The termination message policy of the base container.
        Default value is "File"
    :param active_deadline_seconds: The active_deadline_seconds which translates to active_deadline_seconds
        in V1PodSpec.
    :param callbacks: KubernetesPodOperatorCallback instance contains the callbacks methods on different step
        of KubernetesPodOperator.
    :param progress_callback: Callback function for receiving k8s container logs.
        `progress_callback` is deprecated, please use :param `callbacks` instead.
    :param logging_interval: max time in seconds that task should be in deferred state before
        resuming to fetch the latest logs. If ``None``, then the task will remain in deferred state until pod
        is done, and no logs will be visible until that time.
    """

    # !!! Changes in KubernetesPodOperator's arguments should be also reflected in !!!
    #  - airflow/decorators/__init__.pyi  (by a separate PR)

    # This field can be overloaded at the instance level via base_container_name
    BASE_CONTAINER_NAME = "base"
    ISTIO_CONTAINER_NAME = "istio-proxy"
    KILL_ISTIO_PROXY_SUCCESS_MSG = "HTTP/1.1 200"
    POD_CHECKED_KEY = "already_checked"
    POST_TERMINATION_TIMEOUT = 120

    template_fields: Sequence[str] = (
        "image",
        "cmds",
        "annotations",
        "arguments",
        "env_vars",
        "labels",
        "config_file",
        "pod_template_file",
        "pod_template_dict",
        "namespace",
        "container_resources",
        "volumes",
        "volume_mounts",
        "cluster_context",
        "env_from",
    )
    template_fields_renderers = {"env_vars": "py"}

    def __init__(
        self,
        *,
        kubernetes_conn_id: str | None = KubernetesHook.default_conn_name,
        namespace: str | None = None,
        image: str | None = None,
        name: str | None = None,
        random_name_suffix: bool = True,
        cmds: list[str] | None = None,
        arguments: list[str] | None = None,
        ports: list[k8s.V1ContainerPort] | None = None,
        volume_mounts: list[k8s.V1VolumeMount] | None = None,
        volumes: list[k8s.V1Volume] | None = None,
        env_vars: list[k8s.V1EnvVar] | dict[str, str] | None = None,
        env_from: list[k8s.V1EnvFromSource] | None = None,
        secrets: list[Secret] | None = None,
        in_cluster: bool | None = None,
        cluster_context: str | None = None,
        labels: dict | None = None,
        reattach_on_restart: bool = True,
        startup_timeout_seconds: int = 120,
        startup_check_interval_seconds: int = 1,
        get_logs: bool = True,
        container_logs: Iterable[str] | str | Literal[True] = BASE_CONTAINER_NAME,
        image_pull_policy: str | None = None,
        annotations: dict | None = None,
        container_resources: k8s.V1ResourceRequirements | None = None,
        affinity: k8s.V1Affinity | None = None,
        config_file: str | None = None,
        node_selector: dict | None = None,
        image_pull_secrets: list[k8s.V1LocalObjectReference] | None = None,
        service_account_name: str | None = None,
        hostnetwork: bool = False,
        host_aliases: list[k8s.V1HostAlias] | None = None,
        tolerations: list[k8s.V1Toleration] | None = None,
        security_context: k8s.V1PodSecurityContext | dict | None = None,
        container_security_context: k8s.V1SecurityContext | dict | None = None,
        dnspolicy: str | None = None,
        dns_config: k8s.V1PodDNSConfig | None = None,
        hostname: str | None = None,
        subdomain: str | None = None,
        schedulername: str | None = None,
        full_pod_spec: k8s.V1Pod | None = None,
        init_containers: list[k8s.V1Container] | None = None,
        log_events_on_failure: bool = False,
        do_xcom_push: bool = False,
        do_xcom_push_on_failure: bool = False,
        pod_template_file: str | None = None,
        pod_template_dict: dict | None = None,
        priority_class_name: str | None = None,
        pod_runtime_info_envs: list[k8s.V1EnvVar] | None = None,
        termination_grace_period: int | None = None,
        configmaps: list[str] | None = None,
        skip_on_exit_code: int | Container[int] | None = None,
        base_container_name: str | None = None,
        deferrable: bool = conf.getboolean("operators", "default_deferrable", fallback=False),
        poll_interval: float = 2,
        log_pod_spec_on_failure: bool = True,
        on_finish_action: str = "delete_pod",
        is_delete_operator_pod: None | bool = None,
        termination_message_policy: str = "File",
        active_deadline_seconds: int | None = None,
        callbacks: type[KubernetesPodOperatorCallback] | None = None,
        progress_callback: Callable[[str], None] | None = None,
        logging_interval: int | None = None,
        **kwargs,
    ) -> None:
        super().__init__(**kwargs)
        self.kubernetes_conn_id = kubernetes_conn_id
        self.do_xcom_push = do_xcom_push
        self.do_xcom_push_on_failure = do_xcom_push_on_failure
        self.image = image
        self.namespace = namespace
        self.cmds = cmds or []
        self.arguments = arguments or []
        self.labels = labels or {}
        self.startup_timeout_seconds = startup_timeout_seconds
        self.startup_check_interval_seconds = startup_check_interval_seconds
        env_vars = convert_env_vars(env_vars) if env_vars else []
        self.env_vars = env_vars
        if pod_runtime_info_envs:
            self.env_vars.extend([convert_pod_runtime_info_env(p) for p in pod_runtime_info_envs])
        self.env_from = env_from or []
        if configmaps:
            self.env_from.extend([convert_configmap(c) for c in configmaps])
        self.ports = [convert_port(p) for p in ports] if ports else []
        volume_mounts = [convert_volume_mount(v) for v in volume_mounts] if volume_mounts else []
        self.volume_mounts = volume_mounts
        volumes = [convert_volume(volume) for volume in volumes] if volumes else []
        self.volumes = volumes
        self.secrets = secrets or []
        self.in_cluster = in_cluster
        self.cluster_context = cluster_context
        self.reattach_on_restart = reattach_on_restart
        self.get_logs = get_logs
        self.container_logs = container_logs
        if self.container_logs == KubernetesPodOperator.BASE_CONTAINER_NAME:
            self.container_logs = base_container_name or self.BASE_CONTAINER_NAME
        self.image_pull_policy = image_pull_policy
        self.node_selector = node_selector or {}
        self.annotations = annotations or {}
        self.affinity = convert_affinity(affinity) if affinity else {}
        self.container_resources = container_resources
        self.config_file = config_file
        self.image_pull_secrets = convert_image_pull_secrets(image_pull_secrets) if image_pull_secrets else []
        self.service_account_name = service_account_name
        self.hostnetwork = hostnetwork
        self.host_aliases = host_aliases
        self.tolerations = (
            [convert_toleration(toleration) for toleration in tolerations] if tolerations else []
        )
        self.security_context = security_context or {}
        self.container_security_context = container_security_context
        self.dnspolicy = dnspolicy
        self.dns_config = dns_config
        self.hostname = hostname
        self.subdomain = subdomain
        self.schedulername = schedulername
        self.full_pod_spec = full_pod_spec
        self.init_containers = init_containers or []
        self.log_events_on_failure = log_events_on_failure
        self.priority_class_name = priority_class_name
        self.pod_template_file = pod_template_file
        self.pod_template_dict = pod_template_dict
        self.name = self._set_name(name)
        self.random_name_suffix = random_name_suffix
        self.termination_grace_period = termination_grace_period
        self.pod_request_obj: k8s.V1Pod | None = None
        self.pod: k8s.V1Pod | None = None
        self.skip_on_exit_code = (
            skip_on_exit_code
            if isinstance(skip_on_exit_code, Container)
            else [skip_on_exit_code]
            if skip_on_exit_code is not None
            else []
        )
        self.base_container_name = base_container_name or self.BASE_CONTAINER_NAME
        self.deferrable = deferrable
        self.poll_interval = poll_interval
        self.remote_pod: k8s.V1Pod | None = None
        self.log_pod_spec_on_failure = log_pod_spec_on_failure
        if is_delete_operator_pod is not None:
            warnings.warn(
                "`is_delete_operator_pod` parameter is deprecated, please use `on_finish_action`",
                AirflowProviderDeprecationWarning,
                stacklevel=2,
            )
            self.on_finish_action = (
                OnFinishAction.DELETE_POD if is_delete_operator_pod else OnFinishAction.KEEP_POD
            )
            self.is_delete_operator_pod = is_delete_operator_pod
        else:
            self.on_finish_action = OnFinishAction(on_finish_action)
            self.is_delete_operator_pod = self.on_finish_action == OnFinishAction.DELETE_POD
        self.termination_message_policy = termination_message_policy
        self.active_deadline_seconds = active_deadline_seconds
        self.logging_interval = logging_interval

        self._config_dict: dict | None = None  # TODO: remove it when removing convert_config_file_to_dict
        self._progress_callback = progress_callback
        self.callbacks = callbacks
        self._killed: bool = False

    @cached_property
    def _incluster_namespace(self):
        from pathlib import Path

        path = Path("/var/run/secrets/kubernetes.io/serviceaccount/namespace")
        return path.exists() and path.read_text() or None

    def _render_nested_template_fields(
        self,
        content: Any,
        context: Context,
        jinja_env: jinja2.Environment,
        seen_oids: set,
    ) -> None:
        if id(content) not in seen_oids:
            template_fields: tuple | None

            if isinstance(content, k8s.V1EnvVar):
                template_fields = ("value", "name")
            elif isinstance(content, k8s.V1ResourceRequirements):
                template_fields = ("limits", "requests")
            elif isinstance(content, k8s.V1Volume):
                template_fields = ("name", "persistent_volume_claim", "config_map")
            elif isinstance(content, k8s.V1VolumeMount):
                template_fields = ("name", "sub_path")
            elif isinstance(content, k8s.V1PersistentVolumeClaimVolumeSource):
                template_fields = ("claim_name",)
            elif isinstance(content, k8s.V1ConfigMapVolumeSource):
                template_fields = ("name",)
            elif isinstance(content, k8s.V1EnvFromSource):
                template_fields = ("config_map_ref",)
            elif isinstance(content, k8s.V1ConfigMapEnvSource):
                template_fields = ("name",)
            else:
                template_fields = None

            if template_fields:
                seen_oids.add(id(content))
                self._do_render_template_fields(content, template_fields, context, jinja_env, seen_oids)
                return

        super()._render_nested_template_fields(content, context, jinja_env, seen_oids)

    @staticmethod
    def _get_ti_pod_labels(context: Context | None = None, include_try_number: bool = True) -> dict[str, str]:
        """
        Generate labels for the pod to track the pod in case of Operator crash.

        :param context: task context provided by airflow DAG
        :return: dict
        """
        if not context:
            return {}

        ti = context["ti"]
        run_id = context["run_id"]

        labels = {
            "dag_id": ti.dag_id,
            "task_id": ti.task_id,
            "run_id": run_id,
            "kubernetes_pod_operator": "True",
        }

        map_index = ti.map_index
        if map_index >= 0:
            labels["map_index"] = map_index

        if include_try_number:
            labels.update(try_number=ti.try_number)
        # In the case of sub dags this is just useful
        if context["dag"].parent_dag:
            labels["parent_dag_id"] = context["dag"].parent_dag.dag_id
        # Ensure that label is valid for Kube,
        # and if not truncate/remove invalid chars and replace with short hash.
        for label_id, label in labels.items():
            safe_label = pod_generator.make_safe_label_value(str(label))
            labels[label_id] = safe_label
        return labels

    @cached_property
    def pod_manager(self) -> PodManager:
        return PodManager(
            kube_client=self.client, callbacks=self.callbacks, progress_callback=self._progress_callback
        )

    @cached_property
    def hook(self) -> PodOperatorHookProtocol:
        hook = KubernetesHook(
            conn_id=self.kubernetes_conn_id,
            in_cluster=self.in_cluster,
            config_file=self.config_file,
            cluster_context=self.cluster_context,
        )
        return hook

    @cached_property
    def client(self) -> CoreV1Api:
        client = self.hook.core_v1_client
        if self.callbacks:
            self.callbacks.on_sync_client_creation(client=client)
        return client

    def find_pod(self, namespace: str, context: Context, *, exclude_checked: bool = True) -> k8s.V1Pod | None:
        """Return an already-running pod for this task instance if one exists."""
        label_selector = self._build_find_pod_label_selector(context, exclude_checked=exclude_checked)
        pod_list = self.client.list_namespaced_pod(
            namespace=namespace,
            label_selector=label_selector,
        ).items

        pod = None
        num_pods = len(pod_list)
        if num_pods > 1:
            raise AirflowException(f"More than one pod running with labels {label_selector}")
        elif num_pods == 1:
            pod = pod_list[0]
            self.log.info("Found matching pod %s with labels %s", pod.metadata.name, pod.metadata.labels)
            self.log.info("`try_number` of task_instance: %s", context["ti"].try_number)
            self.log.info("`try_number` of pod: %s", pod.metadata.labels["try_number"])
        return pod

    def get_or_create_pod(self, pod_request_obj: k8s.V1Pod, context: Context) -> k8s.V1Pod:
        if self.reattach_on_restart:
            pod = self.find_pod(self.namespace or pod_request_obj.metadata.namespace, context=context)
            if pod:
                return pod

        self.log.debug("Starting pod:\n%s", yaml.safe_dump(pod_request_obj.to_dict()))
        self.pod_manager.create_pod(pod=pod_request_obj)

        return pod_request_obj

    def await_pod_start(self, pod: k8s.V1Pod):
        try:
            self.pod_manager.await_pod_start(
                pod=pod,
                startup_timeout=self.startup_timeout_seconds,
                startup_check_interval=self.startup_check_interval_seconds,
            )
        except PodLaunchFailedException:
            if self.log_events_on_failure:
                self._read_pod_events(pod, reraise=False)
            raise

    def extract_xcom(self, pod: k8s.V1Pod):
        """Retrieve xcom value and kill xcom sidecar container."""
        result = self.pod_manager.extract_xcom(pod)
        if isinstance(result, str) and result.rstrip() == EMPTY_XCOM_RESULT:
            self.log.info("xcom result file is empty.")
            return None
        else:
            self.log.info("xcom result: \n%s", result)
            return json.loads(result)

    def execute(self, context: Context):
        """Based on the deferrable parameter runs the pod asynchronously or synchronously."""
        if self.deferrable:
            self.execute_async(context)
        else:
            return self.execute_sync(context)

    def execute_sync(self, context: Context):
        result = None
        try:
            if self.pod_request_obj is None:
                self.pod_request_obj = self.build_pod_request_obj(context)
            if self.pod is None:
                self.pod = self.get_or_create_pod(  # must set `self.pod` for `on_kill`
                    pod_request_obj=self.pod_request_obj,
                    context=context,
                )
            # push to xcom now so that if there is an error we still have the values
            ti = context["ti"]
            ti.xcom_push(key="pod_name", value=self.pod.metadata.name)
            ti.xcom_push(key="pod_namespace", value=self.pod.metadata.namespace)

            # get remote pod for use in cleanup methods
            self.remote_pod = self.find_pod(self.pod.metadata.namespace, context=context)
            if self.callbacks:
                self.callbacks.on_pod_creation(
                    pod=self.remote_pod, client=self.client, mode=ExecutionMode.SYNC
                )
            self.await_pod_start(pod=self.pod)
            if self.callbacks:
                self.callbacks.on_pod_starting(
                    pod=self.find_pod(self.pod.metadata.namespace, context=context),
                    client=self.client,
                    mode=ExecutionMode.SYNC,
                )

            if self.get_logs:
                self.pod_manager.fetch_requested_container_logs(
                    pod=self.pod,
                    containers=self.container_logs,
                    follow_logs=True,
                )
            if not self.get_logs or (
                self.container_logs is not True and self.base_container_name not in self.container_logs
            ):
                self.pod_manager.await_container_completion(
                    pod=self.pod, container_name=self.base_container_name
                )
            if self.callbacks:
                self.callbacks.on_pod_completion(
                    pod=self.find_pod(self.pod.metadata.namespace, context=context),
                    client=self.client,
                    mode=ExecutionMode.SYNC,
                )

            if self.do_xcom_push or self.do_xcom_push_on_failure:
                self.pod_manager.await_xcom_sidecar_container_start(pod=self.pod)
                result = self.extract_xcom(pod=self.pod)
            istio_enabled = self.is_istio_enabled(self.pod)
            self.remote_pod = self.pod_manager.await_pod_completion(
                self.pod, istio_enabled, self.base_container_name
            )
        finally:
            self.xcom_on_failure(context, self.remote_pod, result)
            pod_to_clean = self.pod or self.pod_request_obj
            self.cleanup(
                pod=pod_to_clean,
                remote_pod=self.remote_pod,
            )
            if self.callbacks:
                self.callbacks.on_pod_cleanup(pod=pod_to_clean, client=self.client, mode=ExecutionMode.SYNC)

        if self.do_xcom_push:
            return result

    def execute_async(self, context: Context):
        self.pod_request_obj = self.build_pod_request_obj(context)
        self.pod = self.get_or_create_pod(  # must set `self.pod` for `on_kill`
            pod_request_obj=self.pod_request_obj,
            context=context,
        )
        if self.callbacks:
            self.callbacks.on_pod_creation(
                pod=self.find_pod(self.pod.metadata.namespace, context=context),
                client=self.client,
                mode=ExecutionMode.SYNC,
            )
        ti = context["ti"]
        ti.xcom_push(key="pod_name", value=self.pod.metadata.name)
        ti.xcom_push(key="pod_namespace", value=self.pod.metadata.namespace)

        self.invoke_defer_method()

    def invoke_defer_method(self, last_log_time: DateTime | None = None):
        """Redefine triggers which are being used in child classes."""
        trigger_start_time = datetime.datetime.now(tz=datetime.timezone.utc)
        self.defer(
            trigger=KubernetesPodTrigger(
                pod_name=self.pod.metadata.name,  # type: ignore[union-attr]
                pod_namespace=self.pod.metadata.namespace,  # type: ignore[union-attr]
                trigger_start_time=trigger_start_time,
                kubernetes_conn_id=self.kubernetes_conn_id,
                cluster_context=self.cluster_context,
                config_file=self.config_file,
                in_cluster=self.in_cluster,
                poll_interval=self.poll_interval,
                get_logs=self.get_logs,
                startup_timeout=self.startup_timeout_seconds,
                startup_check_interval=self.startup_check_interval_seconds,
                base_container_name=self.base_container_name,
                on_finish_action=self.on_finish_action.value,
                last_log_time=last_log_time,
                logging_interval=self.logging_interval,
            ),
            method_name="trigger_reentry",
        )

<<<<<<< HEAD
    @staticmethod
    def _is_pod_succeeded(pod: k8s.V1Pod) -> bool:
        return (pod.status.phase if hasattr(pod, "status") else None) == PodPhase.SUCCEEDED

    def xcom_on_failure(self, context: Context, pod: k8s.V1Pod, xcom_result: Any):
        if not self._is_pod_succeeded(pod):
            if self.do_xcom_push_on_failure:
                self.xcom_push(context, "failure_result", xcom_result)

    def execute_complete(self, context: Context, event: dict, **kwargs):
        self.log.debug("Triggered with event: %s", event)
        pod = None
=======
    def trigger_reentry(self, context: Context, event: dict[str, Any]) -> Any:
        """
        Point of re-entry from trigger.

        If ``logging_interval`` is None, then at this point, the pod should be done, and we'll just fetch
        the logs and exit.

        If ``logging_interval`` is not None, it could be that the pod is still running, and we'll just
        grab the latest logs and defer back to the trigger again.
        """
        self.pod = None
>>>>>>> 8660eef3
        try:
            pod_name = event["name"]
            pod_namespace = event["namespace"]

            self.pod = self.hook.get_pod(pod_name, pod_namespace)

            if not self.pod:
                raise PodNotFoundException("Could not find pod after resuming from deferral")

            if self.callbacks and event["status"] != "running":
                self.callbacks.on_operator_resuming(
                    pod=self.pod, event=event, client=self.client, mode=ExecutionMode.SYNC
                )

            if event["status"] in ("error", "failed", "timeout"):
                # fetch some logs when pod is failed
                if self.get_logs:
<<<<<<< HEAD
                    self.write_logs(pod)
                if "stack_trace" in event:
                    message = f"{event['message']}\n{event['stack_trace']}"
                else:
                    message = event["message"]
                if self.do_xcom_push_on_failure:
                    xcom_sidecar_output = self.extract_xcom(pod=pod)
                    self.xcom_on_failure(context, pod, xcom_sidecar_output)
=======
                    self.write_logs(self.pod)

                if self.do_xcom_push:
                    _ = self.extract_xcom(pod=self.pod)

                message = event.get("stack_trace", event["message"])
>>>>>>> 8660eef3
                raise AirflowException(message)

            elif event["status"] == "running":
                if self.get_logs:
                    last_log_time = event.get("last_log_time")
                    self.log.info("Resuming logs read from time %r", last_log_time)

                    pod_log_status = self.pod_manager.fetch_container_logs(
                        pod=self.pod,
                        container_name=self.BASE_CONTAINER_NAME,
                        follow=self.logging_interval is None,
                        since_time=last_log_time,
                    )

                    if pod_log_status.running:
                        self.log.info("Container still running; deferring again.")
                        self.invoke_defer_method(pod_log_status.last_log_time)
                else:
                    self.invoke_defer_method()

            elif event["status"] == "success":
                # fetch some logs when pod is executed successfully
                if self.get_logs:
                    self.write_logs(self.pod)

                if self.do_xcom_push:
                    xcom_sidecar_output = self.extract_xcom(pod=self.pod)
                    return xcom_sidecar_output
                return
        except TaskDeferred:
            raise
        finally:
            self._clean(event)

    def _clean(self, event: dict[str, Any]):
        if event["status"] == "running":
            return
        istio_enabled = self.is_istio_enabled(self.pod)
        # Skip await_pod_completion when the event is 'timeout' due to the pod can hang
        # on the ErrImagePull or ContainerCreating step and it will never complete
        if event["status"] != "timeout":
            self.pod = self.pod_manager.await_pod_completion(
                self.pod, istio_enabled, self.base_container_name
            )
        if self.pod is not None:
            self.post_complete_action(
                pod=self.pod,
                remote_pod=self.pod,
            )

    @deprecated(reason="use `trigger_reentry` instead.", category=AirflowProviderDeprecationWarning)
    def execute_complete(self, context: Context, event: dict, **kwargs):
        self.trigger_reentry(context=context, event=event)

    def write_logs(self, pod: k8s.V1Pod):
        try:
            logs = self.pod_manager.read_pod_logs(
                pod=pod,
                container_name=self.base_container_name,
                follow=False,
            )
            for raw_line in logs:
                line = raw_line.decode("utf-8", errors="backslashreplace").rstrip("\n")
                self.log.info("Container logs: %s", line)
        except HTTPError as e:
            self.log.warning(
                "Reading of logs interrupted with error %r; will retry. "
                "Set log level to DEBUG for traceback.",
                e,
            )

    def post_complete_action(self, *, pod, remote_pod, **kwargs):
        """Actions that must be done after operator finishes logic of the deferrable_execution."""
        self.cleanup(
            pod=pod,
            remote_pod=remote_pod,
        )
        if self.callbacks:
            self.callbacks.on_pod_cleanup(pod=pod, client=self.client, mode=ExecutionMode.SYNC)

    def cleanup(self, pod: k8s.V1Pod, remote_pod: k8s.V1Pod):
        # Skip cleaning the pod in the following scenarios.
        # 1. If a task got marked as failed, "on_kill" method would be called and the pod will be cleaned up
        # there. Cleaning it up again will raise an exception (which might cause retry).
        # 2. remote pod is null (ex: pod creation failed)
        if self._killed or not remote_pod:
            return

        istio_enabled = self.is_istio_enabled(remote_pod)

        # if the pod fails or success, but we don't want to delete it
        if not self._is_pod_succeeded(remote_pod) or self.on_finish_action == OnFinishAction.KEEP_POD:
            self.patch_already_checked(remote_pod, reraise=False)

        failed = (not self._is_pod_succeeded(remote_pod) and not istio_enabled) or (
            istio_enabled and not container_is_succeeded(remote_pod, self.base_container_name)
        )

        if failed:
            if self.log_events_on_failure:
                self._read_pod_events(pod, reraise=False)

        self.process_pod_deletion(remote_pod, reraise=False)

        if self.skip_on_exit_code:
            container_statuses = (
                remote_pod.status.container_statuses if remote_pod and remote_pod.status else None
            ) or []
            base_container_status = next(
                (x for x in container_statuses if x.name == self.base_container_name), None
            )
            exit_code = (
                base_container_status.state.terminated.exit_code
                if base_container_status
                and base_container_status.state
                and base_container_status.state.terminated
                else None
            )
            if exit_code in self.skip_on_exit_code:
                raise AirflowSkipException(
                    f"Pod {pod and pod.metadata.name} returned exit code {exit_code}. Skipping."
                )

        if failed:
            error_message = get_container_termination_message(remote_pod, self.base_container_name)
            raise AirflowException(
                "\n".join(
                    filter(
                        None,
                        [
                            f"Pod {pod and pod.metadata.name} returned a failure.",
                            error_message if isinstance(error_message, str) else None,
                            f"remote_pod: {remote_pod}" if self.log_pod_spec_on_failure else None,
                        ],
                    )
                )
            )

    def _read_pod_events(self, pod, *, reraise=True):
        """Will fetch and emit events from pod."""
        with _optionally_suppress(reraise=reraise):
            for event in self.pod_manager.read_pod_events(pod).items:
                if event.type == PodEventType.NORMAL.value:
                    self.log.info("Pod Event: %s - %s", event.reason, event.message)
                else:
                    self.log.error("Pod Event: %s - %s", event.reason, event.message)

    def is_istio_enabled(self, pod: V1Pod) -> bool:
        """Check if istio is enabled for the namespace of the pod by inspecting the namespace labels."""
        if not pod:
            return False

        remote_pod = self.pod_manager.read_pod(pod)

        return any(container.name == self.ISTIO_CONTAINER_NAME for container in remote_pod.spec.containers)

    def kill_istio_sidecar(self, pod: V1Pod) -> None:
        command = "/bin/sh -c 'curl -fsI -X POST http://localhost:15020/quitquitquit'"
        command_to_container = shlex.split(command)
        resp = stream(
            self.client.connect_get_namespaced_pod_exec,
            name=pod.metadata.name,
            namespace=pod.metadata.namespace,
            container=self.ISTIO_CONTAINER_NAME,
            command=command_to_container,
            stderr=True,
            stdin=True,
            stdout=True,
            tty=False,
            _preload_content=False,
        )
        output = []
        while resp.is_open():
            if resp.peek_stdout():
                output.append(resp.read_stdout())

        resp.close()
        output_str = "".join(output)
        self.log.info("Output of curl command to kill istio: %s", output_str)
        resp.close()
        if self.KILL_ISTIO_PROXY_SUCCESS_MSG not in output_str:
            raise Exception("Error while deleting istio-proxy sidecar: %s", output_str)

    def process_pod_deletion(self, pod: k8s.V1Pod, *, reraise=True):
        with _optionally_suppress(reraise=reraise):
            if pod is not None:
                should_delete_pod = (
                    (self.on_finish_action == OnFinishAction.DELETE_POD)
                    or (
                        self.on_finish_action == OnFinishAction.DELETE_SUCCEEDED_POD
                        and pod.status.phase == PodPhase.SUCCEEDED
                    )
                    or (
                        self.on_finish_action == OnFinishAction.DELETE_SUCCEEDED_POD
                        and container_is_succeeded(pod, self.base_container_name)
                    )
                )
                if should_delete_pod:
                    self.log.info("Deleting pod: %s", pod.metadata.name)
                    self.pod_manager.delete_pod(pod)
                else:
                    self.log.info("Skipping deleting pod: %s", pod.metadata.name)

    def _build_find_pod_label_selector(self, context: Context | None = None, *, exclude_checked=True) -> str:
        labels = {
            **self.labels,
            **self._get_ti_pod_labels(context, include_try_number=False),
        }
        label_strings = [f"{label_id}={label}" for label_id, label in sorted(labels.items())]
        labels_value = ",".join(label_strings)
        if exclude_checked:
            labels_value += f",{self.POD_CHECKED_KEY}!=True"
        labels_value += ",!airflow-worker"
        return labels_value

    @staticmethod
    def _set_name(name: str | None) -> str | None:
        if name is not None:
            validate_key(name, max_length=220)
            return re.sub(r"[^a-z0-9-]+", "-", name.lower())
        return None

    def patch_already_checked(self, pod: k8s.V1Pod, *, reraise=True):
        """Add an "already checked" annotation to ensure we don't reattach on retries."""
        with _optionally_suppress(reraise=reraise):
            self.client.patch_namespaced_pod(
                name=pod.metadata.name,
                namespace=pod.metadata.namespace,
                body={"metadata": {"labels": {self.POD_CHECKED_KEY: "True"}}},
            )

    def on_kill(self) -> None:
        self._killed = True
        if self.pod:
            pod = self.pod
            kwargs = {
                "name": pod.metadata.name,
                "namespace": pod.metadata.namespace,
            }
            if self.termination_grace_period is not None:
                kwargs.update(grace_period_seconds=self.termination_grace_period)

            try:
                self.client.delete_namespaced_pod(**kwargs)
            except kubernetes.client.exceptions.ApiException:
                self.log.exception("Unable to delete pod %s", self.pod.metadata.name)

    def build_pod_request_obj(self, context: Context | None = None) -> k8s.V1Pod:
        """
        Return V1Pod object based on pod template file, full pod spec, and other operator parameters.

        The V1Pod attributes are derived (in order of precedence) from operator params, full pod spec, pod
        template file.
        """
        self.log.debug("Creating pod for KubernetesPodOperator task %s", self.task_id)
        if self.pod_template_file:
            self.log.debug("Pod template file found, will parse for base pod")
            pod_template = pod_generator.PodGenerator.deserialize_model_file(self.pod_template_file)
            if self.full_pod_spec:
                pod_template = PodGenerator.reconcile_pods(pod_template, self.full_pod_spec)
        elif self.pod_template_dict:
            self.log.debug("Pod template dict found, will parse for base pod")
            pod_template = pod_generator.PodGenerator.deserialize_model_dict(self.pod_template_dict)
            if self.full_pod_spec:
                pod_template = PodGenerator.reconcile_pods(pod_template, self.full_pod_spec)
        elif self.full_pod_spec:
            pod_template = self.full_pod_spec
        else:
            pod_template = k8s.V1Pod(metadata=k8s.V1ObjectMeta())

        pod = k8s.V1Pod(
            api_version="v1",
            kind="Pod",
            metadata=k8s.V1ObjectMeta(
                namespace=self.namespace,
                labels=self.labels,
                name=self.name,
                annotations=self.annotations,
            ),
            spec=k8s.V1PodSpec(
                node_selector=self.node_selector,
                affinity=self.affinity,
                tolerations=self.tolerations,
                init_containers=self.init_containers,
                host_aliases=self.host_aliases,
                containers=[
                    k8s.V1Container(
                        image=self.image,
                        name=self.base_container_name,
                        command=self.cmds,
                        ports=self.ports,
                        image_pull_policy=self.image_pull_policy,
                        resources=self.container_resources,
                        volume_mounts=self.volume_mounts,
                        args=self.arguments,
                        env=self.env_vars,
                        env_from=self.env_from,
                        security_context=self.container_security_context,
                        termination_message_policy=self.termination_message_policy,
                    )
                ],
                image_pull_secrets=self.image_pull_secrets,
                service_account_name=self.service_account_name,
                host_network=self.hostnetwork,
                hostname=self.hostname,
                subdomain=self.subdomain,
                security_context=self.security_context,
                dns_policy=self.dnspolicy,
                dns_config=self.dns_config,
                scheduler_name=self.schedulername,
                restart_policy="Never",
                priority_class_name=self.priority_class_name,
                volumes=self.volumes,
                active_deadline_seconds=self.active_deadline_seconds,
            ),
        )

        pod = PodGenerator.reconcile_pods(pod_template, pod)

        if not pod.metadata.name:
            pod.metadata.name = create_pod_id(
                task_id=self.task_id, unique=self.random_name_suffix, max_length=POD_NAME_MAX_LENGTH
            )
        elif self.random_name_suffix:
            # user has supplied pod name, we're just adding suffix
            pod.metadata.name = add_pod_suffix(pod_name=pod.metadata.name)

        if not pod.metadata.namespace:
            hook_namespace = self.hook.get_namespace()
            pod_namespace = self.namespace or hook_namespace or self._incluster_namespace or "default"
            pod.metadata.namespace = pod_namespace

        for secret in self.secrets:
            self.log.debug("Adding secret to task %s", self.task_id)
            pod = secret.attach_to_pod(pod)
        if self.do_xcom_push:
            self.log.debug("Adding xcom sidecar to task %s", self.task_id)
            pod = xcom_sidecar.add_xcom_sidecar(
                pod,
                sidecar_container_image=self.hook.get_xcom_sidecar_container_image(),
                sidecar_container_resources=self.hook.get_xcom_sidecar_container_resources(),
            )

        labels = self._get_ti_pod_labels(context)
        self.log.info("Building pod %s with labels: %s", pod.metadata.name, labels)

        # Merge Pod Identifying labels with labels passed to operator
        pod.metadata.labels.update(labels)
        # Add Airflow Version to the label
        # And a label to identify that pod is launched by KubernetesPodOperator
        pod.metadata.labels.update(
            {
                "airflow_version": airflow_version.replace("+", "-"),
                "airflow_kpo_in_cluster": str(self.hook.is_in_cluster),
            }
        )
        pod_mutation_hook(pod)
        return pod

    def dry_run(self) -> None:
        """
        Print out the pod definition that would be created by this operator.

        Does not include labels specific to the task instance (since there isn't
        one in a dry_run) and excludes all empty elements.
        """
        pod = self.build_pod_request_obj()
        print(yaml.dump(prune_dict(pod.to_dict(), mode="strict")))


class _optionally_suppress(AbstractContextManager):
    """
    Returns context manager that will swallow and log exceptions.

    By default swallows descendents of Exception, but you can provide other classes through
    the vararg ``exceptions``.

    Suppression behavior can be disabled with reraise=True.

    :meta private:
    """

    def __init__(self, *exceptions, reraise=False):
        self._exceptions = exceptions or (Exception,)
        self.reraise = reraise
        self.exception = None

    def __enter__(self):
        return self

    def __exit__(self, exctype, excinst, exctb):
        error = exctype is not None
        matching_error = error and issubclass(exctype, self._exceptions)
        if (error and not matching_error) or (matching_error and self.reraise):
            return False
        elif matching_error:
            self.exception = excinst
            logger = logging.getLogger(__name__)
            logger.exception(excinst)
        return True<|MERGE_RESOLUTION|>--- conflicted
+++ resolved
@@ -688,7 +688,6 @@
             method_name="trigger_reentry",
         )
 
-<<<<<<< HEAD
     @staticmethod
     def _is_pod_succeeded(pod: k8s.V1Pod) -> bool:
         return (pod.status.phase if hasattr(pod, "status") else None) == PodPhase.SUCCEEDED
@@ -698,10 +697,6 @@
             if self.do_xcom_push_on_failure:
                 self.xcom_push(context, "failure_result", xcom_result)
 
-    def execute_complete(self, context: Context, event: dict, **kwargs):
-        self.log.debug("Triggered with event: %s", event)
-        pod = None
-=======
     def trigger_reentry(self, context: Context, event: dict[str, Any]) -> Any:
         """
         Point of re-entry from trigger.
@@ -713,7 +708,6 @@
         grab the latest logs and defer back to the trigger again.
         """
         self.pod = None
->>>>>>> 8660eef3
         try:
             pod_name = event["name"]
             pod_namespace = event["namespace"]
@@ -731,23 +725,14 @@
             if event["status"] in ("error", "failed", "timeout"):
                 # fetch some logs when pod is failed
                 if self.get_logs:
-<<<<<<< HEAD
-                    self.write_logs(pod)
-                if "stack_trace" in event:
-                    message = f"{event['message']}\n{event['stack_trace']}"
-                else:
-                    message = event["message"]
-                if self.do_xcom_push_on_failure:
-                    xcom_sidecar_output = self.extract_xcom(pod=pod)
-                    self.xcom_on_failure(context, pod, xcom_sidecar_output)
-=======
                     self.write_logs(self.pod)
 
                 if self.do_xcom_push:
-                    _ = self.extract_xcom(pod=self.pod)
+                    xcom_sidecar_output = self.extract_xcom(pod=self.pod)
+                    if self.do_xcom_push_on_failure:
+                        self.xcom_on_failure(context, self.pod, xcom_sidecar_output)
 
                 message = event.get("stack_trace", event["message"])
->>>>>>> 8660eef3
                 raise AirflowException(message)
 
             elif event["status"] == "running":
