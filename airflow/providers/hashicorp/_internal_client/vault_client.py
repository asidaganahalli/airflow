--- conflicted
+++ resolved
@@ -15,12 +15,6 @@
 # specific language governing permissions and limitations
 # under the License.
 from __future__ import annotations
-import sys
-if sys.version_info < (3, 8):
-    from importlib_metadata import version
-else:
-    from importlib.metadata import version
-
 
 import sys
 
@@ -379,6 +373,7 @@
         """
         mount_point = None
         hvac_version = version("hvac")
+        hvac_version = version("hvac")
         try:
             mount_point, secret_path = self._parse_secret_path(secret_path)
             if self.kv_engine_version == 1:
@@ -388,23 +383,15 @@
             else:
                 if hvac_version >= "1.1.0":
                     response = self.client.secrets.kv.v2.read_secret_version(
-<<<<<<< HEAD
                         path=secret_path,
                         mount_point=mount_point,
                         version=secret_version,
                         raise_on_deleted_version=True,
-=======
-                        path=secret_path, mount_point=mount_point, version=secret_version, raise_on_deleted_version=True
->>>>>>> 2d2d19f4
                     )
                 else:
                     response = self.client.secrets.kv.v2.read_secret_version(
                         path=secret_path, mount_point=mount_point, version=secret_version
-<<<<<<< HEAD
                     )
-=======
-                    )                    
->>>>>>> 2d2d19f4
         except InvalidPath:
             self.log.debug("Secret not found %s with mount point %s", secret_path, mount_point)
             return None
@@ -450,18 +437,15 @@
             raise VaultError("Metadata might only be used with version 2 of the KV engine.")
         mount_point = None
         hvac_version = version("hvac")
+        hvac_version = version("hvac")
         try:
             mount_point, secret_path = self._parse_secret_path(secret_path)
             if hvac_version >= "1.1.0":
                 return self.client.secrets.kv.v2.read_secret_version(
-<<<<<<< HEAD
                     path=secret_path,
                     mount_point=mount_point,
                     version=secret_version,
                     raise_on_deleted_version=True,
-=======
-                    path=secret_path, mount_point=mount_point, version=secret_version, raise_on_deleted_version=True
->>>>>>> 2d2d19f4
                 )
             else:
                 return self.client.secrets.kv.v2.read_secret_version(
