--- conflicted
+++ resolved
@@ -150,13 +150,9 @@
 
     response = jsonify(
         message="Created {}".format(dr),
-<<<<<<< HEAD
-        execution_date=dr.execution_date.isoformat())
-=======
         execution_date=dr.execution_date.isoformat(),
         run_id=dr.run_id
     )
->>>>>>> 96697180
     return response
 
 
