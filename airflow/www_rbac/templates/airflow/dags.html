{#
  Licensed to the Apache Software Foundation (ASF) under one or more
  contributor license agreements.  See the NOTICE file distributed with
  this work for additional information regarding copyright ownership.
  The ASF licenses this file to You under the Apache License, Version 2.0
  (the "License"); you may not use this file except in compliance with
  the License.  You may obtain a copy of the License at

    http://www.apache.org/licenses/LICENSE-2.0

  Unless required by applicable law or agreed to in writing, software
  distributed under the License is distributed on an "AS IS" BASIS,
  WITHOUT WARRANTIES OR CONDITIONS OF ANY KIND, either express or implied.
  See the License for the specific language governing permissions and
  limitations under the License.

#}

{% extends base_template %}

{% block title %}Airflow - DAGs{% endblock %}

{% block head_css %}
  {{ super() }}
  <link href="{{ url_for_asset('dataTables.bootstrap.min.css') }}" rel="stylesheet" type="text/css">
  <link href="{{ url_for_asset('bootstrap-toggle.min.css') }}" rel="stylesheet" type="text/css">
{% endblock %}

{% block content %}
  <h2>DAGs</h2>

  <div id="main_content">
    <div class="row">
      <div class="col-sm-4">
<<<<<<< HEAD
          <form id="filter_form" class="form-inline" style="width: 100%; text-align: left;">
              <div id="dags_filter" class="form-group" style="width: 100%;">
                  <select multiple name="tags" id="tags_filter" class="select2-drop-mask" style="width: 60%;">
                    {% for tag in tags %}
                      <option value="{{ tag.name }}" {% if tag.selected %}selected{% endif %}>{{ tag.name }}</option>
                    {% endfor %}
                  </select>
                  <input type="submit" value="{{ _('Filter tags') }}" class="btn btn-default">
                  <input type="submit" value={{_('Reset')}} class="btn btn-default" name="reset_tags">
              </div>
          </form>
=======
        <div class="btn-group">
          <a href="{{ url_for('Airflow.index', status='all', search=request.args.get('search', None), tags=request.args.get('tags', None)) }}" class="btn {{'btn-primary' if status_filter == 'all' else 'btn-default'}}" title="Show active and paused DAGS">All <span class="badge">{{ "{:,}".format(status_count_all) }}</span></a>
          <a href="{{ url_for('Airflow.index', status='active', search=request.args.get('search', None), tags=request.args.get('tags', None)) }}" class="btn {{'btn-primary' if status_filter == 'active' else 'btn-default'}}" title="Show only active DAGS">Active <span class="badge">{{ "{:,}".format(status_count_active) }}</span></a>
          <a href="{{ url_for('Airflow.index', status='paused', search=request.args.get('search', None), tags=request.args.get('tags', None)) }}" class="btn {{'btn-primary' if status_filter == 'paused' else 'btn-default'}}" title="Show only paused DAGS">Paused <span class="badge">{{ "{:,}".format(status_count_paused) }}</span></a>
        </div>
>>>>>>> 5786dcdc
      </div>
      <div class="col-sm-4">
        <form id="filter_form" class="form-inline" style="width: 100%; text-align: left;">
          <div id="dags_filter" class="form-group" style="width: 100%;">
            <select multiple name="tags" id="tags_filter" class="select2-drop-mask" style="width: 60%;">
              {% for tag in tags %}
                <option value="{{ tag.name }}" {% if tag.selected %}selected{% endif %}>{{ tag.name }}</option>
              {% endfor %}
            </select>
            <input type="submit" value="Filter tags" class="btn btn-default">
            <input type="submit" value="Reset" class="btn btn-default" name="reset_tags">
          </div>
        </form>
      </div>
      <div class="col-sm-4">
        <form id="search_form" class="form-inline" style="width: 100%; text-align: right; float: right;">
<<<<<<< HEAD
            <div id="dags_filter" class="form-group" style="width: 100%;">
              <label for="dag_query" style="width:20%; text-align: right;">{{_('Search:')}}</label>
              <input id="dag_query" type="text" class="typeahead form-control" data-provide="typeahead" style="width:50%;" value="{{search_query}}" autocomplete="off">
            </div>
        </form>
      </div>
    </div>
    <table id="dags" class="table table-striped table-bordered">
        <thead>
            <tr>
                <th></th>
                <th width="12"><span id="pause_header" class="glyphicon glyphicon-info-sign" title="Use this toggle to pause a DAG. The scheduler won't schedule new tasks instances for a paused DAG. Tasks already running at pause time won't be affected."></span></th>
                <th>DAG</th>
                <th>{{_('Schedule')}}</th>
                <th>{{_('Owner')}}</th>
                <th style="padding-left: 5px;">{{_('Recent Tasks')}}
                  <span id="statuses_info" class="glyphicon glyphicon-info-sign" aria-hidden="true" title="Status of tasks from all active DAG runs or, if not currently active, from most recent run."></span>
                  <img class="loading-task-stats" width="15" src="{{ url_for("static", filename="loading.gif") }}">
                </th>
                <th style="padding-left: 5px;">{{_('Last Run')}}<span id="statuses_info" class="glyphicon glyphicon-info-sign" aria-hidden="true" title="Execution Date/Time of Highest Dag Run."></span>
                </th>
                <th style="padding-left: 5px;">{{_('DAG Runs')}}
                  <span id="statuses_info" class="glyphicon glyphicon-info-sign" aria-hidden="true" title="Status of all previous DAG runs."></span>
                  <img class="loading-dag-stats"  width="15" src="{{ url_for("static", filename="loading.gif") }}">
                </th>
                <th class="text-center">{{_('Links')}}</th>
            </tr>
        </thead>
        <tbody>
=======
          <div id="dags_filter" class="form-group" style="width: 100%;">
            <label for="dag_query" style="width:20%; text-align: right;">Search:</label>
            <input id="dag_query" type="text" class="typeahead form-control" data-provide="typeahead" style="width:50%;" value="{{search_query}}" autocomplete="off">
          </div>
        </form>
      </div>
    </div>
    <table id="dags" class="table table-striped table-bordered table-hover">
      <thead>
        <tr>
          <th></th>
          <th width="12">
            <span id="pause_header" class="glyphicon glyphicon-info-sign" title="Use this toggle to pause a DAG. The scheduler won't schedule new tasks instances for a paused DAG. Tasks already running at pause time won't be affected."></span>
          </th>
          <th>DAG</th>
          <th>Schedule</th>
          <th>Owner</th>
          <th style="padding-left: 5px;">Recent Tasks
            <span id="statuses_info" class="glyphicon glyphicon-info-sign" aria-hidden="true" title="Status of tasks from all active DAG runs or, if not currently active, from most recent run."></span>
            <img class="loading-task-stats" width="15" src="{{ url_for("static", filename="loading.gif") }}">
          </th>
          <th style="padding-left: 5px;">Last Run <span id="statuses_info" class="glyphicon glyphicon-info-sign" aria-hidden="true" title="Execution Date/Time of Highest Dag Run."></span>
          </th>
          <th style="padding-left: 5px;">DAG Runs
            <span id="statuses_info" class="glyphicon glyphicon-info-sign" aria-hidden="true" title="Status of all previous DAG runs."></span>
            <img class="loading-dag-stats"  width="15" src="{{ url_for("static", filename="loading.gif") }}">
          </th>
          <th class="text-center">Links</th>
        </tr>
      </thead>
      <tbody>
>>>>>>> 5786dcdc
        {% for dag in dags %}

          <tr>
            <!-- Column 1: Edit dag -->
            <td class="text-center" style="width:10px;">
              <a href="{{ url_for('DagModelView.show', pk=dag.dag_id) }}" title="Info">
                <span class="glyphicon glyphicon-edit" aria-hidden="true"></span>
              </a>
            </td>

            <!-- Column 2: Turn dag on/off -->
            <td>
              <input id="toggle-{{ dag.dag_id }}" dag_id="{{ dag.dag_id }}" type="checkbox" {{ "checked" if not dag.is_paused else "" }} data-toggle="toggle" data-size="mini" method="post">
            </td>

            <!-- Column 3: Name -->
                <td>
                  <span>
                    <a href="{{ url_for('Airflow.'+ dag.get_default_view(), dag_id=dag.dag_id) }}"
                       title="{{ dag.description[0:80] + '...' if dag.description and dag.description|length > 80 else dag.description|default('', true) }}">
                        {{ dag.dag_id }}
                    </a>
                  </span>

              <div style="float: right; max-width: 70%; text-align: right; line-height: 160%;">
                {% for tag in dag.tags | sort(attribute='name') %}
                  <a class="label label-success"
                     href="?tags={{ tag.name }}"
                     style="margin: 3px;">
                     {{ tag.name }}
                  </a>
                {% endfor %}
              </div>
            </td>

            <!-- Column 4: Dag Schedule -->
            <td>
              <a class="label label-default schedule" href="{{ url_for('DagRunModelView.list') }}?_flt_3_dag_id={{ dag.dag_id }}">
                {{ dag.schedule_interval }}
              </a>
            </td>

            <!-- Column 5: Dag Owners -->
            <td>
              {{ dag.owners }}
            </td>

            <!-- Column 6: Recent Tasks -->
            <td style="padding:0; width:200px; height:10px;">
              <svg height="10" width="10" id='task-run-{{ dag.safe_dag_id }}' style="display: block;"></svg>
            </td>

            <!-- Column 7: Last Run -->
            <td class="text-nowrap latest_dag_run">
              <div height="10" width="10" id='last-run-{{ dag.safe_dag_id }}' style="display: block;">
                <a></a>
                <img class="loading-last-run" width="15" src="{{ url_for("static", filename="loading.gif") }}">
                <span aria-hidden="true" id="statuses_info" title=" " class="glyphicon glyphicon-info-sign" style="display:none"></span>
              </div>
            </td>

            <!-- Column 8: Dag Runs -->
            <td style="padding:0; width:120px; height:10px;">
              <svg height="10" width="10" id='dag-run-{{ dag.safe_dag_id }}' style="display: block;"></svg>
            </td>

            <!-- Column 9: Links -->
            <td class="text-center" style="display:flex;flex-direction:row;justify-content:space-around;">
              {% if dag %}
                <!-- Trigger Dag -->
                <a href="{{ url_for('Airflow.trigger', dag_id=dag.dag_id) }}&origin={{ request.base_url }}">
                  <span class="glyphicon glyphicon-play-circle" aria-hidden="true" data-original-title="Trigger Dag"></span>
                </a>

                <!-- Tree -->
                <a href="{{ url_for('Airflow.tree', dag_id=dag.dag_id, num_runs=num_runs) }}">
                  <span class="glyphicon glyphicon-tree-deciduous" aria-hidden="true" data-original-title="Tree View"></span>
                </a>

                <!-- Graph -->
                <a href="{{ url_for('Airflow.graph', dag_id=dag.dag_id) }}">
                  <span class="glyphicon glyphicon-certificate" aria-hidden="true" data-original-title="Graph View"></span>
                </a>

                <!-- Duration -->
                <a href="{{ url_for('Airflow.duration', dag_id=dag.dag_id) }}">
                  <span class="glyphicon glyphicon-stats" aria-hidden="true" data-original-title="Tasks Duration"></span>
                </a>

                <!-- Retries -->
                <a href="{{ url_for('Airflow.tries', dag_id=dag.dag_id) }}">
                  <span class="glyphicon glyphicon-duplicate" aria-hidden="true" data-original-title="Task Tries"></span>
                </a>

                <!-- Landing Times -->
                <a href="{{ url_for("Airflow.landing_times", dag_id=dag.dag_id) }}">
                  <span class="glyphicon glyphicon-plane" aria-hidden="true" data-original-title="Landing Times"></span>
                </a>

                <!-- Gantt -->
                <a href="{{ url_for("Airflow.gantt", dag_id=dag.dag_id) }}">
                  <span class="glyphicon glyphicon-align-left" aria-hidden="true" data-original-title="Gantt View"></span>
                </a>

                <!-- Code -->
                <a href="{{ url_for("Airflow.code", dag_id=dag.dag_id) }}">
                  <span class="glyphicon glyphicon-file" aria-hidden="true" data-original-title="Code View"></span>
                </a>

                <!-- Logs -->
                <a href="{{ url_for('LogModelView.list') }}?_flt_3_dag_id={{ dag.dag_id }}&_od_LogModelView=desc&_oc_LogModelView=dttm">
                  <span class="glyphicon glyphicon-align-justify" aria-hidden="true" data-original-title="Logs"></span>
                </a>
              {% endif %}

              <!-- Refresh -->
              <a href="{{ url_for("Airflow.refresh", dag_id=dag.dag_id) }}" onclick="postAsForm(this.href); return false">
                <span class="glyphicon glyphicon-refresh" aria-hidden="true" data-original-title="Refresh"></span>
              </a>

              <!-- Delete -->
              <!-- Use dag_id instead of dag.dag_id, because the DAG might not exist in the webserver's DagBag -->
              <a href="{{ url_for('Airflow.delete', dag_id=dag.dag_id) }}"
                onclick="return confirmDeleteDag(this, '{{ dag.dag_id }}')">
                <span class="glyphicon glyphicon-remove-circle" style="color:red" aria-hidden="true" data-original-title="Delete Dag"></span>
              </a>
            </td>
          </tr>
        {% endfor %}
      </tbody>
    </table>
    <div class="row">
      <div class="col-sm-8">
        <div class="dataTables_info" id="dags_paginate">
          {{paging}}
        </div>
      </div>
      <div class="col-sm-4" style="text-align:right;">
        <div class="dataTables_info" id="dags_info" role="status" aria-live="polite" style="padding-top: 0;">
          Showing {{num_dag_from}} to {{num_dag_to}} of {{num_of_all_dags}} entries
        </div>
      </div>
    </div>
<<<<<<< HEAD
    {% if not hide_paused %}
    <a href="{{ url_for('Airflow.index', showPaused=False, search=request.args.get('search', None)) }}">{{_('Hide Paused DAGs')}}</a>
    {% else %}
    <a href="{{ url_for('Airflow.index', showPaused=True, search=request.args.get('search', None)) }}">{{_('Show Paused DAGs')}}</a>
    {% endif %}
=======
  </div>
  <div id="svg-tooltip" class="tooltip top" style="position: fixed; display: none; opacity: 1">
    <div class="tooltip-arrow"></div>
    <div class="tooltip-inner"></div>
>>>>>>> 5786dcdc
  </div>
{% endblock %}

{% block tail %}
  {{ super() }}
  <script src="{{ url_for_asset('d3.min.js') }}"></script>
  <script src="{{ url_for_asset('jquery.dataTables.min.js') }}"></script>
  <script src="{{ url_for_asset('dataTables.bootstrap.min.js') }}"></script>
  <script src="{{ url_for_asset('bootstrap-toggle.min.js') }}"></script>
  <script>

    const DAGS_INDEX = "{{ url_for('Airflow.index') }}";
    const ENTER_KEY_CODE = 13;
    const STATE_COLOR = {{ state_color|tojson }};

    $('#tags_filter').select2({
      placeholder: "Filter dags",
      allowClear: true
    });

    $('#dag_query').on('keypress', function (e) {
      // check for key press on ENTER (key code 13) to trigger the search
      if (e.which === ENTER_KEY_CODE) {
        var query = new URLSearchParams(window.location.search);
        query.set("search", e.target.value.trim());
        query.delete("page");
        window.location = DAGS_INDEX + "?" + query.toString();
        e.preventDefault();
      }
    });

    $('#page_size').on('change', function() {
      p_size = $(this).val();
      window.location = DAGS_INDEX + "?page_size=" + p_size;
    });

    function confirmTriggerDag(link, dag_id){
      if (confirm("Are you sure you want to run '"+dag_id+"' now?")) {
        postAsForm(link.href, {});
      }
      // Never follow the link
      return false;
    }

    function confirmDeleteDag(link, dag_id){
      if (confirm("Are you sure you want to delete '"+dag_id+"' now?\n\
        This option will delete ALL metadata, DAG runs, etc.\n\
        EXCEPT Log.\n\
        This cannot be undone.")) {
        postAsForm(link.href, {});
      }
      return false;
    }

    var encoded_dag_ids = new URLSearchParams();

    $.each($("[id^=toggle]"), function(i, v) {
      var $input = $(v);
      var dag_id = $input.attr('dag_id');
      encoded_dag_ids.append('dag_ids', dag_id);

      $input.change(function() {
        var $buttons = $input.parent('.toggle').find('.btn');
        $buttons.removeClass('btn-danger');
        if ($input.prop('checked')) {
          is_paused = 'true'
        } else {
          is_paused = 'false'
        }
        var url = 'paused?is_paused=' + is_paused + '&dag_id=' + encodeURIComponent(dag_id);
        $.post(url).fail(function() {
          if (is_paused === 'true') {
            $input.data('bs.toggle').off(true);
          } else {
            $input.data('bs.toggle').on(true);
          }
          $buttons.addClass('btn-danger');
        });
      });
    });

    $(".typeahead").typeahead({
      source: function (query, callback) {
        return $.ajax("{{ url_for('DagModelView.autocomplete') }}",
          {
            data: {
              "query": encodeURIComponent(query),
              "status": "{{ status_filter }}"
            },
            success: callback
          });
      },
      autoSelect: false,
      afterSelect: function(value) {
        var search_query = value.trim();
        if (search_query) {
          var query = new URLSearchParams(window.location.search);
          query.set("search", search_query);
          window.location = DAGS_INDEX + "?" + query;
        }
      }
    });

    $('#dags').dataTable({
      "iDisplayLength": 500,
      "bSort": false,
      "searching": false,
      "ordering": false,
      "paging": false,
      "info": false
    });
    $("#main_content").show(250);
    diameter = 25;
    circle_margin = 4;
    stroke_width = 2;
    stroke_width_hover = 6;

    function blockedHandler(error, json) {
      $.each(json, function() {
        $('.label.schedule.' + this.dag_id)
        .attr('title', this.active_dag_run + '/' + this.max_active_runs + ' active dag runs')
        .tooltip();
        if(this.active_dag_run >= this.max_active_runs) {
          $('.label.schedule.' + this.dag_id)
          .css('background-color', 'red');
        }
      });
    }

    function lastDagRunsHandler(error, json) {
      for(var safe_dag_id in json) {
        dag_id = json[safe_dag_id].dag_id;
        execution_date = json[safe_dag_id].execution_date;
        start_date = json[safe_dag_id].start_date;
        g = d3.select('div#last-run-' + safe_dag_id)
        g.selectAll('a')
          .attr("href", "{{ url_for('Airflow.graph') }}?dag_id=" + encodeURIComponent(dag_id) + "&execution_date=" + encodeURIComponent(execution_date))
          .insert(isoDateToTimeEl.bind(null, execution_date, {title: false}));
        g.selectAll('span')
          // We don't translate the timezone in the tooltip, that stays in UTC.
          .attr("data-original-title", "Start Date: " + start_date)
          .style('display', null);
        g.selectAll(".loading-last-run").remove();
      }
      d3.selectAll(".loading-last-run").remove();
    }

    function drawDagStatsForDag(dag_id, stats) {
      g = d3.select('svg#dag-run-' + dag_id.replace(/\./g, '__dot__'))
        .attr('height', diameter + (stroke_width_hover * 2))
        .attr('width', '110px')
        .selectAll("g")
        .data(states)
        .enter()
        .append('g')
        .attr('transform', function(d, i) {
          x = (i * (diameter + circle_margin)) + (diameter/2 + circle_margin);
          y = (diameter/2) + stroke_width_hover;
          return 'translate(' + x + ',' + y + ')';
        });

      g.append('text')
        .attr('fill', 'black')
        .attr('text-anchor', 'middle')
        .attr('vertical-align', 'middle')
        .attr('font-size', 8)
        .attr('y', 3)
        .text(function(d){ return d.count > 0 ? d.count : ''; });

      g.append('circle')
        .attr('id', function(d) {return 'run-' + dag_id.replace(/\./g, '_') + d.state || 'none'})
        .attr('class', 'has-svg-tooltip')
        .attr('stroke-width', function(d) {
          if (d.count > 0)
            return stroke_width;
          else {
            return 1;
          }
        })
        .attr('stroke', function(d) {
          if (d.count > 0)
            return STATE_COLOR[d.state];
          else {
            return 'gainsboro';
          }
        })
        .attr('fill-opacity', 0)
        .attr('r', diameter/2)
        .attr('title', function(d) {return d.state})
        .attr('style', function(d) {
          if (d.count > 0)
              return"cursor:pointer;"
        })
        .on('click', function(d, i) {
          if (d.count > 0)
            window.location = "{{ url_for('DagRunModelView.list') }}?_flt_3_dag_id=" + dag_id + "&_flt_3_state=" + d.state;
        })
        .on('mouseover', function(d, i) {
          if (d.count > 0) {
            d3.select(this).transition().duration(400)
              .attr('fill-opacity', 0.3)
              .style("stroke-width", stroke_width_hover);
          }
        })
        .on('mouseout', function(d, i) {
          if (d.count > 0) {
            d3.select(this).transition().duration(400)
              .attr('fill-opacity', 0)
              .style("stroke-width", stroke_width);
          }
        })
        .style("opacity", 0)
        .transition()
        .duration(500)
        .delay(function(d, i){return i*50;})
        .style("opacity", 1);
      d3.select(".loading-dag-stats").remove();
    }

    function dagStatsHandler(error, json) {
      for(var dag_id in json) {
        states = json[dag_id];
        drawDagStatsForDag(dag_id, states);
      }
      $("#pause_header").tooltip();
      $("#statuses_info").tooltip();
    }

    function drawTaskStatsForDag(dag_id, states) {
      g = d3.select('svg#task-run-' + dag_id.replace(/\./g, '__dot__'))
        .attr('height', diameter + (stroke_width_hover * 2))
        .attr('width', '300px')
        .selectAll("g")
        .data(states)
        .enter()
        .append('g')
        .attr('transform', function(d, i) {
          x = (i * (diameter + circle_margin)) + (diameter/2 + circle_margin);
          y = (diameter/2) + stroke_width_hover;
          return 'translate(' + x + ',' + y + ')';
        });

      g.append('text')
        .attr('fill', 'black')
        .attr('text-anchor', 'middle')
        .attr('vertical-align', 'middle')
        .attr('font-size', 8)
        .attr('y', 3)
        .text(function(d){ return d.count > 0 ? d.count : ''; });

      g.append('circle')
        .attr('id', function(d) {return 'task-' + dag_id.replace(/\./g, '_') + d.state || 'none'})
        .attr('class', 'has-svg-tooltip')
        .attr('stroke-width', function(d) {
          if (d.count > 0)
            return stroke_width;
          else {
            return 1;
          }
        })
        .attr('stroke', function(d) {
          if (d.count > 0)
            return STATE_COLOR[d.state];
          else {
            return 'gainsboro';
          }
        })
        .attr('fill-opacity', 0)
        .attr('r', diameter/2)
        .attr('title', function(d) {return d.state || 'none'})
        .attr('style', function(d) {
          if (d.count > 0)
              return"cursor:pointer;"
        })
        .on('click', function(d, i) {
          if (d.count > 0)
            window.location = "{{ url_for('TaskInstanceModelView.list') }}?_flt_3_dag_id=" + dag_id + "&_flt_3_state=" + d.state;
        })
        .on('mouseover', function(d, i) {
          if (d.count > 0) {
            d3.select(this).transition().duration(400)
              .attr('fill-opacity', 0.3)
              .style("stroke-width", stroke_width_hover);
          }
        })
        .on('mouseout', function(d, i) {
          if (d.count > 0) {
            d3.select(this).transition().duration(400)
              .attr('fill-opacity', 0)
              .style("stroke-width", stroke_width);
          }
        })
        .style("opacity", 0)
        .transition()
        .duration(500)
        .delay(function(d, i){return i*50;})
        .style("opacity", 1);
      d3.select(".loading-task-stats").remove();
    }

    function taskStatsHandler(error, json) {
      for(var dag_id in json) {
        states = json[dag_id];
        drawTaskStatsForDag(dag_id, states);
      }
      $("#pause_header").tooltip();
      $("#statuses_info").tooltip();
    }

    if (encoded_dag_ids.has('dag_ids')) {
      // dags on page fetch stats
      d3.json("{{ url_for('Airflow.blocked') }}")
        .header("X-CSRFToken", "{{ csrf_token() }}")
        .post(encoded_dag_ids, blockedHandler);
      d3.json("{{ url_for('Airflow.last_dagruns') }}")
        .header("X-CSRFToken", "{{ csrf_token() }}")
        .post(encoded_dag_ids, lastDagRunsHandler);
      d3.json("{{ url_for('Airflow.dag_stats') }}")
        .header("X-CSRFToken", "{{ csrf_token() }}")
        .post(encoded_dag_ids, dagStatsHandler);
      d3.json("{{ url_for('Airflow.task_stats') }}")
        .header("X-CSRFToken", "{{ csrf_token() }}")
        .post(encoded_dag_ids, taskStatsHandler);
    }
    else {
      // no dags, hide the loading gifs
      $(".loading-task-stats").remove();
      $(".loading-dag-stats").remove();
    }

    function showSvgTooltip(text, circ) {
      var tip = $('#svg-tooltip');
      tip.children('.tooltip-inner').text(text);
      var centeringOffset = tip.width() / 2;
      tip.css({
        "display": "block",
        "left": circ.left + 12.5 - centeringOffset + 'px',// 12.5 == half of circle width
        "top": circ.top - 25 + 'px'// 25 == position above circle
      });
    }

    function hideSvgTooltip() {
      $('#svg-tooltip').css('display', 'none');
    }

    $(window).on('load', function() {
      $('body').on('mouseover', '.has-svg-tooltip', function(e) {
        var elem = e.target;
        var text = elem.getAttribute('title');
        var circ = elem.getBoundingClientRect();
        showSvgTooltip(text, circ);
      });

      $('body').on('mouseout', '.has-svg-tooltip', function(e) {
        hideSvgTooltip();
      });
    });
  </script>
{% endblock %}<|MERGE_RESOLUTION|>--- conflicted
+++ resolved
@@ -32,25 +32,11 @@
   <div id="main_content">
     <div class="row">
       <div class="col-sm-4">
-<<<<<<< HEAD
-          <form id="filter_form" class="form-inline" style="width: 100%; text-align: left;">
-              <div id="dags_filter" class="form-group" style="width: 100%;">
-                  <select multiple name="tags" id="tags_filter" class="select2-drop-mask" style="width: 60%;">
-                    {% for tag in tags %}
-                      <option value="{{ tag.name }}" {% if tag.selected %}selected{% endif %}>{{ tag.name }}</option>
-                    {% endfor %}
-                  </select>
-                  <input type="submit" value="{{ _('Filter tags') }}" class="btn btn-default">
-                  <input type="submit" value={{_('Reset')}} class="btn btn-default" name="reset_tags">
-              </div>
-          </form>
-=======
         <div class="btn-group">
           <a href="{{ url_for('Airflow.index', status='all', search=request.args.get('search', None), tags=request.args.get('tags', None)) }}" class="btn {{'btn-primary' if status_filter == 'all' else 'btn-default'}}" title="Show active and paused DAGS">All <span class="badge">{{ "{:,}".format(status_count_all) }}</span></a>
           <a href="{{ url_for('Airflow.index', status='active', search=request.args.get('search', None), tags=request.args.get('tags', None)) }}" class="btn {{'btn-primary' if status_filter == 'active' else 'btn-default'}}" title="Show only active DAGS">Active <span class="badge">{{ "{:,}".format(status_count_active) }}</span></a>
           <a href="{{ url_for('Airflow.index', status='paused', search=request.args.get('search', None), tags=request.args.get('tags', None)) }}" class="btn {{'btn-primary' if status_filter == 'paused' else 'btn-default'}}" title="Show only paused DAGS">Paused <span class="badge">{{ "{:,}".format(status_count_paused) }}</span></a>
         </div>
->>>>>>> 5786dcdc
       </div>
       <div class="col-sm-4">
         <form id="filter_form" class="form-inline" style="width: 100%; text-align: left;">
@@ -67,37 +53,6 @@
       </div>
       <div class="col-sm-4">
         <form id="search_form" class="form-inline" style="width: 100%; text-align: right; float: right;">
-<<<<<<< HEAD
-            <div id="dags_filter" class="form-group" style="width: 100%;">
-              <label for="dag_query" style="width:20%; text-align: right;">{{_('Search:')}}</label>
-              <input id="dag_query" type="text" class="typeahead form-control" data-provide="typeahead" style="width:50%;" value="{{search_query}}" autocomplete="off">
-            </div>
-        </form>
-      </div>
-    </div>
-    <table id="dags" class="table table-striped table-bordered">
-        <thead>
-            <tr>
-                <th></th>
-                <th width="12"><span id="pause_header" class="glyphicon glyphicon-info-sign" title="Use this toggle to pause a DAG. The scheduler won't schedule new tasks instances for a paused DAG. Tasks already running at pause time won't be affected."></span></th>
-                <th>DAG</th>
-                <th>{{_('Schedule')}}</th>
-                <th>{{_('Owner')}}</th>
-                <th style="padding-left: 5px;">{{_('Recent Tasks')}}
-                  <span id="statuses_info" class="glyphicon glyphicon-info-sign" aria-hidden="true" title="Status of tasks from all active DAG runs or, if not currently active, from most recent run."></span>
-                  <img class="loading-task-stats" width="15" src="{{ url_for("static", filename="loading.gif") }}">
-                </th>
-                <th style="padding-left: 5px;">{{_('Last Run')}}<span id="statuses_info" class="glyphicon glyphicon-info-sign" aria-hidden="true" title="Execution Date/Time of Highest Dag Run."></span>
-                </th>
-                <th style="padding-left: 5px;">{{_('DAG Runs')}}
-                  <span id="statuses_info" class="glyphicon glyphicon-info-sign" aria-hidden="true" title="Status of all previous DAG runs."></span>
-                  <img class="loading-dag-stats"  width="15" src="{{ url_for("static", filename="loading.gif") }}">
-                </th>
-                <th class="text-center">{{_('Links')}}</th>
-            </tr>
-        </thead>
-        <tbody>
-=======
           <div id="dags_filter" class="form-group" style="width: 100%;">
             <label for="dag_query" style="width:20%; text-align: right;">Search:</label>
             <input id="dag_query" type="text" class="typeahead form-control" data-provide="typeahead" style="width:50%;" value="{{search_query}}" autocomplete="off">
@@ -129,7 +84,6 @@
         </tr>
       </thead>
       <tbody>
->>>>>>> 5786dcdc
         {% for dag in dags %}
 
           <tr>
@@ -273,18 +227,10 @@
         </div>
       </div>
     </div>
-<<<<<<< HEAD
-    {% if not hide_paused %}
-    <a href="{{ url_for('Airflow.index', showPaused=False, search=request.args.get('search', None)) }}">{{_('Hide Paused DAGs')}}</a>
-    {% else %}
-    <a href="{{ url_for('Airflow.index', showPaused=True, search=request.args.get('search', None)) }}">{{_('Show Paused DAGs')}}</a>
-    {% endif %}
-=======
   </div>
   <div id="svg-tooltip" class="tooltip top" style="position: fixed; display: none; opacity: 1">
     <div class="tooltip-arrow"></div>
     <div class="tooltip-inner"></div>
->>>>>>> 5786dcdc
   </div>
 {% endblock %}
 
