--- conflicted
+++ resolved
@@ -255,21 +255,16 @@
         return false;
       }
 
-<<<<<<< HEAD
+      function confirmCancelDagRun(dag_id){
+          return confirm("Are you sure you want to cancel all active runs of '"+dag_id+"'?");
+      }
+
       var encoded_dag_ids = [];
 
       $.each($("[id^=toggle]"), function(i, v) {
         var dag_id = encodeURIComponent($(v).attr('dag_id'));
         encoded_dag_ids.push(dag_id);
 
-=======
-      function confirmCancelDagRun(dag_id){
-          return confirm("Are you sure you want to cancel all active runs of '"+dag_id+"'?");
-      }
-
-      all_dags = $("[id^=toggle]");
-      $.each(all_dags, function(i,v) {
->>>>>>> faf7f311
         $(v).change (function() {
           var dag_id =  $(v).attr('dag_id');
           if ($(v).prop('checked')) {
