--- conflicted
+++ resolved
@@ -229,19 +229,11 @@
         'JobModelView',
         '日志',
         'LogModelView',
-<<<<<<< HEAD
         '文档',
         '文档',
         'Github',
         '关于',
         '版本',
-=======
-        'Docs',
-        'Documentation',
-        'GitHub',
-        'About',
-        'Version',
->>>>>>> 5786dcdc
         'VersionView',
     }
 
