--- conflicted
+++ resolved
@@ -16,18 +16,6 @@
 # KIND, either express or implied.  See the License for the
 # specific language governing permissions and limitations
 # under the License.
-<<<<<<< HEAD
-#
-from __future__ import absolute_import
-from __future__ import division
-from __future__ import print_function
-from __future__ import unicode_literals
-
-import errno
-
-import psutil
-=======
->>>>>>> 4311c1f0
 
 import errno
 import os
@@ -203,37 +191,6 @@
 
 def cross_downstream(from_tasks, to_tasks):
     r"""
-    Set downstream dependencies for all tasks in from_tasks to all tasks in to_tasks.
-    E.g.: cross_downstream(from_tasks=[t1, t2, t3], to_tasks=[t4, t5, t6])
-    Is equivalent to:
-
-    t1 --> t4
-       \ /
-    t2 -X> t5
-       / \
-    t3 --> t6
-
-    t1.set_downstream(t4)
-    t1.set_downstream(t5)
-    t1.set_downstream(t6)
-    t2.set_downstream(t4)
-    t2.set_downstream(t5)
-    t2.set_downstream(t6)
-    t3.set_downstream(t4)
-    t3.set_downstream(t5)
-    t3.set_downstream(t6)
-
-    :param from_tasks: List of tasks to start from.
-    :type from_tasks: List[airflow.models.BaseOperator]
-    :param to_tasks: List of tasks to set as downstream dependencies.
-    :type to_tasks: List[airflow.models.BaseOperator]
-    """
-    for task in from_tasks:
-        task.set_downstream(to_tasks)
-
-
-def cross_downstream(from_tasks, to_tasks):
-    """
     Set downstream dependencies for all tasks in from_tasks to all tasks in to_tasks.
     E.g.: cross_downstream(from_tasks=[t1, t2, t3], to_tasks=[t4, t5, t6])
     Is equivalent to:
@@ -343,11 +300,6 @@
         raise
 
     log.info("Sending %s to GPID %s", sig, pg)
-<<<<<<< HEAD
-    os.killpg(os.getpgid(pid), sig)
-
-    gone, alive = psutil.wait_procs(children, timeout=timeout, callback=on_terminate)
-=======
     try:
         os.killpg(os.getpgid(pid), sig)
     except OSError as err:
@@ -360,7 +312,6 @@
         raise
 
     _, alive = psutil.wait_procs(children, timeout=timeout, callback=on_terminate)
->>>>>>> 4311c1f0
 
     if alive:
         for p in alive:
@@ -388,13 +339,6 @@
 
 def render_log_filename(ti, try_number, filename_template):
     """
-<<<<<<< HEAD
-    Given task instance, try_number, filename_template, return the rendered log filename
-
-    :param ti: task instance
-    :param try_number: try_number of the task
-    :param filename_template: filename template, which can be jinja template or python string template
-=======
     Given task instance, try_number, filename_template, return the rendered log
     filename
 
@@ -402,7 +346,6 @@
     :param try_number: try_number of the task
     :param filename_template: filename template, which can be jinja template or
         python string template
->>>>>>> 4311c1f0
     """
     filename_template, filename_jinja_template = parse_template_string(filename_template)
     if filename_jinja_template:
@@ -413,12 +356,8 @@
     return filename_template.format(dag_id=ti.dag_id,
                                     task_id=ti.task_id,
                                     execution_date=ti.execution_date.isoformat(),
-<<<<<<< HEAD
                                     try_number=try_number)
-=======
-                                    try_number=try_number)
 
 
 def convert_camel_to_snake(camel_str):
-    return re.sub('(?!^)([A-Z]+)', r'_\1', camel_str).lower()
->>>>>>> 4311c1f0
+    return re.sub('(?!^)([A-Z]+)', r'_\1', camel_str).lower()