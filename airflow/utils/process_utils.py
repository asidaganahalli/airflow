--- conflicted
+++ resolved
@@ -25,10 +25,7 @@
 import signal
 import subprocess
 import sys
-<<<<<<< HEAD
-=======
-
->>>>>>> bd31d29f
+
 from airflow.utils.platform import IS_WINDOWS
 
 if not IS_WINDOWS:
