--- conflicted
+++ resolved
@@ -15,22 +15,8 @@
 # KIND, either express or implied.  See the License for the
 # specific language governing permissions and limitations
 # under the License.
-<<<<<<< HEAD
-
-#
-from __future__ import absolute_import
-from __future__ import unicode_literals
-
 import io
 import logging
-import re
-import zipfile
-
-import errno
-=======
-import io
-import logging
->>>>>>> d25854dd
 import os
 import re
 import zipfile
@@ -39,15 +25,8 @@
 
 from airflow.configuration import conf
 
-<<<<<<< HEAD
-from airflow.configuration import conf
-
-log = logging.getLogger(__name__)
-
-=======
 if TYPE_CHECKING:
     import pathlib
->>>>>>> d25854dd
 
 log = logging.getLogger(__name__)
 
@@ -76,19 +55,6 @@
     :param mode: The mode to give to the directory e.g. 0o755, ignores umask
     :type mode: int
     """
-<<<<<<< HEAD
-    try:
-        o_umask = os.umask(0)
-        os.makedirs(path, mode)
-    except OSError:
-        if not os.path.isdir(path):
-            raise
-    finally:
-        os.umask(o_umask)
-
-
-ZIP_REGEX = re.compile(r'((.*\.zip){})?(.*)'.format(re.escape(os.sep)))
-=======
     import warnings
 
     warnings.warn(
@@ -100,7 +66,6 @@
 
 
 ZIP_REGEX = re.compile(fr'((.*\.zip){re.escape(os.sep)})?(.*)')
->>>>>>> d25854dd
 
 
 def correct_maybe_zipped(fileloc):
@@ -108,10 +73,6 @@
     If the path contains a folder with a .zip suffix, then
     the folder is treated as a zip archive and path to zip is returned.
     """
-<<<<<<< HEAD
-
-=======
->>>>>>> d25854dd
     _, archive, _ = ZIP_REGEX.search(fileloc).groups()
     if archive and zipfile.is_zipfile(archive):
         return archive
@@ -128,16 +89,6 @@
     """
     _, archive, filename = ZIP_REGEX.search(fileloc).groups()
     if archive and zipfile.is_zipfile(archive):
-<<<<<<< HEAD
-        return zipfile.ZipFile(archive, mode=mode).open(filename)
-    else:
-        return io.open(fileloc, mode=mode)
-
-
-def list_py_file_paths(directory,
-                       safe_mode=conf.getboolean('core', 'DAG_DISCOVERY_SAFE_MODE', fallback=True),
-                       include_examples=None):
-=======
         return io.TextIOWrapper(zipfile.ZipFile(archive, mode=mode).open(filename))
     else:
 
@@ -190,7 +141,6 @@
     include_examples: Optional[bool] = None,
     include_smart_sensor: Optional[bool] = conf.getboolean('smart_sensor', 'use_smart_sensor'),
 ):
->>>>>>> d25854dd
     """
     Traverse a directory and look for Python files.
 
@@ -203,63 +153,13 @@
     :type safe_mode: bool
     :param include_examples: include example DAGs
     :type include_examples: bool
-<<<<<<< HEAD
-=======
     :param include_smart_sensor: include smart sensor native control DAGs
     :type include_examples: bool
->>>>>>> d25854dd
     :return: a list of paths to Python files in the specified directory
     :rtype: list[unicode]
     """
     if include_examples is None:
         include_examples = conf.getboolean('core', 'LOAD_EXAMPLES')
-<<<<<<< HEAD
-    file_paths = []
-    if directory is None:
-        return []
-    elif os.path.isfile(directory):
-        return [directory]
-    elif os.path.isdir(directory):
-        patterns_by_dir = {}
-        for root, dirs, files in os.walk(directory, followlinks=True):
-            patterns = patterns_by_dir.get(root, [])
-            ignore_file = os.path.join(root, '.airflowignore')
-            if os.path.isfile(ignore_file):
-                with open(ignore_file, 'r') as file:
-                    # If we have new patterns create a copy so we don't change
-                    # the previous list (which would affect other subdirs)
-                    lines_no_comments = [COMMENT_PATTERN.sub("", line) for line in file.read().split("\n")]
-                    patterns += [re.compile(line) for line in lines_no_comments if line]
-
-            # If we can ignore any subdirs entirely we should - fewer paths
-            # to walk is better. We have to modify the ``dirs`` array in
-            # place for this to affect os.walk
-            dirs[:] = [
-                subdir
-                for subdir in dirs
-                if not any(p.search(os.path.join(root, subdir)) for p in patterns)
-            ]
-
-            # We want patterns defined in a parent folder's .airflowignore to
-            # apply to subdirs too
-            for subdir in dirs:
-                patterns_by_dir[os.path.join(root, subdir)] = patterns.copy()
-
-            find_dag_file_paths(file_paths, files, patterns, root, safe_mode)
-    if include_examples:
-        from airflow import example_dags
-        example_dag_folder = example_dags.__path__[0]  # type: ignore
-        file_paths.extend(list_py_file_paths(example_dag_folder, safe_mode, False))
-    return file_paths
-
-
-def find_dag_file_paths(file_paths, files, patterns, root, safe_mode):
-    """Finds file paths of all DAG files."""
-    for f in files:
-        # noinspection PyBroadException
-        try:
-            file_path = os.path.join(root, f)
-=======
     file_paths: List[str] = []
     if directory is None:
         file_paths = []
@@ -286,45 +186,24 @@
 
     for file_path in find_path_from_directory(str(directory), ".airflowignore"):
         try:
->>>>>>> d25854dd
             if not os.path.isfile(file_path):
                 continue
             _, file_ext = os.path.splitext(os.path.split(file_path)[-1])
             if file_ext != '.py' and not zipfile.is_zipfile(file_path):
                 continue
-<<<<<<< HEAD
-            if any([re.findall(p, file_path) for p in patterns]):
-                continue
-
-=======
->>>>>>> d25854dd
             if not might_contain_dag(file_path, safe_mode):
                 continue
 
             file_paths.append(file_path)
-<<<<<<< HEAD
-        except Exception:  # pylint: disable=broad-except
-            log.exception("Error while examining %s", f)
-=======
         except Exception:
             log.exception("Error while examining %s", file_path)
 
     return file_paths
->>>>>>> d25854dd
 
 
 COMMENT_PATTERN = re.compile(r"\s*#.*")
 
 
-<<<<<<< HEAD
-def might_contain_dag(file_path, safe_mode):
-    """Heuristic that guesses whether a Python file contains an Airflow DAG definition."""
-    if safe_mode and not zipfile.is_zipfile(file_path):
-        with open(file_path, 'rb') as dag_file:
-            content = dag_file.read()
-            return all([s in content for s in (b'DAG', b'airflow')])
-    return True
-=======
 def might_contain_dag(file_path: str, safe_mode: bool, zip_file: Optional[zipfile.ZipFile] = None):
     """
     Heuristic that guesses whether a Python file contains an Airflow DAG definition.
@@ -345,5 +224,4 @@
         with open(file_path, 'rb') as dag_file:
             content = dag_file.read()
     content = content.lower()
-    return all(s in content for s in (b'dag', b'airflow'))
->>>>>>> d25854dd
+    return all(s in content for s in (b'dag', b'airflow'))