--- conflicted
+++ resolved
@@ -41,13 +41,7 @@
 
 
 def get_components(principal) -> list[str] | None:
-<<<<<<< HEAD
-    """
-    Returns components retrieved from the kerberos principal.
-    -> (short name, instance (FQDN), realm).
-=======
     """Split the kerberos principal string into parts.
->>>>>>> e6f21174
 
     :return: *None* if the principal is empty. Otherwise split the value into
         parts. Assuming the principal string is valid, the return value should
