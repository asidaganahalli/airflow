--- conflicted
+++ resolved
@@ -72,13 +72,9 @@
         self.execution_dates = execution_dates
         self.poll_interval = poll_interval
         self.trigger_start_time = trigger_start_time
-<<<<<<< HEAD
-        self.states = states if states else [TaskInstanceState.SUCCESS.value]
+        self.states = states or [TaskInstanceState.SUCCESS.value]
         self._timeout_sec = 60 if timeout == conf.getfloat("sensors", "default_timeout") else timeout
-=======
-        self.states = states or [TaskInstanceState.SUCCESS.value]
-        self._timeout_sec = 60
->>>>>>> 6316025b
+
 
     def serialize(self) -> tuple[str, dict[str, typing.Any]]:
         """Serialize TaskStateTrigger arguments and classpath."""
