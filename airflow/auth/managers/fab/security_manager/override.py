--- conflicted
+++ resolved
@@ -22,1335 +22,6 @@
 from airflow.providers.fab.auth_manager.security_manager.override import (
     FabAirflowSecurityManagerOverride as FabProviderAirflowSecurityManagerOverride,
 )
-<<<<<<< HEAD
-from flask_appbuilder.models.sqla import Base
-from flask_appbuilder.models.sqla.interface import SQLAInterface
-from flask_appbuilder.security.registerviews import (
-    RegisterUserDBView,
-    RegisterUserOAuthView,
-    RegisterUserOIDView,
-)
-from flask_appbuilder.security.views import (
-    AuthDBView,
-    AuthLDAPView,
-    AuthOAuthView,
-    AuthOIDView,
-    AuthRemoteUserView,
-    RegisterUserModelView,
-)
-from flask_babel import lazy_gettext
-from flask_jwt_extended import JWTManager, current_user as current_user_jwt
-from flask_login import LoginManager
-from itsdangerous import want_bytes
-from markupsafe import Markup
-from sqlalchemy import and_, func, inspect, or_, select
-from sqlalchemy.exc import MultipleResultsFound
-from sqlalchemy.orm import Session, joinedload
-from werkzeug.security import check_password_hash, generate_password_hash
-
-from airflow.auth.managers.fab.models import (
-    Action,
-    Permission,
-    RegisterUser,
-    Resource,
-    Role,
-    User,
-    assoc_permission_role,
-)
-from airflow.auth.managers.fab.models.anonymous_user import AnonymousUser
-from airflow.auth.managers.fab.security_manager.constants import EXISTING_ROLES
-from airflow.auth.managers.fab.views.permissions import (
-    ActionModelView,
-    PermissionPairModelView,
-    ResourceModelView,
-)
-from airflow.auth.managers.fab.views.roles_list import CustomRoleModelView
-from airflow.auth.managers.fab.views.user import (
-    CustomUserDBModelView,
-    CustomUserLDAPModelView,
-    CustomUserOAuthModelView,
-    CustomUserOIDModelView,
-    CustomUserRemoteUserModelView,
-)
-from airflow.auth.managers.fab.views.user_edit import (
-    CustomResetMyPasswordView,
-    CustomResetPasswordView,
-    CustomUserInfoEditView,
-)
-from airflow.auth.managers.fab.views.user_stats import CustomUserStatsChartView
-from airflow.auth.managers.utils.fab import get_method_from_fab_action_map
-from airflow.configuration import conf
-from airflow.exceptions import AirflowException, RemovedInAirflow3Warning
-from airflow.models import DagBag, DagModel
-from airflow.security import permissions
-from airflow.utils.session import NEW_SESSION, provide_session
-from airflow.www.extensions.init_auth_manager import get_auth_manager
-from airflow.www.security_manager import AirflowSecurityManagerV2
-from airflow.www.session import AirflowDatabaseSessionInterface
-
-if TYPE_CHECKING:
-    from airflow.auth.managers.base_auth_manager import ResourceMethod
-
-log = logging.getLogger(__name__)
-
-# This is the limit of DB user sessions that we consider as "healthy". If you have more sessions that this
-# number then we will refuse to delete sessions that have expired and old user sessions when resetting
-# user's password, and raise a warning in the UI instead. Usually when you have that many sessions, it means
-# that there is something wrong with your deployment - for example you have an automated API call that
-# continuously creates new sessions. Such setup should be fixed by reusing sessions or by periodically
-# purging the old sessions by using `airflow db clean` command.
-MAX_NUM_DATABASE_USER_SESSIONS = 50000
-
-
-class FabAirflowSecurityManagerOverride(AirflowSecurityManagerV2):
-    """
-    This security manager overrides the default AirflowSecurityManager security manager.
-
-    This security manager is used only if the auth manager FabAuthManager is used. It defines everything in
-    the security manager that is needed for the FabAuthManager to work. Any operation specific to
-    the AirflowSecurityManager should be defined here instead of AirflowSecurityManager.
-
-    :param appbuilder: The appbuilder.
-    """
-
-    auth_view = None
-    """ The obj instance for authentication view """
-    registeruser_view = None
-    """ The obj instance for registering user view """
-    user_view = None
-    """ The obj instance for user view """
-
-    """ Models """
-    user_model = User
-    role_model = Role
-    action_model = Action
-    resource_model = Resource
-    permission_model = Permission
-
-    """ Views """
-    authdbview = AuthDBView
-    """ Override if you want your own Authentication DB view """
-    authldapview = AuthLDAPView
-    """ Override if you want your own Authentication LDAP view """
-    authoidview = AuthOIDView
-    """ Override if you want your own Authentication OID view """
-    authoauthview = AuthOAuthView
-    """ Override if you want your own Authentication OAuth view """
-    authremoteuserview = AuthRemoteUserView
-    """ Override if you want your own Authentication REMOTE_USER view """
-    registeruserdbview = RegisterUserDBView
-    """ Override if you want your own register user db view """
-    registeruseroidview = RegisterUserOIDView
-    """ Override if you want your own register user OpenID view """
-    registeruseroauthview = RegisterUserOAuthView
-    """ Override if you want your own register user OAuth view """
-    actionmodelview = ActionModelView
-    permissionmodelview = PermissionPairModelView
-    rolemodelview = CustomRoleModelView
-    registeruser_model = RegisterUser
-    registerusermodelview = RegisterUserModelView
-    resourcemodelview = ResourceModelView
-    userdbmodelview = CustomUserDBModelView
-    resetmypasswordview = CustomResetMyPasswordView
-    resetpasswordview = CustomResetPasswordView
-    userinfoeditview = CustomUserInfoEditView
-    userldapmodelview = CustomUserLDAPModelView
-    useroauthmodelview = CustomUserOAuthModelView
-    userremoteusermodelview = CustomUserRemoteUserModelView
-    useroidmodelview = CustomUserOIDModelView
-    userstatschartview = CustomUserStatsChartView
-
-    jwt_manager = None
-    """ Flask-JWT-Extended """
-    oid = None
-    """ Flask-OpenID OpenID """
-    oauth = None
-    """ OAuth email whitelists """
-    oauth_remotes: dict[str, Any]
-    """ OAuth email whitelists """
-    oauth_user_info = None
-
-    oauth_allow_list: dict[str, list] = {}
-    """ Initialized (remote_app) providers dict {'provider_name', OBJ } """
-
-    # global resource for dag-level access
-    DAG_RESOURCES = {permissions.RESOURCE_DAG}
-
-    ###########################################################################
-    #                               PERMISSIONS
-    ###########################################################################
-
-    # [START security_viewer_perms]
-    VIEWER_PERMISSIONS = [
-        (permissions.ACTION_CAN_READ, permissions.RESOURCE_AUDIT_LOG),
-        (permissions.ACTION_CAN_READ, permissions.RESOURCE_DAG),
-        (permissions.ACTION_CAN_READ, permissions.RESOURCE_DAG_DEPENDENCIES),
-        (permissions.ACTION_CAN_READ, permissions.RESOURCE_DAG_CODE),
-        (permissions.ACTION_CAN_READ, permissions.RESOURCE_DAG_RUN),
-        (permissions.ACTION_CAN_READ, permissions.RESOURCE_DATASET),
-        (permissions.ACTION_CAN_READ, permissions.RESOURCE_CLUSTER_ACTIVITY),
-        (permissions.ACTION_CAN_READ, permissions.RESOURCE_POOL),
-        (permissions.ACTION_CAN_READ, permissions.RESOURCE_IMPORT_ERROR),
-        (permissions.ACTION_CAN_READ, permissions.RESOURCE_DAG_WARNING),
-        (permissions.ACTION_CAN_READ, permissions.RESOURCE_JOB),
-        (permissions.ACTION_CAN_READ, permissions.RESOURCE_MY_PASSWORD),
-        (permissions.ACTION_CAN_EDIT, permissions.RESOURCE_MY_PASSWORD),
-        (permissions.ACTION_CAN_READ, permissions.RESOURCE_MY_PROFILE),
-        (permissions.ACTION_CAN_EDIT, permissions.RESOURCE_MY_PROFILE),
-        (permissions.ACTION_CAN_READ, permissions.RESOURCE_PLUGIN),
-        (permissions.ACTION_CAN_READ, permissions.RESOURCE_SLA_MISS),
-        (permissions.ACTION_CAN_READ, permissions.RESOURCE_TASK_INSTANCE),
-        (permissions.ACTION_CAN_READ, permissions.RESOURCE_TASK_LOG),
-        (permissions.ACTION_CAN_READ, permissions.RESOURCE_XCOM),
-        (permissions.ACTION_CAN_READ, permissions.RESOURCE_WEBSITE),
-        (permissions.ACTION_CAN_ACCESS_MENU, permissions.RESOURCE_BROWSE_MENU),
-        (permissions.ACTION_CAN_ACCESS_MENU, permissions.RESOURCE_DAG),
-        (permissions.ACTION_CAN_ACCESS_MENU, permissions.RESOURCE_DAG_DEPENDENCIES),
-        (permissions.ACTION_CAN_ACCESS_MENU, permissions.RESOURCE_DAG_RUN),
-        (permissions.ACTION_CAN_ACCESS_MENU, permissions.RESOURCE_DATASET),
-        (permissions.ACTION_CAN_ACCESS_MENU, permissions.RESOURCE_CLUSTER_ACTIVITY),
-        (permissions.ACTION_CAN_ACCESS_MENU, permissions.RESOURCE_DOCS),
-        (permissions.ACTION_CAN_ACCESS_MENU, permissions.RESOURCE_DOCS_MENU),
-        (permissions.ACTION_CAN_ACCESS_MENU, permissions.RESOURCE_JOB),
-        (permissions.ACTION_CAN_ACCESS_MENU, permissions.RESOURCE_AUDIT_LOG),
-        (permissions.ACTION_CAN_ACCESS_MENU, permissions.RESOURCE_PLUGIN),
-        (permissions.ACTION_CAN_ACCESS_MENU, permissions.RESOURCE_SLA_MISS),
-        (permissions.ACTION_CAN_ACCESS_MENU, permissions.RESOURCE_TASK_INSTANCE),
-    ]
-    # [END security_viewer_perms]
-
-    # [START security_user_perms]
-    USER_PERMISSIONS = [
-        (permissions.ACTION_CAN_EDIT, permissions.RESOURCE_DAG),
-        (permissions.ACTION_CAN_DELETE, permissions.RESOURCE_DAG),
-        (permissions.ACTION_CAN_CREATE, permissions.RESOURCE_TASK_INSTANCE),
-        (permissions.ACTION_CAN_EDIT, permissions.RESOURCE_TASK_INSTANCE),
-        (permissions.ACTION_CAN_DELETE, permissions.RESOURCE_TASK_INSTANCE),
-        (permissions.ACTION_CAN_CREATE, permissions.RESOURCE_DAG_RUN),
-        (permissions.ACTION_CAN_EDIT, permissions.RESOURCE_DAG_RUN),
-        (permissions.ACTION_CAN_DELETE, permissions.RESOURCE_DAG_RUN),
-    ]
-    # [END security_user_perms]
-
-    # [START security_op_perms]
-    OP_PERMISSIONS = [
-        (permissions.ACTION_CAN_READ, permissions.RESOURCE_CONFIG),
-        (permissions.ACTION_CAN_ACCESS_MENU, permissions.RESOURCE_ADMIN_MENU),
-        (permissions.ACTION_CAN_ACCESS_MENU, permissions.RESOURCE_CONFIG),
-        (permissions.ACTION_CAN_ACCESS_MENU, permissions.RESOURCE_CONNECTION),
-        (permissions.ACTION_CAN_ACCESS_MENU, permissions.RESOURCE_POOL),
-        (permissions.ACTION_CAN_ACCESS_MENU, permissions.RESOURCE_VARIABLE),
-        (permissions.ACTION_CAN_ACCESS_MENU, permissions.RESOURCE_PROVIDER),
-        (permissions.ACTION_CAN_ACCESS_MENU, permissions.RESOURCE_XCOM),
-        (permissions.ACTION_CAN_CREATE, permissions.RESOURCE_CONNECTION),
-        (permissions.ACTION_CAN_READ, permissions.RESOURCE_CONNECTION),
-        (permissions.ACTION_CAN_EDIT, permissions.RESOURCE_CONNECTION),
-        (permissions.ACTION_CAN_DELETE, permissions.RESOURCE_CONNECTION),
-        (permissions.ACTION_CAN_CREATE, permissions.RESOURCE_POOL),
-        (permissions.ACTION_CAN_EDIT, permissions.RESOURCE_POOL),
-        (permissions.ACTION_CAN_DELETE, permissions.RESOURCE_POOL),
-        (permissions.ACTION_CAN_READ, permissions.RESOURCE_PROVIDER),
-        (permissions.ACTION_CAN_CREATE, permissions.RESOURCE_VARIABLE),
-        (permissions.ACTION_CAN_READ, permissions.RESOURCE_VARIABLE),
-        (permissions.ACTION_CAN_EDIT, permissions.RESOURCE_VARIABLE),
-        (permissions.ACTION_CAN_DELETE, permissions.RESOURCE_VARIABLE),
-        (permissions.ACTION_CAN_DELETE, permissions.RESOURCE_XCOM),
-    ]
-    # [END security_op_perms]
-
-    ADMIN_PERMISSIONS = [
-        (permissions.ACTION_CAN_READ, permissions.RESOURCE_TASK_RESCHEDULE),
-        (permissions.ACTION_CAN_ACCESS_MENU, permissions.RESOURCE_TASK_RESCHEDULE),
-        (permissions.ACTION_CAN_READ, permissions.RESOURCE_TRIGGER),
-        (permissions.ACTION_CAN_ACCESS_MENU, permissions.RESOURCE_TRIGGER),
-        (permissions.ACTION_CAN_READ, permissions.RESOURCE_PASSWORD),
-        (permissions.ACTION_CAN_EDIT, permissions.RESOURCE_PASSWORD),
-        (permissions.ACTION_CAN_READ, permissions.RESOURCE_ROLE),
-        (permissions.ACTION_CAN_EDIT, permissions.RESOURCE_ROLE),
-    ]
-
-    ###########################################################################
-    #                     DEFAULT ROLE CONFIGURATIONS
-    ###########################################################################
-
-    ROLE_CONFIGS: list[dict[str, Any]] = [
-        {"role": "Public", "perms": []},
-        {"role": "Viewer", "perms": VIEWER_PERMISSIONS},
-        {
-            "role": "User",
-            "perms": VIEWER_PERMISSIONS + USER_PERMISSIONS,
-        },
-        {
-            "role": "Op",
-            "perms": VIEWER_PERMISSIONS + USER_PERMISSIONS + OP_PERMISSIONS,
-        },
-        {
-            "role": "Admin",
-            "perms": VIEWER_PERMISSIONS + USER_PERMISSIONS + OP_PERMISSIONS + ADMIN_PERMISSIONS,
-        },
-    ]
-
-    # global resource for dag-level access
-    DAG_ACTIONS = permissions.DAG_ACTIONS
-
-    def __init__(self, appbuilder):
-        # done in super, but we need it before we can call super.
-        self.appbuilder = appbuilder
-
-        self._init_config()
-        self._init_auth()
-        self._init_data_model()
-        # can only call super once data model init has been done
-        # because of the view.datamodel hack that's done in the init there.
-        super().__init__(appbuilder=appbuilder)
-
-        self._builtin_roles: dict = self.create_builtin_roles()
-
-        self.create_db()
-
-        # Setup Flask login
-        self.lm = self.create_login_manager()
-
-        # Setup Flask-Jwt-Extended
-        self.create_jwt_manager()
-
-    def register_views(self):
-        """Register FAB auth manager related views."""
-        if not self.appbuilder.app.config.get("FAB_ADD_SECURITY_VIEWS", True):
-            return
-
-        if self.auth_user_registration:
-            if self.auth_type == AUTH_DB:
-                self.registeruser_view = self.registeruserdbview()
-            elif self.auth_type == AUTH_OID:
-                self.registeruser_view = self.registeruseroidview()
-            elif self.auth_type == AUTH_OAUTH:
-                self.registeruser_view = self.registeruseroauthview()
-            if self.registeruser_view:
-                self.appbuilder.add_view_no_menu(self.registeruser_view)
-
-        self.appbuilder.add_view_no_menu(self.resetpasswordview())
-        self.appbuilder.add_view_no_menu(self.resetmypasswordview())
-        self.appbuilder.add_view_no_menu(self.userinfoeditview())
-
-        if self.auth_type == AUTH_DB:
-            self.user_view = self.userdbmodelview
-            self.auth_view = self.authdbview()
-        elif self.auth_type == AUTH_LDAP:
-            self.user_view = self.userldapmodelview
-            self.auth_view = self.authldapview()
-        elif self.auth_type == AUTH_OAUTH:
-            self.user_view = self.useroauthmodelview
-            self.auth_view = self.authoauthview()
-        elif self.auth_type == AUTH_REMOTE_USER:
-            self.user_view = self.userremoteusermodelview
-            self.auth_view = self.authremoteuserview()
-        else:
-            self.user_view = self.useroidmodelview
-            self.auth_view = self.authoidview()
-
-        self.appbuilder.add_view_no_menu(self.auth_view)
-
-        # this needs to be done after the view is added, otherwise the blueprint
-        # is not initialized
-        if self.is_auth_limited:
-            self.limiter.limit(self.auth_rate_limit, methods=["POST"])(self.auth_view.blueprint)
-
-        self.user_view = self.appbuilder.add_view(
-            self.user_view,
-            "List Users",
-            icon="fa-user",
-            label=lazy_gettext("List Users"),
-            category="Security",
-            category_icon="fa-cogs",
-            category_label=lazy_gettext("Security"),
-        )
-
-        role_view = self.appbuilder.add_view(
-            self.rolemodelview,
-            "List Roles",
-            icon="fa-group",
-            label=lazy_gettext("List Roles"),
-            category="Security",
-            category_icon="fa-cogs",
-        )
-        role_view.related_views = [self.user_view.__class__]
-
-        if self.userstatschartview:
-            self.appbuilder.add_view(
-                self.userstatschartview,
-                "User's Statistics",
-                icon="fa-bar-chart-o",
-                label=lazy_gettext("User's Statistics"),
-                category="Security",
-            )
-        if self.auth_user_registration:
-            self.appbuilder.add_view(
-                self.registerusermodelview,
-                "User's Statistics",
-                icon="fa-user-plus",
-                label=lazy_gettext("User Registrations"),
-                category="Security",
-            )
-        self.appbuilder.menu.add_separator("Security")
-        if self.appbuilder.app.config.get("FAB_ADD_SECURITY_PERMISSION_VIEW", True):
-            self.appbuilder.add_view(
-                self.actionmodelview,
-                "Actions",
-                icon="fa-lock",
-                label=lazy_gettext("Actions"),
-                category="Security",
-            )
-        if self.appbuilder.app.config.get("FAB_ADD_SECURITY_VIEW_MENU_VIEW", True):
-            self.appbuilder.add_view(
-                self.resourcemodelview,
-                "Resources",
-                icon="fa-list-alt",
-                label=lazy_gettext("Resources"),
-                category="Security",
-            )
-        if self.appbuilder.app.config.get("FAB_ADD_SECURITY_PERMISSION_VIEWS_VIEW", True):
-            self.appbuilder.add_view(
-                self.permissionmodelview,
-                "Permission Pairs",
-                icon="fa-link",
-                label=lazy_gettext("Permissions"),
-                category="Security",
-            )
-
-    @property
-    def get_session(self):
-        return self.appbuilder.get_session
-
-    def create_login_manager(self) -> LoginManager:
-        """Create the login manager."""
-        lm = LoginManager(self.appbuilder.app)
-        lm.anonymous_user = AnonymousUser
-        lm.login_view = "login"
-        lm.user_loader(self.load_user)
-        return lm
-
-    def create_jwt_manager(self):
-        """Create the JWT manager."""
-        jwt_manager = JWTManager()
-        jwt_manager.init_app(self.appbuilder.app)
-        jwt_manager.user_lookup_loader(self.load_user_jwt)
-
-    def reset_password(self, userid, password):
-        """
-        Change/Reset a user's password for authdb.
-
-        Password will be hashed and saved.
-        :param userid: the user id to reset the password
-        :param password: the clear text password to reset and save hashed on the db
-        """
-        user = self.get_user_by_id(userid)
-        user.password = generate_password_hash(password)
-        self.reset_user_sessions(user)
-        self.update_user(user)
-
-    def reset_user_sessions(self, user: User) -> None:
-        if isinstance(self.appbuilder.get_app.session_interface, AirflowDatabaseSessionInterface):
-            interface = self.appbuilder.get_app.session_interface
-            session = interface.db.session
-            user_session_model = interface.sql_session_model
-            num_sessions = session.query(user_session_model).count()
-            if num_sessions > MAX_NUM_DATABASE_USER_SESSIONS:
-                _cli_safe_flash(
-                    f"The old sessions for user {user.username} have <b>NOT</b> been deleted!<br>"
-                    f"You have a lot ({num_sessions}) of user sessions in the 'SESSIONS' table in "
-                    f"your database.<br> "
-                    "This indicates that this deployment might have an automated API calls that create "
-                    "and not reuse sessions.<br>You should consider reusing sessions or cleaning them "
-                    "periodically using db clean.<br>"
-                    "Make sure to reset password for the user again after cleaning the session table "
-                    "to remove old sessions of the user.",
-                    "warning",
-                )
-            else:
-                for s in session.query(user_session_model):
-                    session_details = interface.serializer.loads(want_bytes(s.data))
-                    if session_details.get("_user_id") == user.id:
-                        session.delete(s)
-        else:
-            _cli_safe_flash(
-                "Since you are using `securecookie` session backend mechanism, we cannot prevent "
-                f"some old sessions for user {user.username} to be reused.<br> If you want to make sure "
-                "that the user is logged out from all sessions, you should consider using "
-                "`database` session backend mechanism.<br> You can also change the 'secret_key` "
-                "webserver configuration for all your webserver instances and restart the webserver. "
-                "This however will logout all users from all sessions.",
-                "warning",
-            )
-
-    def load_user_jwt(self, _jwt_header, jwt_data):
-        identity = jwt_data["sub"]
-        user = self.load_user(identity)
-        # Set flask g.user to JWT user, we can't do it on before request
-        g.user = user
-        return user
-
-    @property
-    def auth_type(self):
-        """Get the auth type."""
-        return self.appbuilder.app.config["AUTH_TYPE"]
-
-    @property
-    def is_auth_limited(self) -> bool:
-        """Is the auth rate limited."""
-        return self.appbuilder.app.config["AUTH_RATE_LIMITED"]
-
-    @property
-    def auth_rate_limit(self) -> str:
-        """Get the auth rate limit."""
-        return self.appbuilder.app.config["AUTH_RATE_LIMIT"]
-
-    @property
-    def auth_role_public(self):
-        """Gets the public role."""
-        return self.appbuilder.app.config["AUTH_ROLE_PUBLIC"]
-
-    @property
-    def oauth_providers(self):
-        """Oauth providers."""
-        return self.appbuilder.app.config["OAUTH_PROVIDERS"]
-
-    @property
-    def auth_ldap_tls_cacertdir(self):
-        """LDAP TLS CA certificate directory."""
-        return self.appbuilder.get_app.config["AUTH_LDAP_TLS_CACERTDIR"]
-
-    @property
-    def auth_ldap_tls_cacertfile(self):
-        """LDAP TLS CA certificate file."""
-        return self.appbuilder.get_app.config["AUTH_LDAP_TLS_CACERTFILE"]
-
-    @property
-    def auth_ldap_tls_certfile(self):
-        """LDAP TLS certificate file."""
-        return self.appbuilder.get_app.config["AUTH_LDAP_TLS_CERTFILE"]
-
-    @property
-    def auth_ldap_tls_keyfile(self):
-        """LDAP TLS key file."""
-        return self.appbuilder.get_app.config["AUTH_LDAP_TLS_KEYFILE"]
-
-    @property
-    def auth_ldap_allow_self_signed(self):
-        """LDAP allow self signed."""
-        return self.appbuilder.get_app.config["AUTH_LDAP_ALLOW_SELF_SIGNED"]
-
-    @property
-    def auth_ldap_tls_demand(self):
-        """LDAP TLS demand."""
-        return self.appbuilder.get_app.config["AUTH_LDAP_TLS_DEMAND"]
-
-    @property
-    def auth_ldap_server(self):
-        """Gets the LDAP server object."""
-        return self.appbuilder.get_app.config["AUTH_LDAP_SERVER"]
-
-    @property
-    def auth_ldap_use_tls(self):
-        """Should LDAP use TLS."""
-        return self.appbuilder.get_app.config["AUTH_LDAP_USE_TLS"]
-
-    @property
-    def auth_ldap_bind_user(self):
-        """LDAP bind user."""
-        return self.appbuilder.get_app.config["AUTH_LDAP_BIND_USER"]
-
-    @property
-    def auth_ldap_bind_password(self):
-        """LDAP bind password."""
-        return self.appbuilder.get_app.config["AUTH_LDAP_BIND_PASSWORD"]
-
-    @property
-    def auth_ldap_search(self):
-        """LDAP search object."""
-        return self.appbuilder.get_app.config["AUTH_LDAP_SEARCH"]
-
-    @property
-    def auth_ldap_search_filter(self):
-        """LDAP search filter."""
-        return self.appbuilder.get_app.config["AUTH_LDAP_SEARCH_FILTER"]
-
-    @property
-    def auth_ldap_uid_field(self):
-        """LDAP UID field."""
-        return self.appbuilder.get_app.config["AUTH_LDAP_UID_FIELD"]
-
-    @property
-    def auth_ldap_firstname_field(self):
-        """LDAP first name field."""
-        return self.appbuilder.get_app.config["AUTH_LDAP_FIRSTNAME_FIELD"]
-
-    @property
-    def auth_ldap_lastname_field(self):
-        """LDAP last name field."""
-        return self.appbuilder.get_app.config["AUTH_LDAP_LASTNAME_FIELD"]
-
-    @property
-    def auth_ldap_email_field(self):
-        """LDAP email field."""
-        return self.appbuilder.get_app.config["AUTH_LDAP_EMAIL_FIELD"]
-
-    @property
-    def auth_ldap_append_domain(self):
-        """LDAP append domain."""
-        return self.appbuilder.get_app.config["AUTH_LDAP_APPEND_DOMAIN"]
-
-    @property
-    def auth_ldap_username_format(self):
-        """LDAP username format."""
-        return self.appbuilder.get_app.config["AUTH_LDAP_USERNAME_FORMAT"]
-
-    @property
-    def auth_ldap_group_field(self) -> str:
-        """LDAP group field."""
-        return self.appbuilder.get_app.config["AUTH_LDAP_GROUP_FIELD"]
-
-    @property
-    def auth_roles_mapping(self) -> dict[str, list[str]]:
-        """The mapping of auth roles."""
-        return self.appbuilder.get_app.config["AUTH_ROLES_MAPPING"]
-
-    @property
-    def auth_user_registration_role_jmespath(self) -> str:
-        """The JMESPATH role to use for user registration."""
-        return self.appbuilder.get_app.config["AUTH_USER_REGISTRATION_ROLE_JMESPATH"]
-
-    @property
-    def api_login_allow_multiple_providers(self):
-        return self.appbuilder.get_app.config["AUTH_API_LOGIN_ALLOW_MULTIPLE_PROVIDERS"]
-
-    @property
-    def auth_username_ci(self):
-        """Gets the auth username for CI."""
-        return self.appbuilder.get_app.config.get("AUTH_USERNAME_CI", True)
-
-    @property
-    def auth_ldap_bind_first(self):
-        """LDAP bind first."""
-        return self.appbuilder.get_app.config["AUTH_LDAP_BIND_FIRST"]
-
-    @property
-    def openid_providers(self):
-        """Openid providers."""
-        return self.appbuilder.get_app.config["OPENID_PROVIDERS"]
-
-    @property
-    def auth_type_provider_name(self):
-        provider_to_auth_type = {AUTH_DB: "db", AUTH_LDAP: "ldap"}
-        return provider_to_auth_type.get(self.auth_type)
-
-    @property
-    def auth_user_registration(self):
-        """Will user self registration be allowed."""
-        return self.appbuilder.get_app.config["AUTH_USER_REGISTRATION"]
-
-    @property
-    def auth_user_registration_role(self):
-        """The default user self registration role."""
-        return self.appbuilder.get_app.config["AUTH_USER_REGISTRATION_ROLE"]
-
-    @property
-    def auth_roles_sync_at_login(self) -> bool:
-        """Should roles be synced at login."""
-        return self.appbuilder.get_app.config["AUTH_ROLES_SYNC_AT_LOGIN"]
-
-    @property
-    def auth_role_admin(self):
-        """Gets the admin role."""
-        return self.appbuilder.get_app.config["AUTH_ROLE_ADMIN"]
-
-    @property
-    def oauth_whitelists(self):
-        warnings.warn(
-            "The 'oauth_whitelists' property is deprecated. Please use 'oauth_allow_list' instead.",
-            DeprecationWarning,
-            stacklevel=2,
-        )
-        return self.oauth_allow_list
-
-    def create_builtin_roles(self):
-        """Returns FAB builtin roles."""
-        return self.appbuilder.app.config.get("FAB_ROLES", {})
-
-    @property
-    def builtin_roles(self):
-        """Get the builtin roles."""
-        return self._builtin_roles
-
-    def create_admin_standalone(self) -> tuple[str | None, str | None]:
-        """Create an Admin user with a random password so that users can access airflow."""
-        from airflow.configuration import AIRFLOW_HOME, make_group_other_inaccessible
-
-        user_name = "admin"
-
-        # We want a streamlined first-run experience, but we do not want to
-        # use a preset password as people will inevitably run this on a public
-        # server. Thus, we make a random password and store it in AIRFLOW_HOME,
-        # with the reasoning that if you can read that directory, you can see
-        # the database credentials anyway.
-        password_path = os.path.join(AIRFLOW_HOME, "standalone_admin_password.txt")
-
-        user_exists = self.find_user(user_name) is not None
-        we_know_password = os.path.isfile(password_path)
-
-        # If the user does not exist, make a random password and make it
-        if not user_exists:
-            print(f"FlaskAppBuilder Authentication Manager: Creating {user_name} user")
-            role = self.find_role("Admin")
-            assert role is not None
-            # password does not contain visually similar characters: ijlIJL1oO0
-            password = "".join(random.choices("abcdefghkmnpqrstuvwxyzABCDEFGHKMNPQRSTUVWXYZ23456789", k=16))
-            with open(password_path, "w") as file:
-                file.write(password)
-            make_group_other_inaccessible(password_path)
-            self.add_user(user_name, "Admin", "User", "admin@example.com", role, password)
-            print(f"FlaskAppBuilder Authentication Manager: Created {user_name} user")
-        # If the user does exist, and we know its password, read the password
-        elif user_exists and we_know_password:
-            with open(password_path) as file:
-                password = file.read().strip()
-        # Otherwise we don't know the password
-        else:
-            password = None
-        return user_name, password
-
-    def _init_config(self):
-        """
-        Initialize config.
-
-        :meta private:
-        """
-        app = self.appbuilder.get_app
-        # Base Security Config
-        app.config.setdefault("AUTH_ROLE_ADMIN", "Admin")
-        app.config.setdefault("AUTH_ROLE_PUBLIC", "Public")
-        app.config.setdefault("AUTH_TYPE", AUTH_DB)
-        # Self Registration
-        app.config.setdefault("AUTH_USER_REGISTRATION", False)
-        app.config.setdefault("AUTH_USER_REGISTRATION_ROLE", self.auth_role_public)
-        app.config.setdefault("AUTH_USER_REGISTRATION_ROLE_JMESPATH", None)
-        # Role Mapping
-        app.config.setdefault("AUTH_ROLES_MAPPING", {})
-        app.config.setdefault("AUTH_ROLES_SYNC_AT_LOGIN", False)
-        app.config.setdefault("AUTH_API_LOGIN_ALLOW_MULTIPLE_PROVIDERS", False)
-
-        # LDAP Config
-        if self.auth_type == AUTH_LDAP:
-            if "AUTH_LDAP_SERVER" not in app.config:
-                raise Exception("No AUTH_LDAP_SERVER defined on config with AUTH_LDAP authentication type.")
-            app.config.setdefault("AUTH_LDAP_SEARCH", "")
-            app.config.setdefault("AUTH_LDAP_SEARCH_FILTER", "")
-            app.config.setdefault("AUTH_LDAP_APPEND_DOMAIN", "")
-            app.config.setdefault("AUTH_LDAP_USERNAME_FORMAT", "")
-            app.config.setdefault("AUTH_LDAP_BIND_USER", "")
-            app.config.setdefault("AUTH_LDAP_BIND_PASSWORD", "")
-            # TLS options
-            app.config.setdefault("AUTH_LDAP_USE_TLS", False)
-            app.config.setdefault("AUTH_LDAP_ALLOW_SELF_SIGNED", False)
-            app.config.setdefault("AUTH_LDAP_TLS_DEMAND", False)
-            app.config.setdefault("AUTH_LDAP_TLS_CACERTDIR", "")
-            app.config.setdefault("AUTH_LDAP_TLS_CACERTFILE", "")
-            app.config.setdefault("AUTH_LDAP_TLS_CERTFILE", "")
-            app.config.setdefault("AUTH_LDAP_TLS_KEYFILE", "")
-            # Mapping options
-            app.config.setdefault("AUTH_LDAP_UID_FIELD", "uid")
-            app.config.setdefault("AUTH_LDAP_GROUP_FIELD", "memberOf")
-            app.config.setdefault("AUTH_LDAP_FIRSTNAME_FIELD", "givenName")
-            app.config.setdefault("AUTH_LDAP_LASTNAME_FIELD", "sn")
-            app.config.setdefault("AUTH_LDAP_EMAIL_FIELD", "mail")
-
-        # Rate limiting
-        app.config.setdefault("AUTH_RATE_LIMITED", True)
-        app.config.setdefault("AUTH_RATE_LIMIT", "5 per 40 second")
-
-    def _init_auth(self):
-        """
-        Initialize authentication configuration.
-
-        :meta private:
-        """
-        app = self.appbuilder.get_app
-        if self.auth_type == AUTH_OID:
-            from flask_openid import OpenID
-
-            self.oid = OpenID(app)
-        if self.auth_type == AUTH_OAUTH:
-            from authlib.integrations.flask_client import OAuth
-
-            self.oauth = OAuth(app)
-            self.oauth_remotes = {}
-            for provider in self.oauth_providers:
-                provider_name = provider["name"]
-                log.debug("OAuth providers init %s", provider_name)
-                obj_provider = self.oauth.register(provider_name, **provider["remote_app"])
-                obj_provider._tokengetter = self.oauth_token_getter
-                if not self.oauth_user_info:
-                    self.oauth_user_info = self.get_oauth_user_info
-                # Whitelist only users with matching emails
-                if "whitelist" in provider:
-                    self.oauth_allow_list[provider_name] = provider["whitelist"]
-                self.oauth_remotes[provider_name] = obj_provider
-
-    def _init_data_model(self):
-        user_data_model = SQLAInterface(self.user_model)
-        if self.auth_type == const.AUTH_DB:
-            self.userdbmodelview.datamodel = user_data_model
-        elif self.auth_type == const.AUTH_LDAP:
-            self.userldapmodelview.datamodel = user_data_model
-        elif self.auth_type == const.AUTH_OID:
-            self.useroidmodelview.datamodel = user_data_model
-        elif self.auth_type == const.AUTH_OAUTH:
-            self.useroauthmodelview.datamodel = user_data_model
-        elif self.auth_type == const.AUTH_REMOTE_USER:
-            self.userremoteusermodelview.datamodel = user_data_model
-
-        if self.userstatschartview:
-            self.userstatschartview.datamodel = user_data_model
-        if self.auth_user_registration:
-            self.registerusermodelview.datamodel = SQLAInterface(self.registeruser_model)
-
-        self.rolemodelview.datamodel = SQLAInterface(self.role_model)
-        self.actionmodelview.datamodel = SQLAInterface(self.action_model)
-        self.resourcemodelview.datamodel = SQLAInterface(self.resource_model)
-        self.permissionmodelview.datamodel = SQLAInterface(self.permission_model)
-
-    def create_db(self):
-        """
-        Create the database.
-
-        Creates admin and public roles if they don't exist.
-        """
-        if not self.appbuilder.update_perms:
-            log.debug("Skipping db since appbuilder disables update_perms")
-            return
-        try:
-            engine = self.get_session.get_bind(mapper=None, clause=None)
-            inspector = inspect(engine)
-            if "ab_user" not in inspector.get_table_names():
-                log.info(const.LOGMSG_INF_SEC_NO_DB)
-                Base.metadata.create_all(engine)
-                log.info(const.LOGMSG_INF_SEC_ADD_DB)
-
-            roles_mapping = self.appbuilder.app.config.get("FAB_ROLES_MAPPING", {})
-            for pk, name in roles_mapping.items():
-                self.update_role(pk, name)
-            for role_name in self._builtin_roles:
-                self.add_role(role_name)
-            if self.auth_role_admin not in self._builtin_roles:
-                self.add_role(self.auth_role_admin)
-            self.add_role(self.auth_role_public)
-            if self.count_users() == 0 and self.auth_role_public != self.auth_role_admin:
-                log.warning(const.LOGMSG_WAR_SEC_NO_USER)
-        except Exception as e:
-            log.error(const.LOGMSG_ERR_SEC_CREATE_DB, e)
-            exit(1)
-
-    def get_readable_dags(self, user) -> Iterable[DagModel]:
-        """Get the DAGs readable by authenticated user."""
-        warnings.warn(
-            "`get_readable_dags` has been deprecated. Please use `get_auth_manager().get_permitted_dag_ids` "
-            "instead.",
-            RemovedInAirflow3Warning,
-            stacklevel=2,
-        )
-        with warnings.catch_warnings():
-            warnings.simplefilter("ignore", RemovedInAirflow3Warning)
-            return self.get_accessible_dags([permissions.ACTION_CAN_READ], user)
-
-    def get_editable_dags(self, user) -> Iterable[DagModel]:
-        """Get the DAGs editable by authenticated user."""
-        warnings.warn(
-            "`get_editable_dags` has been deprecated. Please use `get_auth_manager().get_permitted_dag_ids` "
-            "instead.",
-            RemovedInAirflow3Warning,
-            stacklevel=2,
-        )
-        with warnings.catch_warnings():
-            warnings.simplefilter("ignore", RemovedInAirflow3Warning)
-            return self.get_accessible_dags([permissions.ACTION_CAN_EDIT], user)
-
-    @provide_session
-    def get_accessible_dags(
-        self,
-        user_actions: Container[str] | None,
-        user,
-        session: Session = NEW_SESSION,
-    ) -> Iterable[DagModel]:
-        warnings.warn(
-            "`get_accessible_dags` has been deprecated. Please use "
-            "`get_auth_manager().get_permitted_dag_ids` instead.",
-            RemovedInAirflow3Warning,
-            stacklevel=3,
-        )
-
-        dag_ids = self.get_accessible_dag_ids(user, user_actions, session)
-        return session.scalars(select(DagModel).where(DagModel.dag_id.in_(dag_ids)))
-
-    @provide_session
-    def get_accessible_dag_ids(
-        self,
-        user,
-        user_actions: Container[str] | None = None,
-        session: Session = NEW_SESSION,
-    ) -> set[str]:
-        warnings.warn(
-            "`get_accessible_dag_ids` has been deprecated. Please use "
-            "`get_auth_manager().get_permitted_dag_ids` instead.",
-            RemovedInAirflow3Warning,
-            stacklevel=3,
-        )
-        if not user_actions:
-            user_actions = [permissions.ACTION_CAN_EDIT, permissions.ACTION_CAN_READ]
-        method_from_fab_action_map = get_method_from_fab_action_map()
-        user_methods: Container[ResourceMethod] = [
-            method_from_fab_action_map[action]
-            for action in method_from_fab_action_map
-            if action in user_actions
-        ]
-        return get_auth_manager().get_permitted_dag_ids(user=user, methods=user_methods, session=session)
-
-    @staticmethod
-    def get_readable_dag_ids(user=None) -> set[str]:
-        """Get the DAG IDs readable by authenticated user."""
-        return get_auth_manager().get_permitted_dag_ids(methods=["GET"], user=user)
-
-    @staticmethod
-    def get_editable_dag_ids(user=None) -> set[str]:
-        """Get the DAG IDs editable by authenticated user."""
-        return get_auth_manager().get_permitted_dag_ids(methods=["PUT"], user=user)
-
-    def can_access_some_dags(self, action: str, dag_id: str | None = None) -> bool:
-        """Check if user has read or write access to some dags."""
-        if dag_id and dag_id != "~":
-            root_dag_id = self._get_root_dag_id(dag_id)
-            return self.has_access(action, permissions.resource_name_for_dag(root_dag_id))
-
-        user = g.user
-        if action == permissions.ACTION_CAN_READ:
-            return any(self.get_readable_dag_ids(user))
-        return any(self.get_editable_dag_ids(user))
-
-    def get_all_permissions(self) -> set[tuple[str, str]]:
-        """Return all permissions as a set of tuples with the action and resource names."""
-        return set(
-            self.appbuilder.get_session.execute(
-                select(self.action_model.name, self.resource_model.name)
-                .join(self.permission_model.action)
-                .join(self.permission_model.resource)
-            )
-        )
-
-    def create_dag_specific_permissions(self) -> None:
-        """
-        Add permissions to all DAGs.
-
-        Creates 'can_read', 'can_edit', and 'can_delete' permissions for all
-        DAGs, along with any `access_control` permissions provided in them.
-
-        This does iterate through ALL the DAGs, which can be slow. See `sync_perm_for_dag`
-        if you only need to sync a single DAG.
-        """
-        perms = self.get_all_permissions()
-        dagbag = DagBag(read_dags_from_db=True)
-        dagbag.collect_dags_from_db()
-        dags = dagbag.dags.values()
-
-        for dag in dags:
-            root_dag_id = dag.parent_dag.dag_id if dag.parent_dag else dag.dag_id
-            dag_resource_name = permissions.resource_name_for_dag(root_dag_id)
-            for action_name in self.DAG_ACTIONS:
-                if (action_name, dag_resource_name) not in perms:
-                    self._merge_perm(action_name, dag_resource_name)
-
-            if dag.access_control is not None:
-                self.sync_perm_for_dag(dag_resource_name, dag.access_control)
-
-    def prefixed_dag_id(self, dag_id: str) -> str:
-        """Return the permission name for a DAG id."""
-        warnings.warn(
-            "`prefixed_dag_id` has been deprecated. "
-            "Please use `airflow.security.permissions.resource_name_for_dag` instead.",
-            RemovedInAirflow3Warning,
-            stacklevel=2,
-        )
-        root_dag_id = self._get_root_dag_id(dag_id)
-        return permissions.resource_name_for_dag(root_dag_id)
-
-    def is_dag_resource(self, resource_name: str) -> bool:
-        """Determine if a resource belongs to a DAG or all DAGs."""
-        if resource_name == permissions.RESOURCE_DAG:
-            return True
-        return resource_name.startswith(permissions.RESOURCE_DAG_PREFIX)
-
-    def sync_perm_for_dag(
-        self,
-        dag_id: str,
-        access_control: dict[str, Collection[str]] | None = None,
-    ) -> None:
-        """
-        Sync permissions for given dag id.
-
-        The dag id surely exists in our dag bag as only / refresh button or DagBag will call this function.
-
-        :param dag_id: the ID of the DAG whose permissions should be updated
-        :param access_control: a dict where each key is a rolename and
-            each value is a set() of action names (e.g.,
-            {'can_read'}
-        :return:
-        """
-        dag_resource_name = permissions.resource_name_for_dag(dag_id)
-        for dag_action_name in self.DAG_ACTIONS:
-            self.create_permission(dag_action_name, dag_resource_name)
-
-        if access_control is not None:
-            self.log.debug("Syncing DAG-level permissions for DAG '%s'", dag_resource_name)
-            self._sync_dag_view_permissions(dag_resource_name, access_control)
-        else:
-            self.log.debug(
-                "Not syncing DAG-level permissions for DAG '%s' as access control is unset.",
-                dag_resource_name,
-            )
-
-    def _sync_dag_view_permissions(self, dag_id: str, access_control: dict[str, Collection[str]]) -> None:
-        """
-        Set the access policy on the given DAG's ViewModel.
-
-        :param dag_id: the ID of the DAG whose permissions should be updated
-        :param access_control: a dict where each key is a rolename and
-            each value is a set() of action names (e.g. {'can_read'})
-        """
-        dag_resource_name = permissions.resource_name_for_dag(dag_id)
-
-        def _get_or_create_dag_permission(action_name: str) -> Permission | None:
-            perm = self.get_permission(action_name, dag_resource_name)
-            if not perm:
-                self.log.info("Creating new action '%s' on resource '%s'", action_name, dag_resource_name)
-                perm = self.create_permission(action_name, dag_resource_name)
-
-            return perm
-
-        def _revoke_stale_permissions(resource: Resource):
-            existing_dag_perms = self.get_resource_permissions(resource)
-            for perm in existing_dag_perms:
-                non_admin_roles = [role for role in perm.role if role.name != "Admin"]
-                for role in non_admin_roles:
-                    target_perms_for_role = access_control.get(role.name, ())
-                    if perm.action.name not in target_perms_for_role:
-                        self.log.info(
-                            "Revoking '%s' on DAG '%s' for role '%s'",
-                            perm.action,
-                            dag_resource_name,
-                            role.name,
-                        )
-                        self.remove_permission_from_role(role, perm)
-
-        resource = self.get_resource(dag_resource_name)
-        if resource:
-            _revoke_stale_permissions(resource)
-
-        for rolename, action_names in access_control.items():
-            role = self.find_role(rolename)
-            if not role:
-                raise AirflowException(
-                    f"The access_control mapping for DAG '{dag_id}' includes a role named "
-                    f"'{rolename}', but that role does not exist"
-                )
-
-            action_names = set(action_names)
-            invalid_action_names = action_names - self.DAG_ACTIONS
-            if invalid_action_names:
-                raise AirflowException(
-                    f"The access_control map for DAG '{dag_resource_name}' includes "
-                    f"the following invalid permissions: {invalid_action_names}; "
-                    f"The set of valid permissions is: {self.DAG_ACTIONS}"
-                )
-
-            for action_name in action_names:
-                dag_perm = _get_or_create_dag_permission(action_name)
-                if dag_perm:
-                    self.add_permission_to_role(role, dag_perm)
-
-    def add_permissions_view(self, base_action_names, resource_name):  # Keep name for compatibility with FAB.
-        """
-        Add an action on a resource to the backend.
-
-        :param base_action_names:
-            list of permissions from view (all exposed methods):
-             'can_add','can_edit' etc...
-        :param resource_name:
-            name of the resource to add
-        """
-        resource = self.create_resource(resource_name)
-        perms = self.get_resource_permissions(resource)
-
-        if not perms:
-            # No permissions yet on this view
-            for action_name in base_action_names:
-                action = self.create_permission(action_name, resource_name)
-                if self.auth_role_admin not in self.builtin_roles:
-                    admin_role = self.find_role(self.auth_role_admin)
-                    self.add_permission_to_role(admin_role, action)
-        else:
-            # Permissions on this view exist but....
-            admin_role = self.find_role(self.auth_role_admin)
-            for action_name in base_action_names:
-                # Check if base view permissions exist
-                if not self.perms_include_action(perms, action_name):
-                    action = self.create_permission(action_name, resource_name)
-                    if self.auth_role_admin not in self.builtin_roles:
-                        self.add_permission_to_role(admin_role, action)
-            for perm in perms:
-                if perm.action is None:
-                    # Skip this perm, it has a null permission
-                    continue
-                if perm.action.name not in base_action_names:
-                    # perm to delete
-                    roles = self.get_all_roles()
-                    # del permission from all roles
-                    for role in roles:
-                        # TODO: An action can't be removed from a role.
-                        # This is a bug in FAB. It has been reported.
-                        self.remove_permission_from_role(role, perm)
-                    self.delete_permission(perm.action.name, resource_name)
-                elif self.auth_role_admin not in self.builtin_roles and perm not in admin_role.permissions:
-                    # Role Admin must have all permissions
-                    self.add_permission_to_role(admin_role, perm)
-
-    def add_permissions_menu(self, resource_name):
-        """
-        Add menu_access to resource on permission_resource.
-
-        :param resource_name:
-            The resource name
-        """
-        self.create_resource(resource_name)
-        perm = self.get_permission("menu_access", resource_name)
-        if not perm:
-            perm = self.create_permission("menu_access", resource_name)
-        if self.auth_role_admin not in self.builtin_roles:
-            role_admin = self.find_role(self.auth_role_admin)
-            self.add_permission_to_role(role_admin, perm)
-
-    def security_cleanup(self, baseviews, menus):
-        """
-        Cleanup all unused permissions from the database.
-
-        :param baseviews: A list of BaseViews class
-        :param menus: Menu class
-        """
-        resources = self.get_all_resources()
-        roles = self.get_all_roles()
-        for resource in resources:
-            found = False
-            for baseview in baseviews:
-                if resource.name == baseview.class_permission_name:
-                    found = True
-                    break
-            if menus.find(resource.name):
-                found = True
-            if not found:
-                permissions = self.get_resource_permissions(resource)
-                for permission in permissions:
-                    for role in roles:
-                        self.remove_permission_from_role(role, permission)
-                    self.delete_permission(permission.action.name, resource.name)
-                self.delete_resource(resource.name)
-
-    def sync_roles(self) -> None:
-        """
-        Initialize default and custom roles with related permissions.
-
-        1. Init the default role(Admin, Viewer, User, Op, public)
-           with related permissions.
-        2. Init the custom role(dag-user) with related permissions.
-        """
-        # Create global all-dag permissions
-        self.create_perm_vm_for_all_dag()
-
-        # Sync the default roles (Admin, Viewer, User, Op, public) with related permissions
-        self.bulk_sync_roles(self.ROLE_CONFIGS)
-
-        self.add_homepage_access_to_custom_roles()
-        # init existing roles, the rest role could be created through UI.
-        self.update_admin_permission()
-        self.clean_perms()
-
-    def create_perm_vm_for_all_dag(self) -> None:
-        """Create perm-vm if not exist and insert into FAB security model for all-dags."""
-        # create perm for global logical dag
-        for resource_name, action_name in itertools.product(self.DAG_RESOURCES, self.DAG_ACTIONS):
-            self._merge_perm(action_name, resource_name)
-
-    def add_homepage_access_to_custom_roles(self) -> None:
-        """Add Website.can_read access to all custom roles."""
-        website_permission = self.create_permission(permissions.ACTION_CAN_READ, permissions.RESOURCE_WEBSITE)
-        custom_roles = [role for role in self.get_all_roles() if role.name not in EXISTING_ROLES]
-        for role in custom_roles:
-            self.add_permission_to_role(role, website_permission)
-
-        self.appbuilder.get_session.commit()
-
-    def update_admin_permission(self) -> None:
-        """
-        Add missing permissions to the table for admin.
-
-        Admin should get all the permissions, except the dag permissions
-        because Admin already has Dags permission.
-        Add the missing ones to the table for admin.
-        """
-        session = self.appbuilder.get_session
-        dag_resources = session.scalars(
-            select(Resource).where(Resource.name.like(f"{permissions.RESOURCE_DAG_PREFIX}%"))
-        )
-        resource_ids = [resource.id for resource in dag_resources]
-
-        perms = session.scalars(select(Permission).where(~Permission.resource_id.in_(resource_ids)))
-        perms = [p for p in perms if p.action and p.resource]
-
-        admin = self.find_role("Admin")
-        admin.permissions = list(set(admin.permissions) | set(perms))
-
-        session.commit()
-
-    def clean_perms(self) -> None:
-        """FAB leaves faulty permissions that need to be cleaned up."""
-        self.log.debug("Cleaning faulty perms")
-        sesh = self.appbuilder.get_session
-        perms = sesh.query(Permission).filter(
-            or_(
-                Permission.action == None,  # noqa
-                Permission.resource == None,  # noqa
-            )
-        )
-        # Since FAB doesn't define ON DELETE CASCADE on these tables, we need
-        # to delete the _object_ so that SQLA knows to delete the many-to-many
-        # relationship object too. :(
-
-        deleted_count = 0
-        for perm in perms:
-            sesh.delete(perm)
-            deleted_count += 1
-        sesh.commit()
-        if deleted_count:
-            self.log.info("Deleted %s faulty permissions", deleted_count)
-
-    def permission_exists_in_one_or_more_roles(
-        self, resource_name: str, action_name: str, role_ids: list[int]
-    ) -> bool:
-        """
-        Efficiently check if a certain permission exists on a list of role ids; used by `has_access`.
-
-        :param resource_name: The view's name to check if exists on one of the roles
-        :param action_name: The permission name to check if exists
-        :param role_ids: a list of Role ids
-        :return: Boolean
-        """
-        q = (
-            self.appbuilder.get_session.query(self.permission_model)
-            .join(
-                assoc_permission_role,
-                and_(self.permission_model.id == assoc_permission_role.c.permission_view_id),
-            )
-            .join(self.role_model)
-            .join(self.action_model)
-            .join(self.resource_model)
-            .filter(
-                self.resource_model.name == resource_name,
-                self.action_model.name == action_name,
-                self.role_model.id.in_(role_ids),
-            )
-            .exists()
-        )
-        return self.appbuilder.get_session.query(q).scalar()
-
-    def perms_include_action(self, perms, action_name):
-        return any(perm.action and perm.action.name == action_name for perm in perms)
-
-    def init_role(self, role_name, perms) -> None:
-        """
-        Initialize the role with actions and related resources.
-
-        :param role_name:
-        :param perms:
-        """
-        warnings.warn(
-            "`init_role` has been deprecated. Please use `bulk_sync_roles` instead.",
-            RemovedInAirflow3Warning,
-            stacklevel=2,
-        )
-        self.bulk_sync_roles([{"role": role_name, "perms": perms}])
-
-    def bulk_sync_roles(self, roles: Iterable[dict[str, Any]]) -> None:
-        """Sync the provided roles and permissions."""
-        existing_roles = self._get_all_roles_with_permissions()
-        non_dag_perms = self._get_all_non_dag_permissions()
-
-        for config in roles:
-            role_name = config["role"]
-            perms = config["perms"]
-            role = existing_roles.get(role_name) or self.add_role(role_name)
-
-            for action_name, resource_name in perms:
-                perm = non_dag_perms.get((action_name, resource_name)) or self.create_permission(
-                    action_name, resource_name
-                )
-
-                if perm not in role.permissions:
-                    self.add_permission_to_role(role, perm)
-
-    def sync_resource_permissions(self, perms: Iterable[tuple[str, str]] | None = None) -> None:
-        """Populate resource-based permissions."""
-        if not perms:
-            return
-
-        for action_name, resource_name in perms:
-            self.create_resource(resource_name)
-            self.create_permission(action_name, resource_name)
-
-    """
-    -----------
-    Role entity
-    -----------
-    """
-
-    def update_role(self, role_id, name: str) -> Role | None:
-        """Update a role in the database."""
-        role = self.get_session.get(self.role_model, role_id)
-        if not role:
-            return None
-        try:
-            role.name = name
-            self.get_session.merge(role)
-            self.get_session.commit()
-            log.info(const.LOGMSG_INF_SEC_UPD_ROLE, role)
-        except Exception as e:
-            log.error(const.LOGMSG_ERR_SEC_UPD_ROLE, e)
-            self.get_session.rollback()
-            return None
-        return role
-
-    def add_role(self, name: str) -> Role:
-        """Add a role in the database."""
-        role = self.find_role(name)
-        if role is None:
-            try:
-                role = self.role_model()
-                role.name = name
-                self.get_session.add(role)
-                self.get_session.commit()
-                log.info(const.LOGMSG_INF_SEC_ADD_ROLE, name)
-                return role
-            except Exception as e:
-                log.error(const.LOGMSG_ERR_SEC_ADD_ROLE, e)
-                self.get_session.rollback()
-        return role
-=======
->>>>>>> 51d31147
 
 
 @deprecated(
