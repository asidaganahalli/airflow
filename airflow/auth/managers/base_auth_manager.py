--- conflicted
+++ resolved
@@ -53,13 +53,13 @@
         ...
 
     @abstractmethod
-<<<<<<< HEAD
     def get_url_logout(self, **kwargs) -> str:
         """Return the logout page url."""
-=======
+        ...
+
+    @abstractmethod
     def get_url_user_profile(self) -> str:
         """Return the url to a page displaying info about the current user."""
->>>>>>> f2e93310
         ...
 
     def get_security_manager_override_class(self) -> type:
