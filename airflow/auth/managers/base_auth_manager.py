--- conflicted
+++ resolved
@@ -34,7 +34,11 @@
         """Return the username associated to the user in session."""
         ...
 
-<<<<<<< HEAD
+    @abstractmethod
+    def is_logged_in(self) -> bool:
+        """Return whether the user is logged in."""
+        ...
+
     def get_security_manager_override_class(self) -> type:
         """
         Return the security manager override class.
@@ -45,10 +49,4 @@
 
         By default, return an empty class.
         """
-        return object
-=======
-    @abstractmethod
-    def is_logged_in(self) -> bool:
-        """Return whether the user is logged in."""
-        ...
->>>>>>> b6888e27
+        return object