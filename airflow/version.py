# -*- coding: utf-8 -*-
#
# Licensed to the Apache Software Foundation (ASF) under one
# or more contributor license agreements.  See the NOTICE file
# distributed with this work for additional information
# regarding copyright ownership.  The ASF licenses this file
# to you under the Apache License, Version 2.0 (the
# "License"); you may not use this file except in compliance
# with the License.  You may obtain a copy of the License at
#
#   http://www.apache.org/licenses/LICENSE-2.0
#
# Unless required by applicable law or agreed to in writing,
# software distributed under the License is distributed on an
# "AS IS" BASIS, WITHOUT WARRANTIES OR CONDITIONS OF ANY
# KIND, either express or implied.  See the License for the
# specific language governing permissions and limitations
# under the License.
#

<<<<<<< HEAD
version = '1.10.9.affirm11'
=======
version = '1.10.14'
>>>>>>> c743b95a
<|MERGE_RESOLUTION|>--- conflicted
+++ resolved
@@ -18,8 +18,4 @@
 # under the License.
 #
 
-<<<<<<< HEAD
-version = '1.10.9.affirm11'
-=======
-version = '1.10.14'
->>>>>>> c743b95a
+version = '1.10.14.affirm1'