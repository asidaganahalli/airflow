--- conflicted
+++ resolved
@@ -15,21 +15,10 @@
 # specific language governing permissions and limitations
 # under the License.
 
-<<<<<<< HEAD
-from base64 import b64encode
-from builtins import str
-from collections import OrderedDict
-import copy
-import errno
-from future import standard_library
-import multiprocessing
-import logging
-=======
 import functools
 import json
 import logging
 import multiprocessing
->>>>>>> d25854dd
 import os
 import pathlib
 import re
@@ -40,17 +29,6 @@
 from base64 import b64encode
 from collections import OrderedDict
 
-<<<<<<< HEAD
-from backports.configparser import ConfigParser, _UNSET, NoOptionError, NoSectionError
-import yaml
-from zope.deprecation import deprecated
-
-from airflow.exceptions import AirflowConfigException
-from airflow.utils.module_loading import import_string
-
-standard_library.install_aliases()
-
-=======
 # Ignored Mypy on configparser because it thinks the configparser module has no _UNSET attribute
 from configparser import _UNSET, ConfigParser, NoOptionError, NoSectionError  # type: ignore
 from json.decoder import JSONDecodeError
@@ -61,29 +39,12 @@
 from airflow.utils import yaml
 from airflow.utils.module_loading import import_string
 
->>>>>>> d25854dd
 log = logging.getLogger(__name__)
 
 # show Airflow's deprecation warnings
 if not sys.warnoptions:
-<<<<<<< HEAD
-    warnings.filterwarnings(
-        action='default', category=DeprecationWarning, module='airflow')
-    warnings.filterwarnings(
-        action='default', category=PendingDeprecationWarning, module='airflow')
-
-
-def generate_fernet_key():
-    try:
-        from cryptography.fernet import Fernet
-    except ImportError:
-        return ''
-    else:
-        return Fernet.generate_key().decode()
-=======
     warnings.filterwarnings(action='default', category=DeprecationWarning, module='airflow')
     warnings.filterwarnings(action='default', category=PendingDeprecationWarning, module='airflow')
->>>>>>> d25854dd
 
 
 def expand_env_var(env_var):
@@ -120,56 +81,24 @@
 
 def _get_config_value_from_secret_backend(config_key):
     """Get Config option values from Secret Backend"""
-<<<<<<< HEAD
-    from airflow import secrets
-    secrets_client = secrets.get_custom_secret_backend()
-=======
     secrets_client = get_custom_secret_backend()
->>>>>>> d25854dd
     if not secrets_client:
         return None
     return secrets_client.get_config(config_key)
 
 
-<<<<<<< HEAD
-def _read_default_config_file(file_name):
-    templates_dir = os.path.join(os.path.dirname(__file__), 'config_templates')
-    file_path = os.path.join(templates_dir, file_name)
-    if six.PY2:
-        with open(file_path) as file_handle:
-            config = file_handle.read()
-            return config.decode('utf-8'), file_path
-    else:
-        with open(file_path, encoding='utf-8') as file_handle:
-            return file_handle.read(), file_path
-
-
-DEFAULT_CONFIG, DEFAULT_CONFIG_FILE_PATH = _read_default_config_file('default_airflow.cfg')
-TEST_CONFIG, TEST_CONFIG_FILE_PATH = _read_default_config_file('default_test.cfg')
-
-
-def default_config_yaml():
-=======
 def _default_config_file_path(file_name: str):
     templates_dir = os.path.join(os.path.dirname(__file__), 'config_templates')
     return os.path.join(templates_dir, file_name)
 
 
 def default_config_yaml() -> List[dict]:
->>>>>>> d25854dd
     """
     Read Airflow configs from YAML file
 
     :return: Python dictionary containing configs & their info
     """
-<<<<<<< HEAD
-    templates_dir = os.path.join(os.path.dirname(__file__), 'config_templates')
-    file_path = os.path.join(templates_dir, "config.yml")
-
-    with open(file_path) as config_file:
-=======
     with open(_default_config_file_path('config.yml')) as config_file:
->>>>>>> d25854dd
         return yaml.safe_load(config_file)
 
 
@@ -187,56 +116,6 @@
         ('celery', 'broker_url'),
         ('celery', 'flower_basic_auth'),
         ('celery', 'result_backend'),
-<<<<<<< HEAD
-        # Todo: remove this in Airflow 1.11
-        ('celery', 'celery_result_backend'),
-        ('atlas', 'password'),
-        ('smtp', 'smtp_password'),
-        ('ldap', 'bind_password'),
-        ('kubernetes', 'git_password'),
-    }
-
-    # A two-level mapping of (section -> new_name -> old_name). When reading
-    # new_name, the old_name will be checked to see if it exists. If it does a
-    # DeprecationWarning will be issued and the old name will be used instead
-    deprecated_options = {
-        'celery': {
-            # Remove these keys in Airflow 1.11
-            'worker_concurrency': 'celeryd_concurrency',
-            'result_backend': 'celery_result_backend',
-            'broker_url': 'celery_broker_url',
-            'ssl_active': 'celery_ssl_active',
-            'ssl_cert': 'celery_ssl_cert',
-            'ssl_key': 'celery_ssl_key',
-        },
-        'elasticsearch': {
-            'host': 'elasticsearch_host',
-            'log_id_template': 'elasticsearch_log_id_template',
-            'end_of_log_mark': 'elasticsearch_end_of_log_mark',
-            'frontend': 'elasticsearch_frontend',
-            'write_stdout': 'elasticsearch_write_stdout',
-            'json_format': 'elasticsearch_json_format',
-            'json_fields': 'elasticsearch_json_fields'
-
-        },
-        'scheduler': {
-            'parsing_processes': 'max_threads'
-        }
-    }
-
-    # A mapping of old default values that we want to change and warn the user
-    # about. Mapping of section -> setting -> { old, replace, by_version }
-    deprecated_values = {
-        'core': {
-            'task_runner': ('BashTaskRunner', 'StandardTaskRunner', '2.0'),
-        },
-    }
-
-    # This method transforms option names on every read, get, or set operation.
-    # This changes from the default behaviour of ConfigParser from lowercasing
-    # to instead be case-preserving
-    def optionxform(self, optionstr):
-=======
         ('atlas', 'password'),
         ('smtp', 'smtp_password'),
         ('webserver', 'secret_key'),
@@ -306,7 +185,6 @@
     # This changes from the default behaviour of ConfigParser from lowercasing
     # to instead be case-preserving
     def optionxform(self, optionstr: str) -> str:
->>>>>>> d25854dd
         return optionstr
 
     def __init__(self, default_config=None, *args, **kwargs):
@@ -318,62 +196,6 @@
 
         self.is_validated = False
 
-<<<<<<< HEAD
-    def _validate(self):
-        self._validate_config_dependencies()
-        for section, replacement in self.deprecated_values.items():
-            for name, info in replacement.items():
-                old, new, version = info
-                if self.get(section, name, fallback=None) == old:
-                    # Make sure the env var option is removed, otherwise it
-                    # would be read and used instead of the value we set
-                    env_var = self._env_var_name(section, name)
-                    os.environ.pop(env_var, None)
-
-                    self.set(section, name, new)
-                    warnings.warn(
-                        'The {name} setting in [{section}] has the old default value '
-                        'of {old!r}. This value has been changed to {new!r} in the '
-                        'running config, but please update your config before Apache '
-                        'Airflow {version}.'.format(
-                            name=name, section=section, old=old, new=new, version=version
-                        ),
-                        FutureWarning
-                    )
-
-        self.is_validated = True
-
-    def _validate_config_dependencies(self):
-        """
-        Validate that config values aren't invalid given other config values
-        or system-level limitations and requirements.
-        """
-
-        if (
-                self.get("core", "executor") not in ('DebugExecutor', 'SequentialExecutor') and
-                "sqlite" in self.get('core', 'sql_alchemy_conn')):
-            raise AirflowConfigException(
-                "error: cannot use sqlite with the {}".format(
-                    self.get('core', 'executor')))
-
-        elif (
-            self.getboolean("webserver", "authenticate") and
-            self.get("webserver", "owner_mode") not in ['user', 'ldapgroup']
-        ):
-            raise AirflowConfigException(
-                "error: owner_mode option should be either "
-                "'user' or 'ldapgroup' when filtering by owner is set")
-
-        elif (
-            self.getboolean("webserver", "authenticate") and
-            self.get("webserver", "owner_mode").lower() == 'ldapgroup' and
-            self.get("webserver", "auth_backend") != (
-                'airflow.contrib.auth.backends.ldap_auth')
-        ):
-            raise AirflowConfigException(
-                "error: attempt at using ldapgroup "
-                "filtering without using the Ldap backend")
-=======
     def validate(self):
 
         self._validate_config_dependencies()
@@ -392,20 +214,8 @@
                         new_value=new_value,
                         version=version,
                     )
->>>>>>> d25854dd
-
-        if self.has_option('core', 'mp_start_method'):
-            mp_start_method = self.get('core', 'mp_start_method')
-            start_method_options = multiprocessing.get_all_start_methods()
-
-            if mp_start_method not in start_method_options:
-                raise AirflowConfigException(
-                    "mp_start_method should not be " + mp_start_method +
-                    ". Possible values are " + ", ".join(start_method_options))
-
-    @staticmethod
-    def _env_var_name(section, key):
-        return 'AIRFLOW__{S}__{K}'.format(S=section.upper(), K=key.upper())
+
+        self.is_validated = True
 
     def _validate_config_dependencies(self):
         """
@@ -499,22 +309,14 @@
             # if this is a valid secret path...
             if (section, key) in self.sensitive_config_values:
                 return _get_config_value_from_secret_backend(os.environ[env_var_secret_path])
-<<<<<<< HEAD
-=======
         return None
->>>>>>> d25854dd
 
     def _get_cmd_option(self, section, key):
         fallback_key = key + '_cmd'
         # if this is a valid command key...
         if (section, key) in self.sensitive_config_values:
-<<<<<<< HEAD
-            if super(AirflowConfigParser, self).has_option(section, fallback_key):
-                command = super(AirflowConfigParser, self).get(section, fallback_key)
-=======
             if super().has_option(section, fallback_key):
                 command = super().get(section, fallback_key)
->>>>>>> d25854dd
                 return run_command(command)
         return None
 
@@ -528,59 +330,21 @@
                 return _get_config_value_from_secret_backend(secrets_path)
         return None
 
-    def _get_secret_option(self, section, key):
-        """Get Config option values from Secret Backend"""
-        fallback_key = key + '_secret'
-        # if this is a valid secret key...
-        if (section, key) in self.sensitive_config_values:
-            if super(AirflowConfigParser, self).has_option(section, fallback_key):
-                secrets_path = super(AirflowConfigParser, self).get(section, fallback_key)
-                return _get_config_value_from_secret_backend(secrets_path)
-
     def get(self, section, key, **kwargs):
         section = str(section).lower()
         key = str(key).lower()
 
-<<<<<<< HEAD
-        deprecated_name = self.deprecated_options.get(section, {}).get(key, None)
-
-        # first check environment variables
-        option = self._get_env_var_option(section, key)
-=======
         deprecated_section, deprecated_key, _ = self.deprecated_options.get(
             (section, key), (None, None, None)
         )
 
         option = self._get_environment_variables(deprecated_key, deprecated_section, key, section)
->>>>>>> d25854dd
         if option is not None:
             return option
-        if deprecated_name:
-            option = self._get_env_var_option(section, deprecated_name)
-            if option is not None:
-                self._warn_deprecate(section, key, deprecated_name)
-                return option
-
-<<<<<<< HEAD
-        # ...then the config file
-        if super(AirflowConfigParser, self).has_option(section, key):
-            # Use the parent's methods to get the actual config here to be able to
-            # separate the config from default config.
-            return expand_env_var(
-                super(AirflowConfigParser, self).get(section, key, **kwargs))
-        if deprecated_name:
-            if super(AirflowConfigParser, self).has_option(section, deprecated_name):
-                self._warn_deprecate(section, key, deprecated_name)
-                return expand_env_var(super(AirflowConfigParser, self).get(
-                    section,
-                    deprecated_name,
-                    **kwargs
-                ))
-=======
+
         option = self._get_option_from_config_file(deprecated_key, deprecated_section, key, kwargs, section)
         if option is not None:
             return option
->>>>>>> d25854dd
 
         option = self._get_option_from_commands(deprecated_key, deprecated_section, key, section)
         if option is not None:
@@ -589,61 +353,12 @@
         option = self._get_option_from_secrets(deprecated_key, deprecated_section, key, section)
         if option is not None:
             return option
-        if deprecated_name:
-            option = self._get_cmd_option(section, deprecated_name)
-            if option:
-                self._warn_deprecate(section, key, deprecated_name)
-                return option
-
-        # ...then from secret backends
-        option = self._get_secret_option(section, key)
-        if option:
-            return option
-        if deprecated_name:
-            option = self._get_secret_option(section, deprecated_name)
-            if option:
-                self._warn_deprecate(section, key, deprecated_name)
-                return option
 
         return self._get_option_from_default_config(section, key, **kwargs)
 
     def _get_option_from_default_config(self, section, key, **kwargs):
         # ...then the default config
         if self.airflow_defaults.has_option(section, key) or 'fallback' in kwargs:
-<<<<<<< HEAD
-            return expand_env_var(
-                self.airflow_defaults.get(section, key, **kwargs))
-
-        else:
-            log.warning(
-                "section/key [%s/%s] not found in config", section, key
-            )
-
-            raise AirflowConfigException(
-                "section/key [{section}/{key}] not found "
-                "in config".format(section=section, key=key))
-
-    def getimport(self, section, key, **kwargs):
-        """
-        Reads options, imports the full qualified name, and returns the object.
-        In case of failure, it throws an exception a clear message with the key aad the section names
-        :return: The object or None, if the option is empty
-        """
-        full_qualified_path = conf.get(section=section, key=key, **kwargs)
-        if not full_qualified_path:
-            return None
-
-        try:
-            return import_string(full_qualified_path)
-        except ImportError as e:
-            log.error(e)
-            raise AirflowConfigException(
-                'The object could not be loaded. Please check "{key}" key in "{section}" section. '
-                'Current value: "{full_qualified_path}".'.format(
-                    key=key, section=section, full_qualified_path=full_qualified_path)
-            )
-
-=======
             return expand_env_var(self.airflow_defaults.get(section, key, **kwargs))
 
         else:
@@ -699,7 +414,6 @@
                 return option
         return None
 
->>>>>>> d25854dd
     def getboolean(self, section, key, **kwargs):
         val = str(self.get(section, key, **kwargs)).lower().strip()
         if '#' in val:
@@ -709,25 +423,6 @@
         elif val in ('f', 'false', '0'):
             return False
         else:
-<<<<<<< HEAD
-            raise ValueError(
-                'The value for configuration option "{}:{}" is not a '
-                'boolean (received "{}").'.format(section, key, val))
-
-    def getint(self, section, key, **kwargs):
-        return int(self.get(section, key, **kwargs))
-
-    def getfloat(self, section, key, **kwargs):
-        return float(self.get(section, key, **kwargs))
-
-    def read(self, filenames, **kwargs):
-        super(AirflowConfigParser, self).read(filenames, **kwargs)
-        self._validate()
-
-    def read_dict(self, *args, **kwargs):
-        super(AirflowConfigParser, self).read_dict(*args, **kwargs)
-        self._validate()
-=======
             raise AirflowConfigException(
                 f'Failed to convert value to bool. Please check "{key}" key in "{section}" section. '
                 f'Current value: "{val}".'
@@ -781,7 +476,6 @@
 
     def read_dict(self, dictionary, source='<dict>'):
         super().read_dict(dictionary=dictionary, source=source)
->>>>>>> d25854dd
 
     def has_option(self, section, option):
         try:
@@ -813,13 +507,6 @@
         :param section: section from the config
         :rtype: dict
         """
-<<<<<<< HEAD
-        if (section not in self._sections and
-                section not in self.airflow_defaults._sections):
-            return None
-
-        _section = copy.deepcopy(self.airflow_defaults._sections[section])
-=======
         if not self.has_section(section) and not self.airflow_defaults.has_section(section):
             return None
 
@@ -830,7 +517,6 @@
 
         if self.has_section(section):
             _section.update(OrderedDict(self.items(section)))
->>>>>>> d25854dd
 
         section_prefix = self._env_var_name(section, '')
         for env_var in sorted(os.environ.keys()):
@@ -841,20 +527,7 @@
                 key = key.lower()
                 _section[key] = self._get_env_var_option(section, key)
 
-<<<<<<< HEAD
-        section_prefix = 'AIRFLOW__{S}__'.format(S=section.upper())
-        for env_var in sorted(os.environ.keys()):
-            if env_var.startswith(section_prefix):
-                key = env_var.replace(section_prefix, '')
-                if key.endswith("_CMD"):
-                    key = key[:-4]
-                key = key.lower()
-                _section[key] = self._get_env_var_option(section, key)
-
-        for key, val in iteritems(_section):
-=======
         for key, val in _section.items():
->>>>>>> d25854dd
             try:
                 val = int(val)
             except ValueError:
@@ -872,20 +545,6 @@
         # This is based on the configparser.RawConfigParser.write method code to add support for
         # reading options from environment variables.
         if space_around_delimiters:
-<<<<<<< HEAD
-            d = " {} ".format(self._delimiters[0])  # type: ignore
-        else:
-            d = self._delimiters[0]  # type: ignore
-        if self._defaults:
-            self._write_section(fp, self.default_section, self._defaults.items(), d)  # type: ignore
-        for section in self._sections:
-            self._write_section(fp, section, self.getsection(section).items(), d)  # type: ignore
-
-    def as_dict(
-            self, display_source=False, display_sensitive=False, raw=False,
-            include_env=True, include_cmds=True, include_secret=True
-    ):
-=======
             delimiter = f" {self._delimiters[0]} "
         else:
             delimiter = self._delimiters[0]
@@ -903,7 +562,6 @@
         include_cmds=True,
         include_secret=True,
     ) -> Dict[str, Dict[str, str]]:
->>>>>>> d25854dd
         """
         Returns the current configuration as an OrderedDict of OrderedDicts.
 
@@ -929,86 +587,16 @@
             set (True, default), or should the _secret options be left as the
             path to get the secret from (False)
         :type include_secret: bool
-<<<<<<< HEAD
-        :return: Dictionary, where the key is the name of the section and the content is
-            the dictionary with the name of the parameter and its value.
-        """
-        cfg = {}
-=======
         :rtype: Dict[str, Dict[str, str]]
         :return: Dictionary, where the key is the name of the section and the content is
             the dictionary with the name of the parameter and its value.
         """
         config_sources: Dict[str, Dict[str, str]] = {}
->>>>>>> d25854dd
         configs = [
             ('default', self.airflow_defaults),
             ('airflow.cfg', self),
         ]
 
-<<<<<<< HEAD
-        for (source_name, config) in configs:
-            for section in config.sections():
-                sect = cfg.setdefault(section, OrderedDict())
-                for (k, val) in config.items(section=section, raw=raw):
-                    if display_source:
-                        val = (val, source_name)
-                    sect[k] = val
-
-        # add env vars and overwrite because they have priority
-        if include_env:
-            for ev in [ev for ev in os.environ if ev.startswith('AIRFLOW__')]:
-                try:
-                    _, section, key = ev.split('__', 2)
-                    opt = self._get_env_var_option(section, key)
-                except ValueError:
-                    continue
-                if not display_sensitive and ev != 'AIRFLOW__CORE__UNIT_TEST_MODE':
-                    opt = '< hidden >'
-                elif raw:
-                    opt = opt.replace('%', '%%')
-                if display_source:
-                    opt = (opt, 'env var')
-
-                section = section.lower()
-                # if we lower key for kubernetes_environment_variables section,
-                # then we won't be able to set any Airflow environment
-                # variables. Airflow only parse environment variables starts
-                # with AIRFLOW_. Therefore, we need to make it a special case.
-                if section != 'kubernetes_environment_variables':
-                    key = key.lower()
-                cfg.setdefault(section, OrderedDict()).update({key: opt})
-
-        # add bash commands
-        if include_cmds:
-            for (section, key) in self.sensitive_config_values:
-                opt = self._get_cmd_option(section, key)
-                if opt:
-                    if not display_sensitive:
-                        opt = '< hidden >'
-                    if display_source:
-                        opt = (opt, 'cmd')
-                    elif raw:
-                        opt = opt.replace('%', '%%')
-                    cfg.setdefault(section, OrderedDict()).update({key: opt})
-                    del cfg[section][key + '_cmd']
-
-        # add config from secret backends
-        if include_secret:
-            for (section, key) in self.sensitive_config_values:
-                opt = self._get_secret_option(section, key)
-                if opt:
-                    if not display_sensitive:
-                        opt = '< hidden >'
-                    if display_source:
-                        opt = (opt, 'secret')
-                    elif raw:
-                        opt = opt.replace('%', '%%')
-                    cfg.setdefault(section, OrderedDict()).update({key: opt})
-                    del cfg[section][key + '_secret']
-
-        return cfg
-=======
         self._replace_config_with_display_sources(config_sources, configs, display_source, raw)
 
         # add env vars and overwrite because they have priority
@@ -1096,7 +684,6 @@
             if display_source:
                 val = (val, source_name)
             sect[k] = val
->>>>>>> d25854dd
 
     def load_test_config(self):
         """
@@ -1104,14 +691,6 @@
 
         Note: this is not reversible.
         """
-<<<<<<< HEAD
-        # override any custom settings with defaults
-        log.info("Overriding settings with defaults from %s", DEFAULT_CONFIG_FILE_PATH)
-        self.read_string(parameterized_config(DEFAULT_CONFIG))
-        # then read test config
-        log.info("Reading default test configuration from %s", TEST_CONFIG_FILE_PATH)
-        self.read_string(parameterized_config(TEST_CONFIG))
-=======
         # remove all sections, falling back to defaults
         for section in self.sections():
             self.remove_section(section)
@@ -1121,32 +700,10 @@
         path = _default_config_file_path('default_test.cfg')
         log.info("Reading default test configuration from %s", path)
         self.read_string(_parameterized_config_from_template('default_test.cfg'))
->>>>>>> d25854dd
         # then read any "custom" test settings
         log.info("Reading test configuration from %s", TEST_CONFIG_FILE)
         self.read(TEST_CONFIG_FILE)
 
-<<<<<<< HEAD
-    def _warn_deprecate(self, section, key, deprecated_name):
-        warnings.warn(
-            'The {old} option in [{section}] has been renamed to {new} - the old '
-            'setting has been used, but please update your config.'.format(
-                old=deprecated_name,
-                new=key,
-                section=section,
-            ),
-            DeprecationWarning,
-            stacklevel=3,
-        )
-
-
-def mkdir_p(path):
-    try:
-        os.makedirs(path)
-    except OSError as exc:  # Python >2.5
-        if exc.errno == errno.EEXIST and os.path.isdir(path):
-            pass
-=======
     @staticmethod
     def _warn_deprecate(section, key, deprecated_section, deprecated_name):
         if section == deprecated_section:
@@ -1160,7 +717,6 @@
                 DeprecationWarning,
                 stacklevel=3,
             )
->>>>>>> d25854dd
         else:
             warnings.warn(
                 'The {old_key} option in [{old_section}] has been moved to the {new_key} option in '
@@ -1184,24 +740,6 @@
             ]
         }
 
-<<<<<<< HEAD
-def get_airflow_home():
-    return expand_env_var(os.environ.get('AIRFLOW_HOME', '~/airflow'))
-
-
-def get_airflow_config(airflow_home):
-    if 'AIRFLOW_CONFIG' not in os.environ:
-        return os.path.join(airflow_home, 'airflow.cfg')
-    return expand_env_var(os.environ['AIRFLOW_CONFIG'])
-
-
-# Setting AIRFLOW_HOME and AIRFLOW_CONFIG from environment variables, using
-# "~/airflow" and "$AIRFLOW_HOME/airflow.cfg" respectively as defaults.
-
-AIRFLOW_HOME = get_airflow_home()
-AIRFLOW_CONFIG = get_airflow_config(AIRFLOW_HOME)
-mkdir_p(AIRFLOW_HOME)
-=======
     def __setstate__(self, state):
         self.__init__()
         config = state.pop('_sections')
@@ -1212,7 +750,6 @@
 def get_airflow_home():
     """Get path to Airflow Home"""
     return expand_env_var(os.environ.get('AIRFLOW_HOME', '~/airflow'))
->>>>>>> d25854dd
 
 
 def get_airflow_config(airflow_home):
@@ -1246,45 +783,12 @@
 
 
 def get_airflow_test_config(airflow_home):
-<<<<<<< HEAD
-    if 'AIRFLOW_TEST_CONFIG' not in os.environ:
-        return os.path.join(airflow_home, 'unittests.cfg')
-    return expand_env_var(os.environ['AIRFLOW_TEST_CONFIG'])
-
-
-TEST_CONFIG_FILE = get_airflow_test_config(AIRFLOW_HOME)
-=======
     """Get path to unittests.cfg"""
     if 'AIRFLOW_TEST_CONFIG' not in os.environ:
         return os.path.join(airflow_home, 'unittests.cfg')
     return expand_env_var(os.environ['AIRFLOW_TEST_CONFIG'])
->>>>>>> d25854dd
-
-
-<<<<<<< HEAD
-SECRET_KEY = b64encode(os.urandom(16)).decode('utf-8')
-
-TEMPLATE_START = (
-    '# ----------------------- TEMPLATE BEGINS HERE -----------------------')
-if not os.path.isfile(TEST_CONFIG_FILE):
-    log.info(
-        'Creating new Airflow config file for unit tests in: %s', TEST_CONFIG_FILE
-    )
-    with open(TEST_CONFIG_FILE, 'w') as f:
-        cfg = parameterized_config(TEST_CONFIG)
-        f.write(cfg.split(TEMPLATE_START)[-1].strip())
-if not os.path.isfile(AIRFLOW_CONFIG):
-    log.info(
-        'Creating new Airflow config file in: %s',
-        AIRFLOW_CONFIG
-    )
-    with open(AIRFLOW_CONFIG, 'w') as f:
-        cfg = parameterized_config(DEFAULT_CONFIG)
-        cfg = cfg.split(TEMPLATE_START)[-1].strip()
-        if six.PY2:
-            cfg = cfg.encode('utf8')
-        f.write(cfg)
-=======
+
+
 def _generate_fernet_key():
     from cryptography.fernet import Fernet
 
@@ -1316,7 +820,6 @@
             with open(TEST_CONFIG_FILE, 'w') as file:
                 cfg = _parameterized_config_from_template('default_test.cfg')
                 file.write(cfg)
->>>>>>> d25854dd
 
         conf.load_test_config()
     else:
@@ -1332,41 +835,6 @@
             with open(AIRFLOW_CONFIG, 'w') as file:
                 file.write(default_config)
 
-<<<<<<< HEAD
-if conf.has_option('core', 'AIRFLOW_HOME'):
-    msg = (
-        'Specifying both AIRFLOW_HOME environment variable and airflow_home '
-        'in the config file is deprecated. Please use only the AIRFLOW_HOME '
-        'environment variable and remove the config file entry.'
-    )
-    if 'AIRFLOW_HOME' in os.environ:
-        warnings.warn(msg, category=DeprecationWarning)
-    elif conf.get('core', 'airflow_home') == AIRFLOW_HOME:
-        warnings.warn(
-            'Specifying airflow_home in the config file is deprecated. As you '
-            'have left it at the default value you should remove the setting '
-            'from your airflow.cfg and suffer no change in behaviour.',
-            category=DeprecationWarning,
-        )
-    else:
-        AIRFLOW_HOME = conf.get('core', 'airflow_home')
-        warnings.warn(msg, category=DeprecationWarning)
-
-# Warn about old config file. We used to read ~/airflow/airflow.cfg even if
-# that AIRFLOW_HOME was set to something else
-_old_config_file = os.path.expanduser("~/airflow/airflow.cfg")
-if _old_config_file != AIRFLOW_CONFIG and os.path.isfile(_old_config_file):
-    warnings.warn(
-        'You have two airflow.cfg files: {old} and {new}. Airflow used to look '
-        'at ~/airflow/airflow.cfg, even when AIRFLOW_HOME was set to a different '
-        'value. Airflow will now only read {new}, and you should remove the '
-        'other file'.format(old=_old_config_file, new=AIRFLOW_CONFIG),
-        category=DeprecationWarning,
-    )
-
-
-WEBSERVER_CONFIG = AIRFLOW_HOME + '/webserver_config.py'
-=======
         log.info("Reading the config from %s", AIRFLOW_CONFIG)
 
         conf.read(AIRFLOW_CONFIG)
@@ -1398,21 +866,13 @@
     # Make it no longer a proxy variable, just set it to an actual string
     global WEBSERVER_CONFIG
     WEBSERVER_CONFIG = AIRFLOW_HOME + '/webserver_config.py'
->>>>>>> d25854dd
-
-if conf.getboolean('webserver', 'rbac'):
+
     if not os.path.isfile(WEBSERVER_CONFIG):
         import shutil
 
         log.info('Creating new FAB webserver config file in: %s', WEBSERVER_CONFIG)
-<<<<<<< HEAD
-        DEFAULT_WEBSERVER_CONFIG, _ = _read_default_config_file('default_webserver_config.py')
-        with open(WEBSERVER_CONFIG, 'w') as file:
-            file.write(DEFAULT_WEBSERVER_CONFIG)
-=======
         shutil.copy(_default_config_file_path('default_webserver_config.py'), WEBSERVER_CONFIG)
     return conf
->>>>>>> d25854dd
 
 
 # Historical convenience functions to access config entries
@@ -1657,26 +1117,4 @@
 if not PY37:
     from pep562 import Pep562
 
-<<<<<<< HEAD
-load_test_config = conf.load_test_config
-get = conf.get
-getboolean = conf.getboolean
-getfloat = conf.getfloat
-getint = conf.getint
-getsection = conf.getsection
-has_option = conf.has_option
-remove_option = conf.remove_option
-as_dict = conf.as_dict
-set = conf.set # noqa
-
-for func in [load_test_config, get, getboolean, getfloat, getint, has_option,
-             remove_option, as_dict, set]:
-    deprecated(
-        func.__name__,
-        "Accessing configuration method '{f.__name__}' directly from "
-        "the configuration module is deprecated. Please access the "
-        "configuration from the 'configuration.conf' object via "
-        "'conf.{f.__name__}'".format(f=func))
-=======
-    Pep562(__name__)
->>>>>>> d25854dd
+    Pep562(__name__)