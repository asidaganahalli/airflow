#
# Licensed to the Apache Software Foundation (ASF) under one
# or more contributor license agreements.  See the NOTICE file
# distributed with this work for additional information
# regarding copyright ownership.  The ASF licenses this file
# to you under the Apache License, Version 2.0 (the
# "License"); you may not use this file except in compliance
# with the License.  You may obtain a copy of the License at
#
#   http://www.apache.org/licenses/LICENSE-2.0
#
# Unless required by applicable law or agreed to in writing,
# software distributed under the License is distributed on an
# "AS IS" BASIS, WITHOUT WARRANTIES OR CONDITIONS OF ANY
# KIND, either express or implied.  See the License for the
# specific language governing permissions and limitations
# under the License.
"""This module is deprecated. Please use :mod:`airflow.operators.bash`."""

import warnings

<<<<<<< HEAD
import os
import signal
from subprocess import Popen, STDOUT, PIPE
from tempfile import gettempdir, NamedTemporaryFile

from builtins import bytes

from airflow.exceptions import AirflowException
from airflow.models import BaseOperator
from airflow.utils.decorators import apply_defaults
from airflow.utils.file import TemporaryDirectory
from airflow.utils.operator_helpers import context_to_airflow_vars


class BashOperator(BaseOperator):
    r"""
    Execute a Bash script, command or set of commands.

    .. seealso::
        For more information on how to use this operator, take a look at the guide:
        :ref:`howto/operator:BashOperator`

    :param bash_command: The command, set of commands or reference to a
        bash script (must be '.sh') to be executed. (templated)
    :type bash_command: str
    :param xcom_push: If xcom_push is True, the last line written to stdout
        will also be pushed to an XCom when the bash command completes.
    :type xcom_push: bool
    :param env: If env is not None, it must be a mapping that defines the
        environment variables for the new process; these are used instead
        of inheriting the current process environment, which is the default
        behavior. (templated)
    :type env: dict
    :param output_encoding: Output encoding of bash command
    :type output_encoding: str

    .. warning::

        Care should be taken with "user" input or when using Jinja templates in the
        ``bash_command``, as this bash operator does not perform any escaping or
        sanitization of the command.

        This applies mostly to using "dag_run" conf, as that can be submitted via
        users in the Web UI. Most of the default template variables are not at
        risk.

    For example, do **not** do this:

    .. code-block:: python

        bash_task = BashOperator(
            task_id="bash_task",
            bash_command='echo "Here is the message: \'{{ dag_run.conf["message"] if dag_run else "" }}\'"',
        )

    Instead, you should pass this via the ``env`` kwarg and use double-quotes
    inside the bash_command, as below:

    .. code-block:: python

        bash_task = BashOperator(
            task_id="bash_task",
            bash_command='echo "here is the message: \'$message\'"',
            env={'message': '{{ dag_run.conf["message"] if dag_run else "" }}'},
        )

    """
    template_fields = ('bash_command', 'env')
    template_ext = ('.sh', '.bash',)
    ui_color = '#f0ede4'

    @apply_defaults
    def __init__(
            self,
            bash_command,
            xcom_push=False,
            env=None,
            output_encoding='utf-8',
            *args, **kwargs):

        super(BashOperator, self).__init__(*args, **kwargs)
        self.bash_command = bash_command
        self.env = env
        self.xcom_push_flag = xcom_push
        self.output_encoding = output_encoding
        self.sub_process = None

    def execute(self, context):
        """
        Execute the bash command in a temporary directory
        which will be cleaned afterwards
        """
        self.log.info("Tmp dir root location: \n %s", gettempdir())

        # Prepare env for child process.
        env = self.env
        if env is None:
            env = os.environ.copy()
        airflow_context_vars = context_to_airflow_vars(context, in_env_var_format=True)
        self.log.debug('Exporting the following env vars:\n%s',
                       '\n'.join(["{}={}".format(k, v)
                                  for k, v in airflow_context_vars.items()]))
        env.update(airflow_context_vars)

        self.lineage_data = self.bash_command

        with TemporaryDirectory(prefix='airflowtmp') as tmp_dir:
            with NamedTemporaryFile(dir=tmp_dir, prefix=self.task_id) as f:

                f.write(bytes(self.bash_command, 'utf_8'))
                f.flush()
                fname = f.name
                script_location = os.path.abspath(fname)
                self.log.info(
                    "Temporary script location: %s",
                    script_location
                )

                def pre_exec():
                    # Restore default signal disposition and invoke setsid
                    for sig in ('SIGPIPE', 'SIGXFZ', 'SIGXFSZ'):
                        if hasattr(signal, sig):
                            signal.signal(getattr(signal, sig), signal.SIG_DFL)
                    os.setsid()

                self.log.info("Running command: %s", self.bash_command)
                self.sub_process = Popen(
                    ['bash', fname],
                    stdout=PIPE, stderr=STDOUT,
                    cwd=tmp_dir, env=env,
                    preexec_fn=pre_exec)

                self.log.info("Output:")
                line = ''
                for line in iter(self.sub_process.stdout.readline, b''):
                    line = line.decode(self.output_encoding).rstrip()
                    self.log.info(line)
                self.sub_process.wait()
                self.log.info(
                    "Command exited with return code %s",
                    self.sub_process.returncode
                )

                if self.sub_process.returncode:
                    raise AirflowException("Bash command failed")

        if self.xcom_push_flag:
            return line

    def on_kill(self):
        self.log.info('Sending SIGTERM signal to bash process group')
        if self.sub_process and hasattr(self.sub_process, 'pid'):
            os.killpg(os.getpgid(self.sub_process.pid), signal.SIGTERM)
=======
from airflow.operators.bash import BashOperator  # noqa

warnings.warn(
    "This module is deprecated. Please use `airflow.operators.bash`.", DeprecationWarning, stacklevel=2
)
>>>>>>> d25854dd
<|MERGE_RESOLUTION|>--- conflicted
+++ resolved
@@ -19,164 +19,8 @@
 
 import warnings
 
-<<<<<<< HEAD
-import os
-import signal
-from subprocess import Popen, STDOUT, PIPE
-from tempfile import gettempdir, NamedTemporaryFile
-
-from builtins import bytes
-
-from airflow.exceptions import AirflowException
-from airflow.models import BaseOperator
-from airflow.utils.decorators import apply_defaults
-from airflow.utils.file import TemporaryDirectory
-from airflow.utils.operator_helpers import context_to_airflow_vars
-
-
-class BashOperator(BaseOperator):
-    r"""
-    Execute a Bash script, command or set of commands.
-
-    .. seealso::
-        For more information on how to use this operator, take a look at the guide:
-        :ref:`howto/operator:BashOperator`
-
-    :param bash_command: The command, set of commands or reference to a
-        bash script (must be '.sh') to be executed. (templated)
-    :type bash_command: str
-    :param xcom_push: If xcom_push is True, the last line written to stdout
-        will also be pushed to an XCom when the bash command completes.
-    :type xcom_push: bool
-    :param env: If env is not None, it must be a mapping that defines the
-        environment variables for the new process; these are used instead
-        of inheriting the current process environment, which is the default
-        behavior. (templated)
-    :type env: dict
-    :param output_encoding: Output encoding of bash command
-    :type output_encoding: str
-
-    .. warning::
-
-        Care should be taken with "user" input or when using Jinja templates in the
-        ``bash_command``, as this bash operator does not perform any escaping or
-        sanitization of the command.
-
-        This applies mostly to using "dag_run" conf, as that can be submitted via
-        users in the Web UI. Most of the default template variables are not at
-        risk.
-
-    For example, do **not** do this:
-
-    .. code-block:: python
-
-        bash_task = BashOperator(
-            task_id="bash_task",
-            bash_command='echo "Here is the message: \'{{ dag_run.conf["message"] if dag_run else "" }}\'"',
-        )
-
-    Instead, you should pass this via the ``env`` kwarg and use double-quotes
-    inside the bash_command, as below:
-
-    .. code-block:: python
-
-        bash_task = BashOperator(
-            task_id="bash_task",
-            bash_command='echo "here is the message: \'$message\'"',
-            env={'message': '{{ dag_run.conf["message"] if dag_run else "" }}'},
-        )
-
-    """
-    template_fields = ('bash_command', 'env')
-    template_ext = ('.sh', '.bash',)
-    ui_color = '#f0ede4'
-
-    @apply_defaults
-    def __init__(
-            self,
-            bash_command,
-            xcom_push=False,
-            env=None,
-            output_encoding='utf-8',
-            *args, **kwargs):
-
-        super(BashOperator, self).__init__(*args, **kwargs)
-        self.bash_command = bash_command
-        self.env = env
-        self.xcom_push_flag = xcom_push
-        self.output_encoding = output_encoding
-        self.sub_process = None
-
-    def execute(self, context):
-        """
-        Execute the bash command in a temporary directory
-        which will be cleaned afterwards
-        """
-        self.log.info("Tmp dir root location: \n %s", gettempdir())
-
-        # Prepare env for child process.
-        env = self.env
-        if env is None:
-            env = os.environ.copy()
-        airflow_context_vars = context_to_airflow_vars(context, in_env_var_format=True)
-        self.log.debug('Exporting the following env vars:\n%s',
-                       '\n'.join(["{}={}".format(k, v)
-                                  for k, v in airflow_context_vars.items()]))
-        env.update(airflow_context_vars)
-
-        self.lineage_data = self.bash_command
-
-        with TemporaryDirectory(prefix='airflowtmp') as tmp_dir:
-            with NamedTemporaryFile(dir=tmp_dir, prefix=self.task_id) as f:
-
-                f.write(bytes(self.bash_command, 'utf_8'))
-                f.flush()
-                fname = f.name
-                script_location = os.path.abspath(fname)
-                self.log.info(
-                    "Temporary script location: %s",
-                    script_location
-                )
-
-                def pre_exec():
-                    # Restore default signal disposition and invoke setsid
-                    for sig in ('SIGPIPE', 'SIGXFZ', 'SIGXFSZ'):
-                        if hasattr(signal, sig):
-                            signal.signal(getattr(signal, sig), signal.SIG_DFL)
-                    os.setsid()
-
-                self.log.info("Running command: %s", self.bash_command)
-                self.sub_process = Popen(
-                    ['bash', fname],
-                    stdout=PIPE, stderr=STDOUT,
-                    cwd=tmp_dir, env=env,
-                    preexec_fn=pre_exec)
-
-                self.log.info("Output:")
-                line = ''
-                for line in iter(self.sub_process.stdout.readline, b''):
-                    line = line.decode(self.output_encoding).rstrip()
-                    self.log.info(line)
-                self.sub_process.wait()
-                self.log.info(
-                    "Command exited with return code %s",
-                    self.sub_process.returncode
-                )
-
-                if self.sub_process.returncode:
-                    raise AirflowException("Bash command failed")
-
-        if self.xcom_push_flag:
-            return line
-
-    def on_kill(self):
-        self.log.info('Sending SIGTERM signal to bash process group')
-        if self.sub_process and hasattr(self.sub_process, 'pid'):
-            os.killpg(os.getpgid(self.sub_process.pid), signal.SIGTERM)
-=======
 from airflow.operators.bash import BashOperator  # noqa
 
 warnings.warn(
     "This module is deprecated. Please use `airflow.operators.bash`.", DeprecationWarning, stacklevel=2
-)
->>>>>>> d25854dd
+)