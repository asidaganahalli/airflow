--- conflicted
+++ resolved
@@ -238,11 +238,7 @@
         serialized_dttm_filter = ','.join(
             [datetime.isoformat() for datetime in dttm_filter])
 
-<<<<<<< HEAD
-        logging.info(
-=======
         self.log.info(
->>>>>>> cb5ebe9f
             'Poking for '
             '{self.external_dag_id}.'
             '{self.external_task_id} on '
@@ -256,10 +252,6 @@
             TI.execution_date.in_(dttm_filter),
         ).count()
         session.commit()
-<<<<<<< HEAD
-        session.close()
-=======
->>>>>>> cb5ebe9f
         return count == len(dttm_filter)
 
 
