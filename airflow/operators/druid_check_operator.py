#
# Licensed to the Apache Software Foundation (ASF) under one
# or more contributor license agreements.  See the NOTICE file
# distributed with this work for additional information
# regarding copyright ownership.  The ASF licenses this file
# to you under the Apache License, Version 2.0 (the
# "License"); you may not use this file except in compliance
# with the License.  You may obtain a copy of the License at
#
#   http://www.apache.org/licenses/LICENSE-2.0
#
# Unless required by applicable law or agreed to in writing,
# software distributed under the License is distributed on an
# "AS IS" BASIS, WITHOUT WARRANTIES OR CONDITIONS OF ANY
# KIND, either express or implied.  See the License for the
# specific language governing permissions and limitations
# under the License.
"""This module is deprecated. Please use :mod:`airflow.providers.apache.druid.operators.druid_check`."""

import warnings

from airflow.providers.apache.druid.operators.druid_check import DruidCheckOperator  # noqa

<<<<<<< HEAD
class DruidCheckOperator(CheckOperator):
    """
    Performs checks against Druid. The ``DruidCheckOperator`` expects
    a sql query that will return a single row. Each value on that
    first row is evaluated using python ``bool`` casting. If any of the
    values return ``False`` the check is failed and errors out.

    Note that Python bool casting evals the following as ``False``:

    * ``False``
    * ``0``
    * Empty string (``""``)
    * Empty list (``[]``)
    * Empty dictionary or set (``{}``)

    Given a query like ``SELECT COUNT(*) FROM foo``, it will fail only if
    the count ``== 0``. You can craft much more complex query that could,
    for instance, check that the table has the same number of rows as
    the source table upstream, or that the count of today's partition is
    greater than yesterday's partition, or that a set of metrics are less
    than 3 standard deviation for the 7 day average.
    This operator can be used as a data quality check in your pipeline, and
    depending on where you put it in your DAG, you have the choice to
    stop the critical path, preventing from
    publishing dubious data, or on the side and receive email alerts
    without stopping the progress of the DAG.

    :param sql: the sql to be executed
    :type sql: str
    :param druid_broker_conn_id: reference to the druid broker
    :type druid_broker_conn_id: str
    """

    @apply_defaults
    def __init__(
            self, sql,
            druid_broker_conn_id='druid_broker_default',
            *args, **kwargs):
        super(DruidCheckOperator, self).__init__(sql=sql, *args, **kwargs)
        self.druid_broker_conn_id = druid_broker_conn_id
        self.sql = sql

    def get_db_hook(self):
        """
        Return the druid db api hook.
        """
        return DruidDbApiHook(druid_broker_conn_id=self.druid_broker_conn_id)

    def get_first(self, sql):
        """
        Executes the druid sql to druid broker and returns the first resulting row.

        :param sql: the sql statement to be executed (str)
        :type sql: str
        """
        with self.get_db_hook().get_conn() as cur:
            cur.execute(sql)
            return cur.fetchone()

    def execute(self, context=None):
        self.log.info('Executing SQL check: %s', self.sql)
        record = self.get_first(self.sql)
        self.log.info("Record: %s", str(record))
        if not record:
            raise AirflowException("The query returned None")
        self.log.info("Success.")
=======
warnings.warn(
    "This module is deprecated. Please use `airflow.operators.sql.SQLCheckOperator`.",
    DeprecationWarning,
    stacklevel=2,
)
>>>>>>> d25854dd
<|MERGE_RESOLUTION|>--- conflicted
+++ resolved
@@ -21,77 +21,8 @@
 
 from airflow.providers.apache.druid.operators.druid_check import DruidCheckOperator  # noqa
 
-<<<<<<< HEAD
-class DruidCheckOperator(CheckOperator):
-    """
-    Performs checks against Druid. The ``DruidCheckOperator`` expects
-    a sql query that will return a single row. Each value on that
-    first row is evaluated using python ``bool`` casting. If any of the
-    values return ``False`` the check is failed and errors out.
-
-    Note that Python bool casting evals the following as ``False``:
-
-    * ``False``
-    * ``0``
-    * Empty string (``""``)
-    * Empty list (``[]``)
-    * Empty dictionary or set (``{}``)
-
-    Given a query like ``SELECT COUNT(*) FROM foo``, it will fail only if
-    the count ``== 0``. You can craft much more complex query that could,
-    for instance, check that the table has the same number of rows as
-    the source table upstream, or that the count of today's partition is
-    greater than yesterday's partition, or that a set of metrics are less
-    than 3 standard deviation for the 7 day average.
-    This operator can be used as a data quality check in your pipeline, and
-    depending on where you put it in your DAG, you have the choice to
-    stop the critical path, preventing from
-    publishing dubious data, or on the side and receive email alerts
-    without stopping the progress of the DAG.
-
-    :param sql: the sql to be executed
-    :type sql: str
-    :param druid_broker_conn_id: reference to the druid broker
-    :type druid_broker_conn_id: str
-    """
-
-    @apply_defaults
-    def __init__(
-            self, sql,
-            druid_broker_conn_id='druid_broker_default',
-            *args, **kwargs):
-        super(DruidCheckOperator, self).__init__(sql=sql, *args, **kwargs)
-        self.druid_broker_conn_id = druid_broker_conn_id
-        self.sql = sql
-
-    def get_db_hook(self):
-        """
-        Return the druid db api hook.
-        """
-        return DruidDbApiHook(druid_broker_conn_id=self.druid_broker_conn_id)
-
-    def get_first(self, sql):
-        """
-        Executes the druid sql to druid broker and returns the first resulting row.
-
-        :param sql: the sql statement to be executed (str)
-        :type sql: str
-        """
-        with self.get_db_hook().get_conn() as cur:
-            cur.execute(sql)
-            return cur.fetchone()
-
-    def execute(self, context=None):
-        self.log.info('Executing SQL check: %s', self.sql)
-        record = self.get_first(self.sql)
-        self.log.info("Record: %s", str(record))
-        if not record:
-            raise AirflowException("The query returned None")
-        self.log.info("Success.")
-=======
 warnings.warn(
     "This module is deprecated. Please use `airflow.operators.sql.SQLCheckOperator`.",
     DeprecationWarning,
     stacklevel=2,
-)
->>>>>>> d25854dd
+)