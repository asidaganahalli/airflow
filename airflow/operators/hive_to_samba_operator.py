--- conflicted
+++ resolved
@@ -46,21 +46,12 @@
 
     @apply_defaults
     def __init__(self,
-<<<<<<< HEAD
-                 hql,
-                 destination_filepath,
-                 samba_conn_id='samba_default',
-                 hiveserver2_conn_id='hiveserver2_default',
-                 *args, **kwargs):
-        super(Hive2SambaOperator, self).__init__(*args, **kwargs)
-=======
                  hql: str,
                  destination_filepath: str,
                  samba_conn_id: str = 'samba_default',
                  hiveserver2_conn_id: str = 'hiveserver2_default',
                  *args, **kwargs) -> None:
         super().__init__(*args, **kwargs)
->>>>>>> 4311c1f0
         self.hiveserver2_conn_id = hiveserver2_conn_id
         self.samba_conn_id = samba_conn_id
         self.destination_filepath = destination_filepath
