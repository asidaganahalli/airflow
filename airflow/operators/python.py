--- conflicted
+++ resolved
@@ -400,12 +400,6 @@
         self.python_version = python_version
         self.use_dill = use_dill
         self.system_site_packages = system_site_packages
-<<<<<<< HEAD
-=======
-        if not self.system_site_packages:
-            if self.use_dill and 'dill' not in self.requirements:
-                self.requirements.append('dill')
->>>>>>> f99d0e70
         self.pickling_library = dill if self.use_dill else pickle
 
     def execute(self, context: Context):
@@ -422,10 +416,8 @@
             else:
                 requirements_file_contents = self.requirements
 
-            if not self.system_site_packages:
-                requirements_file_contents += '\nlazy-object-proxy'
-                if self.use_dill:
-                    requirements_file_contents += '\ndill'
+            if not self.system_site_packages and self.use_dill:
+                requirements_file_contents += '\ndill'
 
             with open(requirements_file_name, 'w') as file:
                 file.write(requirements_file_contents)
