--- conflicted
+++ resolved
@@ -17,184 +17,12 @@
 # under the License.
 """This module is deprecated. Please use :mod:`airflow.providers.apache.hive.operators.hive_stats`."""
 
-<<<<<<< HEAD
-from builtins import zip
-from collections import OrderedDict
-import json
-=======
->>>>>>> d25854dd
 import warnings
 
 from airflow.providers.apache.hive.operators.hive_stats import HiveStatsCollectionOperator  # noqa
 
-<<<<<<< HEAD
-
-class HiveStatsCollectionOperator(BaseOperator):
-    """
-    Gathers partition statistics using a dynamically generated Presto
-    query, inserts the stats into a MySql table with this format. Stats
-    overwrite themselves if you rerun the same date/partition. ::
-
-        CREATE TABLE hive_stats (
-            ds VARCHAR(16),
-            table_name VARCHAR(500),
-            metric VARCHAR(200),
-            value BIGINT
-        );
-
-    :param table: the source table, in the format ``database.table_name``. (templated)
-    :type table: str
-    :param partition: the source partition. (templated)
-    :type partition: dict of {col:value}
-    :param extra_exprs: dict of expression to run against the table where
-        keys are metric names and values are Presto compatible expressions
-    :type extra_exprs: dict
-    :param excluded_columns: list of columns to exclude, consider
-        excluding blobs, large json columns, ...
-    :type excluded_columns: list
-    :param assignment_func: a function that receives a column name and
-        a type, and returns a dict of metric names and an Presto expressions.
-        If None is returned, the global defaults are applied. If an
-        empty dictionary is returned, no stats are computed for that
-        column.
-    :type assignment_func: function
-    """
-
-    template_fields = ('table', 'partition', 'ds', 'dttm')
-    ui_color = '#aff7a6'
-
-    @apply_defaults
-    def __init__(
-            self,
-            table,
-            partition,
-            extra_exprs=None,
-            excluded_columns=None,
-            assignment_func=None,
-            metastore_conn_id='metastore_default',
-            presto_conn_id='presto_default',
-            mysql_conn_id='airflow_db',
-            *args, **kwargs):
-        if 'col_blacklist' in kwargs:
-            warnings.warn(
-                'col_blacklist kwarg passed to {c} (task_id: {t}) is deprecated, please rename it to '
-                'excluded_columns instead'.format(
-                    c=self.__class__.__name__, t=kwargs.get('task_id')),
-                category=FutureWarning,
-                stacklevel=2
-            )
-            excluded_columns = kwargs.pop('col_blacklist')
-
-        super(HiveStatsCollectionOperator, self).__init__(*args, **kwargs)
-        self.table = table
-        self.partition = partition
-        self.extra_exprs = extra_exprs or {}
-        self.excluded_columns = excluded_columns or {}
-        self.metastore_conn_id = metastore_conn_id
-        self.presto_conn_id = presto_conn_id
-        self.mysql_conn_id = mysql_conn_id
-        self.assignment_func = assignment_func
-        self.ds = '{{ ds }}'
-        self.dttm = '{{ execution_date.isoformat() }}'
-
-    def get_default_exprs(self, col, col_type):
-        if col in self.excluded_columns:
-            return {}
-        d = {(col, 'non_null'): "COUNT({col})"}
-        if col_type in ['double', 'int', 'bigint', 'float', 'double']:
-            d[(col, 'sum')] = 'SUM({col})'
-            d[(col, 'min')] = 'MIN({col})'
-            d[(col, 'max')] = 'MAX({col})'
-            d[(col, 'avg')] = 'AVG({col})'
-        elif col_type == 'boolean':
-            d[(col, 'true')] = 'SUM(CASE WHEN {col} THEN 1 ELSE 0 END)'
-            d[(col, 'false')] = 'SUM(CASE WHEN NOT {col} THEN 1 ELSE 0 END)'
-        elif col_type in ['string']:
-            d[(col, 'len')] = 'SUM(CAST(LENGTH({col}) AS BIGINT))'
-            d[(col, 'approx_distinct')] = 'APPROX_DISTINCT({col})'
-
-        return {k: v.format(col=col) for k, v in d.items()}
-
-    def execute(self, context=None):
-        metastore = HiveMetastoreHook(metastore_conn_id=self.metastore_conn_id)
-        table = metastore.get_table(table_name=self.table)
-        field_types = {col.name: col.type for col in table.sd.cols}
-
-        exprs = {
-            ('', 'count'): 'COUNT(*)'
-        }
-        for col, col_type in list(field_types.items()):
-            d = {}
-            if self.assignment_func:
-                d = self.assignment_func(col, col_type)
-                if d is None:
-                    d = self.get_default_exprs(col, col_type)
-            else:
-                d = self.get_default_exprs(col, col_type)
-            exprs.update(d)
-        exprs.update(self.extra_exprs)
-        exprs = OrderedDict(exprs)
-        exprs_str = ",\n        ".join([
-            v + " AS " + k[0] + '__' + k[1]
-            for k, v in exprs.items()])
-
-        where_clause = [
-            "{0} = '{1}'".format(k, v) for k, v in self.partition.items()]
-        where_clause = " AND\n        ".join(where_clause)
-        sql = "SELECT {exprs_str} FROM {table} WHERE {where_clause};".format(
-            exprs_str=exprs_str, table=self.table, where_clause=where_clause)
-
-        hook = PrestoHook(presto_conn_id=self.presto_conn_id)
-        self.log.info('Executing SQL check: %s', sql)
-        row = hook.get_first(hql=sql)
-        self.log.info("Record: %s", row)
-        if not row:
-            raise AirflowException("The query returned None")
-
-        part_json = json.dumps(self.partition, sort_keys=True)
-
-        self.log.info("Deleting rows from previous runs if they exist")
-        mysql = MySqlHook(self.mysql_conn_id)
-        sql = """
-        SELECT 1 FROM hive_stats
-        WHERE
-            table_name='{table}' AND
-            partition_repr='{part_json}' AND
-            dttm='{dttm}'
-        LIMIT 1;
-        """.format(table=self.table, part_json=part_json, dttm=self.dttm)
-        if mysql.get_records(sql):
-            sql = """
-            DELETE FROM hive_stats
-            WHERE
-                table_name='{table}' AND
-                partition_repr='{part_json}' AND
-                dttm='{dttm}';
-            """.format(table=self.table, part_json=part_json, dttm=self.dttm)
-            mysql.run(sql)
-
-        self.log.info("Pivoting and loading cells into the Airflow db")
-        rows = [
-            (self.ds, self.dttm, self.table, part_json) +
-            (r[0][0], r[0][1], r[1])
-            for r in zip(exprs, row)]
-        mysql.insert_rows(
-            table='hive_stats',
-            rows=rows,
-            target_fields=[
-                'ds',
-                'dttm',
-                'table_name',
-                'partition_repr',
-                'col',
-                'metric',
-                'value',
-            ]
-        )
-=======
 warnings.warn(
     "This module is deprecated. Please use `airflow.providers.apache.hive.operators.hive_stats`.",
     DeprecationWarning,
     stacklevel=2,
-)
->>>>>>> d25854dd
+)