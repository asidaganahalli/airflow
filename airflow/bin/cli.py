--- conflicted
+++ resolved
@@ -1071,11 +1071,7 @@
 
 def initdb(args):
     print("DB: " + repr(settings.engine.url))
-<<<<<<< HEAD
-    db_utils.initdb()
-=======
-    db.initdb(settings.RBAC)
->>>>>>> dba13d9b
+    db.initdb()
     print("Done.")
 
 
@@ -1084,11 +1080,7 @@
     if args.yes or input("This will drop existing tables "
                          "if they exist. Proceed? "
                          "(y/n)").upper() == "Y":
-<<<<<<< HEAD
-        db_utils.resetdb()
-=======
-        db.resetdb(settings.RBAC)
->>>>>>> dba13d9b
+        db.resetdb()
     else:
         print("Bail.")
 
