#!/usr/bin/env python
from __future__ import print_function
import logging
import os
import subprocess
import textwrap
import warnings
from datetime import datetime

import argparse
from builtins import input
from collections import namedtuple
from dateutil.parser import parse as parsedate
import json

import daemon
from daemon.pidfile import TimeoutPIDLockFile
import signal
import sys

import airflow
from airflow import jobs, settings
from airflow import configuration as conf
from airflow.executors import DEFAULT_EXECUTOR
from airflow.models import DagModel, DagBag, TaskInstance, DagPickle, DagRun, Variable
from airflow.utils import db as db_utils
from airflow.utils import logging as logging_utils
from airflow.utils.state import State
from airflow.exceptions import AirflowException

DAGS_FOLDER = os.path.expanduser(conf.get('core', 'DAGS_FOLDER'))


def sigint_handler(signal, frame):
    sys.exit(0)


def setup_logging(filename):
    root = logging.getLogger()
    handler = logging.FileHandler(filename)
    formatter = logging.Formatter(settings.SIMPLE_LOG_FORMAT)
    handler.setFormatter(formatter)
    root.addHandler(handler)
    root.setLevel(settings.LOGGING_LEVEL)

    return handler.stream


def setup_locations(process, pid=None, stdout=None, stderr=None, log=None):
    if not stderr:
        stderr = os.path.join(os.path.expanduser(settings.AIRFLOW_HOME), "airflow-{}.err".format(process))
    if not stdout:
        stdout = os.path.join(os.path.expanduser(settings.AIRFLOW_HOME), "airflow-{}.out".format(process))
    if not log:
        log = os.path.join(os.path.expanduser(settings.AIRFLOW_HOME), "airflow-{}.log".format(process))
    if not pid:
        pid = os.path.join(os.path.expanduser(settings.AIRFLOW_HOME), "airflow-{}.pid".format(process))

    return pid, stdout, stderr, log


def process_subdir(subdir):
    dags_folder = conf.get("core", "DAGS_FOLDER")
    dags_folder = os.path.expanduser(dags_folder)
    if subdir:
        if "DAGS_FOLDER" in subdir:
            subdir = subdir.replace("DAGS_FOLDER", dags_folder)
        subdir = os.path.abspath(os.path.expanduser(subdir))
        return subdir


def get_dag(args):
    dagbag = DagBag(process_subdir(args.subdir))
    if args.dag_id not in dagbag.dags:
        raise AirflowException(
            'dag_id could not be found: {}'.format(args.dag_id))
    return dagbag.dags[args.dag_id]


def backfill(args, dag=None):
    logging.basicConfig(
        level=settings.LOGGING_LEVEL,
        format=settings.SIMPLE_LOG_FORMAT)

    dag = dag or get_dag(args)

    if not args.start_date and not args.end_date:
        raise AirflowException("Provide a start_date and/or end_date")

    # If only one date is passed, using same as start and end
    args.end_date = args.end_date or args.start_date
    args.start_date = args.start_date or args.end_date

    if args.task_regex:
        dag = dag.sub_dag(
            task_regex=args.task_regex,
            include_upstream=not args.ignore_dependencies)

    if args.dry_run:
        print("Dry run of DAG {0} on {1}".format(args.dag_id,
                                                 args.start_date))
        for task in dag.tasks:
            print("Task {0}".format(task.task_id))
            ti = TaskInstance(task, args.start_date)
            ti.dry_run()
    else:
        dag.run(
            start_date=args.start_date,
            end_date=args.end_date,
            mark_success=args.mark_success,
            include_adhoc=args.include_adhoc,
            local=args.local,
            donot_pickle=(args.donot_pickle or
                          conf.getboolean('core', 'donot_pickle')),
            ignore_dependencies=args.ignore_dependencies,
            ignore_first_depends_on_past=args.ignore_first_depends_on_past,
            pool=args.pool)


def trigger_dag(args):
    session = settings.Session()
    # TODO: verify dag_id
    execution_date = datetime.now()
    run_id = args.run_id or "manual__{0}".format(execution_date.isoformat())
    dr = session.query(DagRun).filter(
        DagRun.dag_id == args.dag_id, DagRun.run_id == run_id).first()

    conf = {}
    if args.conf:
        conf = json.loads(args.conf)
    if dr:
        logging.error("This run_id already exists")
    else:
        trigger = DagRun(
            dag_id=args.dag_id,
            run_id=run_id,
            execution_date=execution_date,
            state=State.RUNNING,
            conf=conf,
            external_trigger=True)
        session.add(trigger)
        logging.info("Created {}".format(trigger))
    session.commit()


def variables(args):
    if args.get:
        try:
            var = Variable.get(args.get,
                               deserialize_json=args.json,
                               default_var=args.default)
            print(var)
        except ValueError as e:
            print(e)
    if args.set:
        Variable.set(args.set[0], args.set[1])
    if not args.set and not args.get:
        # list all variables
        session = settings.Session()
        vars = session.query(Variable)
        msg = "\n".join(var.key for var in vars)
        print(msg)


def pause(args, dag=None):
    set_is_paused(True, args, dag)


def unpause(args, dag=None):
    set_is_paused(False, args, dag)


def set_is_paused(is_paused, args, dag=None):
    dag = dag or get_dag(args)

    session = settings.Session()
    dm = session.query(DagModel).filter(
        DagModel.dag_id == dag.dag_id).first()
    dm.is_paused = is_paused
    session.commit()

    msg = "Dag: {}, paused: {}".format(dag, str(dag.is_paused))
    print(msg)


def run(args, dag=None):
    db_utils.pessimistic_connection_handling()
    if dag:
        args.dag_id = dag.dag_id

    # Setting up logging
    log_base = os.path.expanduser(conf.get('core', 'BASE_LOG_FOLDER'))
    directory = log_base + "/{args.dag_id}/{args.task_id}".format(args=args)
    if not os.path.exists(directory):
        os.makedirs(directory)
    iso = args.execution_date.isoformat()
    filename = "{directory}/{iso}".format(**locals())

    logging.root.handlers = []
    logging.basicConfig(
        filename=filename,
        level=settings.LOGGING_LEVEL,
        format=settings.LOG_FORMAT)

    if not args.pickle and not dag:
        dag = get_dag(args)
    elif not dag:
        session = settings.Session()
        logging.info('Loading pickle id {args.pickle}'.format(**locals()))
        dag_pickle = session.query(
            DagPickle).filter(DagPickle.id == args.pickle).first()
        if not dag_pickle:
            raise AirflowException("Who hid the pickle!? [missing pickle]")
        dag = dag_pickle.pickle
    task = dag.get_task(task_id=args.task_id)

    ti = TaskInstance(task, args.execution_date)

    if args.local:
        print("Logging into: " + filename)
        run_job = jobs.LocalTaskJob(
            task_instance=ti,
            mark_success=args.mark_success,
            force=args.force,
            pickle_id=args.pickle,
            ignore_dependencies=args.ignore_dependencies,
            ignore_depends_on_past=args.ignore_depends_on_past,
            pool=args.pool)
        run_job.run()
    elif args.raw:
        ti.run(
            mark_success=args.mark_success,
            force=args.force,
            ignore_dependencies=args.ignore_dependencies,
            ignore_depends_on_past=args.ignore_depends_on_past,
            job_id=args.job_id,
            pool=args.pool,
        )
    else:
        pickle_id = None
        if args.ship_dag:
            try:
                # Running remotely, so pickling the DAG
                session = settings.Session()
                pickle = DagPickle(dag)
                session.add(pickle)
                session.commit()
                pickle_id = pickle.id
                print((
                    'Pickled dag {dag} '
                    'as pickle_id:{pickle_id}').format(**locals()))
            except Exception as e:
                print('Could not pickle the DAG')
                print(e)
                raise e

        executor = DEFAULT_EXECUTOR
        executor.start()
        print("Sending to executor.")
        executor.queue_task_instance(
            ti,
            mark_success=args.mark_success,
            pickle_id=pickle_id,
            ignore_dependencies=args.ignore_dependencies,
            ignore_depends_on_past=args.ignore_depends_on_past,
            force=args.force,
            pool=args.pool)
        executor.heartbeat()
        executor.end()

    # Force the log to flush, and set the handler to go back to normal so we
    # don't continue logging to the task's log file. The flush is important
    # because we subsequently read from the log to insert into S3 or Google
    # cloud storage.
    logging.root.handlers[0].flush()
    logging.root.handlers = []

    # store logs remotely
    remote_base = conf.get('core', 'REMOTE_BASE_LOG_FOLDER')

    # deprecated as of March 2016
    if not remote_base and conf.get('core', 'S3_LOG_FOLDER'):
        warnings.warn(
            'The S3_LOG_FOLDER conf key has been replaced by '
            'REMOTE_BASE_LOG_FOLDER. Your conf still works but please '
            'update airflow.cfg to ensure future compatibility.',
            DeprecationWarning)
        remote_base = conf.get('core', 'S3_LOG_FOLDER')

    if os.path.exists(filename):
        # read log and remove old logs to get just the latest additions

        with open(filename, 'r') as logfile:
            log = logfile.read()

        remote_log_location = filename.replace(log_base, remote_base)
        # S3
        if remote_base.startswith('s3:/'):
            logging_utils.S3Log().write(log, remote_log_location)
        # GCS
        elif remote_base.startswith('gs:/'):
            logging_utils.GCSLog().write(
                log,
                remote_log_location,
                append=True)
        elif remote_base.startswith('hdfs:/'):
            logging_utils.HDFSLog().write(
                log,
                remote_log_location,
                append=True)
        # Other
        elif remote_base and remote_base != 'None':
            logging.error(
                'Unsupported remote log location: {}'.format(remote_base))


def task_state(args):
    """
    Returns the state of a TaskInstance at the command line.

    >>> airflow task_state tutorial sleep 2015-01-01
    success
    """
    dag = get_dag(args)
    task = dag.get_task(task_id=args.task_id)
    ti = TaskInstance(task, args.execution_date)
    print(ti.current_state())


def list_dags(args):
    dagbag = DagBag(process_subdir(args.subdir))
    print("\n".join(sorted(dagbag.dags)))


def list_tasks(args, dag=None):
    dag = dag or get_dag(args)
    if args.tree:
        dag.tree_view()
    else:
        tasks = sorted([t.task_id for t in dag.tasks])
        print("\n".join(sorted(tasks)))


def test(args, dag=None):
    dag = dag or get_dag(args)

    task = dag.get_task(task_id=args.task_id)
    # Add CLI provided task_params to task.params
    if args.task_params:
        passed_in_params = json.loads(args.task_params)
        task.params.update(passed_in_params)
    ti = TaskInstance(task, args.execution_date)

    if args.dry_run:
        ti.dry_run()
    else:
        ti.run(force=True, ignore_dependencies=True, test_mode=True)


def render(args):
    dag = get_dag(args)
    task = dag.get_task(task_id=args.task_id)
    ti = TaskInstance(task, args.execution_date)
    ti.render_templates()
    for attr in task.__class__.template_fields:
        print(textwrap.dedent("""\
        # ----------------------------------------------------------
        # property: {}
        # ----------------------------------------------------------
        {}
        """.format(attr, getattr(task, attr))))


def clear(args):
    logging.basicConfig(
        level=settings.LOGGING_LEVEL,
        format=settings.SIMPLE_LOG_FORMAT)
    dag = get_dag(args)

    if args.task_regex:
        dag = dag.sub_dag(
            task_regex=args.task_regex,
            include_downstream=args.downstream,
            include_upstream=args.upstream,
        )
    dag.clear(
        start_date=args.start_date,
        end_date=args.end_date,
        only_failed=args.only_failed,
        only_running=args.only_running,
        confirm_prompt=not args.no_confirm)


def webserver(args):
    print(settings.HEADER)

    from airflow.www.app import cached_app
    app = cached_app(conf)
    workers = args.workers or conf.get('webserver', 'workers')
    worker_timeout = (args.worker_timeout or
                      conf.get('webserver', 'webserver_worker_timeout'))
    if args.debug:
        print(
            "Starting the web server on port {0} and host {1}.".format(
                args.port, args.hostname))
        app.run(debug=True, port=args.port, host=args.hostname)
    else:
        pid, stdout, stderr, log_file = setup_locations("webserver", pid=args.pid)
        print(
            'Running the Gunicorn server with {workers} {args.workerclass}'
            'workers on host {args.hostname} and port '
            '{args.port} with a timeout of {worker_timeout}...'.format(**locals()))

        run_args = ['gunicorn',
                    '-w ' + str(args.workers),
                    '-k ' + str(args.workerclass),
                    '-t ' + str(args.worker_timeout),
                    '-b ' + args.hostname + ':' + str(args.port),
                    '-n ' + 'airflow-webserver',
                    '-p ' + str(pid)]

        if args.daemon:
            run_args.append("-D")

        module = "airflow.www.app:cached_app()".encode()
        run_args.append(module)
        os.execvp(
            'gunicorn', run_args
        )


def scheduler(args):
    print(settings.HEADER)
    job = jobs.SchedulerJob(
        dag_id=args.dag_id,
        subdir=process_subdir(args.subdir),
        num_runs=args.num_runs,
        do_pickle=args.do_pickle)

    if args.daemon:
        pid, stdout, stderr, log_file = setup_locations("scheduler", args.pid, args.stdout, args.stderr, args.log_file)
        handle = setup_logging(log_file)
        stdout = open(stdout, 'w+')
        stderr = open(stderr, 'w+')

        ctx = daemon.DaemonContext(
            pidfile=TimeoutPIDLockFile(pid, -1),
            files_preserve=[handle],
            stdout=stdout,
            stderr=stderr,
        )
        with ctx:
            job.run()

        stdout.close()
        stderr.close()
    else:
        signal.signal(signal.SIGINT, sigint_handler)
        signal.signal(signal.SIGTERM, sigint_handler)
        job.run()


def serve_logs(args):
    print("Starting flask")
    import flask
    flask_app = flask.Flask(__name__)

    @flask_app.route('/log/<path:filename>')
    def serve_logs(filename):  # noqa
        log = os.path.expanduser(conf.get('core', 'BASE_LOG_FOLDER'))
        return flask.send_from_directory(
            log,
            filename,
            mimetype="application/json",
            as_attachment=False)
    WORKER_LOG_SERVER_PORT = \
        int(conf.get('celery', 'WORKER_LOG_SERVER_PORT'))
    flask_app.run(
        host='0.0.0.0', port=WORKER_LOG_SERVER_PORT)


def worker(args):
    env = os.environ.copy()
    env['AIRFLOW_HOME'] = settings.AIRFLOW_HOME

    # Celery worker
    from airflow.executors.celery_executor import app as celery_app
    from celery.bin import worker

    worker = worker.worker(app=celery_app)
    options = {
        'optimization': 'fair',
        'O': 'fair',
        'queues': args.queues,
        'concurrency': args.concurrency,
    }

    if args.daemon:
        pid, stdout, stderr, log_file = setup_locations("worker", args.pid, args.stdout, args.stderr, args.log_file)
        handle = setup_logging(log_file)
        stdout = open(stdout, 'w+')
        stderr = open(stderr, 'w+')

        ctx = daemon.DaemonContext(
            pidfile=TimeoutPIDLockFile(pid, -1),
            files_preserve=[handle],
            stdout=stdout,
            stderr=stderr,
        )
        with ctx:
            sp = subprocess.Popen(['airflow', 'serve_logs'], env=env)
            worker.run(**options)
            sp.kill()

        stdout.close()
        stderr.close()
    else:
        signal.signal(signal.SIGINT, sigint_handler)
        signal.signal(signal.SIGTERM, sigint_handler)

        sp = subprocess.Popen(['airflow', 'serve_logs'], env=env)

        worker.run(**options)
        sp.kill()


def initdb(args):  # noqa
    print("DB: " + repr(settings.engine.url))
    db_utils.initdb()
    print("Done.")


def resetdb(args):
    print("DB: " + repr(settings.engine.url))
    if args.yes or input(
            "This will drop existing tables if they exist. "
            "Proceed? (y/n)").upper() == "Y":
        logging.basicConfig(level=settings.LOGGING_LEVEL,
                            format=settings.SIMPLE_LOG_FORMAT)
        db_utils.resetdb()
    else:
        print("Bail.")


def upgradedb(args):  # noqa
    print("DB: " + repr(settings.engine.url))
    db_utils.upgradedb()


def version(args):  # noqa
    print(settings.HEADER + "  v" + airflow.__version__)


def flower(args):
    broka = conf.get('celery', 'BROKER_URL')
<<<<<<< HEAD
    args.port = args.port
    port = '--port=%d' % args.port
=======
    port = '--port={}'.format(args.port)
>>>>>>> c3614d18
    api = ''
    if args.broker_api:
        api = '--broker_api=' + args.broker_api

    if args.daemon:
        pid, stdout, stderr, log_file = setup_locations("flower", args.pid, args.stdout, args.stderr, args.log_file)
        stdout = open(stdout, 'w+')
        stderr = open(stderr, 'w+')

        ctx = daemon.DaemonContext(
            pidfile=TimeoutPIDLockFile(pid, -1),
            stdout=stdout,
            stderr=stderr,
        )

        with ctx:
            os.execvp("flower", ['flower', '-b', broka, port, api])

        stdout.close()
        stderr.close()
    else:
        signal.signal(signal.SIGINT, sigint_handler)
        signal.signal(signal.SIGTERM, sigint_handler)

        os.execvp("flower", ['flower', '-b', broka, port, api])


def kerberos(args):  # noqa
    print(settings.HEADER)
    import airflow.security.kerberos

    if args.daemon:
        pid, stdout, stderr, log_file = setup_locations("kerberos", args.pid, args.stdout, args.stderr, args.log_file)
        stdout = open(stdout, 'w+')
        stderr = open(stderr, 'w+')

        ctx = daemon.DaemonContext(
            pidfile=TimeoutPIDLockFile(pid, -1),
            stdout=stdout,
            stderr=stderr,
        )

        with ctx:
            airflow.security.kerberos.run()

        stdout.close()
        stderr.close()
    else:
        airflow.security.kerberos.run()


Arg = namedtuple(
    'Arg', ['flags', 'help', 'action', 'default', 'nargs', 'type', 'choices', 'metavar'])
Arg.__new__.__defaults__ = (None, None, None, None, None, None, None)


class CLIFactory(object):
    args = {
        # Shared
        'dag_id': Arg(("dag_id",), "The id of the dag"),
        'task_id': Arg(("task_id",), "The id of the task"),
        'execution_date': Arg(
            ("execution_date",), help="The execution date of the DAG",
            type=parsedate),
        'task_regex': Arg(
            ("-t", "--task_regex"),
            "The regex to filter specific task_ids to backfill (optional)"),
        'subdir': Arg(
            ("-sd", "--subdir"),
            "File location or directory from which to look for the dag",
            default=DAGS_FOLDER),
        'start_date': Arg(
            ("-s", "--start_date"), "Override start_date YYYY-MM-DD",
            type=parsedate),
        'end_date': Arg(
            ("-e", "--end_date"), "Override end_date YYYY-MM-DD",
            type=parsedate),
        'dry_run': Arg(
            ("-dr", "--dry_run"), "Perform a dry run", "store_true"),
        'pid': Arg(
            ("--pid", ), "PID file location",
            nargs='?'),
        'daemon': Arg(
            ("-D", "--daemon"), "Daemonize instead of running "
                                "on the foreground",
            "store_true"),
        'stderr': Arg(
            ("--stderr", ), "Redirect stderr to this file"),
        'stdout': Arg(
            ("--stdout", ), "Redirect stdout to this file"),
        'log_file': Arg(
            ("-l", "--log-file"), "Location of the log file"),

        # backfill
        'mark_success': Arg(
            ("-m", "--mark_success"),
            "Mark jobs as succeeded without running them", "store_true"),
        'local': Arg(
            ("-l", "--local"),
            "Run the task using the LocalExecutor", "store_true"),
        'donot_pickle': Arg(
            ("-x", "--donot_pickle"), (
                "Do not attempt to pickle the DAG object to send over "
                "to the workers, just tell the workers to run their version "
                "of the code."),
            "store_true"),
        'include_adhoc': Arg(
            ("-a", "--include_adhoc"),
            "Include dags with the adhoc parameter.", "store_true"),
        'bf_ignore_dependencies': Arg(
            ("-i", "--ignore_dependencies"),
            (
                "Skip upstream tasks, run only the tasks "
                "matching the regexp. Only works in conjunction "
                "with task_regex"),
            "store_true"),
        'bf_ignore_first_depends_on_past': Arg(
            ("-I", "--ignore_first_depends_on_past"),
            (
                "Ignores depends_on_past dependencies for the first "
                "set of tasks only (subsequent executions in the backfill "
                "DO respect depends_on_past)."),
            "store_true"),
        'pool': Arg(("--pool",), "Resource pool to use"),
        # list_dags
        'tree': Arg(("-t", "--tree"), "Tree view", "store_true"),
        # clear
        'upstream': Arg(
            ("-u", "--upstream"), "Include upstream tasks", "store_true"),
        'only_failed': Arg(
            ("-f", "--only_failed"), "Only failed jobs", "store_true"),
        'only_running': Arg(
            ("-r", "--only_running"), "Only running jobs", "store_true"),
        'downstream': Arg(
            ("-d", "--downstream"), "Include downstream tasks", "store_true"),
        'no_confirm': Arg(
            ("-c", "--no_confirm"),
            "Do not request confirmation", "store_true"),
        # trigger_dag
        'run_id': Arg(("-r", "--run_id"), "Helps to indentify this run"),
        'conf': Arg(
            ('-c', '--conf'),
            "json string that gets pickled into the DagRun's conf attribute"),
        # variables
        'set': Arg(
            ("-s", "--set"),
            nargs=2,
            metavar=('KEY', 'VAL'),
            help="Set a variable"),
        'get': Arg(
            ("-g", "--get"),
            metavar='KEY',
            help="Get value of a variable"),
        'default': Arg(
            ("-d", "--default"),
            metavar="VAL",
            default=None,
            help="Default value returned if variable does not exist"),
        'json': Arg(
            ("-j", "--json"),
            help="Deserialize JSON variable",
            action="store_true"),
        # kerberos
        'principal': Arg(
            ("principal",), "kerberos principal",
            nargs='?', default=conf.get('kerberos', 'principal')),
        'keytab': Arg(
            ("-kt", "--keytab"), "keytab",
            nargs='?', default=conf.get('kerberos', 'keytab')),
        # run
        'force': Arg(
            ("-f", "--force"),
            "Force a run regardless or previous success", "store_true"),
        'raw': Arg(("-r", "--raw"), argparse.SUPPRESS, "store_true"),
        'ignore_dependencies': Arg(
            ("-i", "--ignore_dependencies"),
            "Ignore upstream and depends_on_past dependencies", "store_true"),
        'ignore_depends_on_past': Arg(
            ("-I", "--ignore_depends_on_past"),
            "Ignore depends_on_past dependencies (but respect "
            "upstream dependencies)",
            "store_true"),
        'ship_dag': Arg(
            ("--ship_dag",),
            "Pickles (serializes) the DAG and ships it to the worker",
            "store_true"),
        'pickle': Arg(
            ("-p", "--pickle"),
            "Serialized pickle object of the entire dag (used internally)"),
        'job_id': Arg(("-j", "--job_id"), argparse.SUPPRESS),
        # webserver
        'port': Arg(
            ("-p", "--port"),
            default=conf.get('webserver', 'WEB_SERVER_PORT'),
            type=int,
            help="The port on which to run the server"),
        'workers': Arg(
            ("-w", "--workers"),
            default=conf.get('webserver', 'WORKERS'),
            type=int,
            help="Number of workers to run the webserver on"),
        'workerclass': Arg(
            ("-k", "--workerclass"),
            default=conf.get('webserver', 'WORKER_CLASS'),
            choices=['sync', 'eventlet', 'gevent', 'tornado'],
            help="The worker class to use for gunicorn"),
        'worker_timeout': Arg(
            ("-t", "--worker_timeout"),
            default=conf.get('webserver', 'WEB_SERVER_WORKER_TIMEOUT'),
            type=int,
            help="The timeout for waiting on webserver workers"),
        'hostname': Arg(
            ("-hn", "--hostname"),
            default=conf.get('webserver', 'WEB_SERVER_HOST'),
            help="Set the hostname on which to run the web server"),
        'debug': Arg(
            ("-d", "--debug"),
            "Use the server that ships with Flask in debug mode",
            "store_true"),
        # resetdb
        'yes': Arg(
            ("-y", "--yes"),
            "Do not prompt to confirm reset. Use with care!",
            "store_true",
            default=False),
        # scheduler
        'dag_id_opt': Arg(("-d", "--dag_id"), help="The id of the dag to run"),
        'num_runs': Arg(
            ("-n", "--num_runs"),
            default=None, type=int,
            help="Set the number of runs to execute before exiting"),
        # worker
        'do_pickle': Arg(
            ("-p", "--do_pickle"),
            default=False,
            help=(
                "Attempt to pickle the DAG object to send over "
                "to the workers, instead of letting workers run their version "
                "of the code."),
            action="store_true"),
        'queues': Arg(
            ("-q", "--queues"),
            help="Comma delimited list of queues to serve",
            default=conf.get('celery', 'DEFAULT_QUEUE')),
        'concurrency': Arg(
            ("-c", "--concurrency"),
            type=int,
            help="The number of worker processes",
            default=conf.get('celery', 'celeryd_concurrency')),
        # flower
        'broker_api': Arg(("-a", "--broker_api"), help="Broker api"),
        'flower_port': Arg(
            ("-p", "--port"),
            default=conf.get('celery', 'FLOWER_PORT'),
            type=int,
            help="The port on which to run the server"),
        'task_params': Arg(
            ("-tp", "--task_params"),
            help="Sends a JSON params dict to the task"),
    }
    subparsers = (
        {
            'func': backfill,
            'help': "Run subsections of a DAG for a specified date range",
            'args': (
                'dag_id', 'task_regex', 'start_date', 'end_date',
                'mark_success', 'local', 'donot_pickle', 'include_adhoc',
                'bf_ignore_dependencies', 'bf_ignore_first_depends_on_past',
                'subdir', 'pool', 'dry_run')
        }, {
            'func': list_tasks,
            'help': "List the tasks within a DAG",
            'args': ('dag_id', 'tree', 'subdir'),
        }, {
            'func': clear,
            'help': "Clear a set of task instance, as if they never ran",
            'args': (
                'dag_id', 'task_regex', 'start_date', 'end_date', 'subdir',
                'upstream', 'downstream', 'no_confirm', 'only_failed',
                'only_running'),
        }, {
            'func': pause,
            'help': "Pause a DAG",
            'args': ('dag_id', 'subdir'),
        }, {
            'func': unpause,
            'help': "Pause a DAG",
            'args': ('dag_id', 'subdir'),
        }, {
            'func': trigger_dag,
            'help': "Trigger a DAG run",
            'args': ('dag_id', 'subdir', 'run_id', 'conf'),
        }, {
            'func': variables,
            'help': "List all variables",
            "args": ('set', 'get', 'json', 'default'),
        }, {
            'func': kerberos,
            'help': "Start a kerberos ticket renewer",
            'args': ('principal', 'keytab', 'pid',
                     'daemon', 'stdout', 'stderr', 'log_file'),
        }, {
            'func': render,
            'help': "Render a task instance's template(s)",
            'args': ('dag_id', 'task_id', 'execution_date', 'subdir'),
        }, {
            'func': run,
            'help': "Run a single task instance",
            'args': (
                'dag_id', 'task_id', 'execution_date', 'subdir',
                'mark_success', 'force', 'pool',
                'local', 'raw', 'ignore_dependencies',
                'ignore_depends_on_past', 'ship_dag', 'pickle', 'job_id'),
        }, {
            'func': initdb,
            'help': "Initialize the metadata database",
            'args': tuple(),
        }, {
            'func': list_dags,
            'help': "List all the DAGs",
            'args': ('subdir',),
        }, {
            'func': task_state,
            'help': "Get the status of a task instance",
            'args': ('dag_id', 'task_id', 'execution_date', 'subdir'),
        }, {
            'func': serve_logs,
            'help': "Serve logs generate by worker",
            'args': tuple(),
        }, {
            'func': test,
            'help': (
                "Test a task instance. This will run a task without checking for "
                "dependencies or recording it's state in the database."),
            'args': (
                'dag_id', 'task_id', 'execution_date', 'subdir', 'dry_run',
                'task_params'),
        }, {
            'func': webserver,
            'help': "Start a Airflow webserver instance",
            'args': ('port', 'workers', 'workerclass', 'worker_timeout', 'hostname',
                     'pid', 'daemon', 'stdout', 'stderr', 'log_file',
                     'debug'),
        }, {
            'func': resetdb,
            'help': "Burn down and rebuild the metadata database",
            'args': ('yes',),
        }, {
            'func': upgradedb,
            'help': "Upgrade metadata database to latest version",
            'args': tuple(),
        }, {
            'func': scheduler,
            'help': "Start a scheduler scheduler instance",
            'args': ('dag_id_opt', 'subdir', 'num_runs', 'do_pickle',
                     'pid', 'daemon', 'stdout', 'stderr', 'log_file'),
        }, {
            'func': worker,
            'help': "Start a Celery worker node",
            'args': ('do_pickle', 'queues', 'concurrency',
                     'pid', 'daemon', 'stdout', 'stderr', 'log_file'),
        }, {
            'func': flower,
            'help': "Start a Celery Flower",
            'args': ('flower_port', 'broker_api',
                     'pid', 'daemon', 'stdout', 'stderr', 'log_file'),
        }, {
            'func': version,
            'help': "Show the version",
            'args': tuple(),
        },
    )
    subparsers_dict = {sp['func'].__name__: sp for sp in subparsers}
    dag_subparsers = (
        'list_tasks', 'backfill', 'test', 'run', 'pause', 'unpause')

    @classmethod
    def get_parser(cls, dag_parser=False):
        parser = argparse.ArgumentParser()
        subparsers = parser.add_subparsers(
            help='sub-command help', dest='subcommand')
        subparsers.required = True

        subparser_list = cls.dag_subparsers if dag_parser else cls.subparsers_dict.keys()
        for sub in subparser_list:
            sub = cls.subparsers_dict[sub]
            sp = subparsers.add_parser(sub['func'].__name__, help=sub['help'])
            for arg in sub['args']:
                if 'dag_id' in arg and dag_parser:
                    continue
                arg = cls.args[arg]
                kwargs = {
                    f: getattr(arg, f)
                    for f in arg._fields if f != 'flags' and getattr(arg, f)}
                sp.add_argument(*arg.flags, **kwargs)
            sp.set_defaults(func=sub['func'])
        return parser

def get_parser():
    return CLIFactory.get_parser()<|MERGE_RESOLUTION|>--- conflicted
+++ resolved
@@ -553,12 +553,7 @@
 
 def flower(args):
     broka = conf.get('celery', 'BROKER_URL')
-<<<<<<< HEAD
-    args.port = args.port
-    port = '--port=%d' % args.port
-=======
     port = '--port={}'.format(args.port)
->>>>>>> c3614d18
     api = ''
     if args.broker_api:
         api = '--broker_api=' + args.broker_api
