--- conflicted
+++ resolved
@@ -2368,13 +2368,9 @@
         self.resources = Resources(**(resources or {}))
         self.run_as_user = run_as_user
         self.task_concurrency = task_concurrency
-<<<<<<< HEAD
         self.executor_config = self.get_executor_config(
             task_executor_config=executor_config)
-=======
-        self.executor_config = executor_config or {}
         self.do_xcom_push = do_xcom_push
->>>>>>> 86279b55
 
         # Private attributes
         self._upstream_task_ids = set()
