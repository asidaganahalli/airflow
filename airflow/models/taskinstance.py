#
# Licensed to the Apache Software Foundation (ASF) under one
# or more contributor license agreements.  See the NOTICE file
# distributed with this work for additional information
# regarding copyright ownership.  The ASF licenses this file
# to you under the Apache License, Version 2.0 (the
# "License"); you may not use this file except in compliance
# with the License.  You may obtain a copy of the License at
#
#   http://www.apache.org/licenses/LICENSE-2.0
#
# Unless required by applicable law or agreed to in writing,
# software distributed under the License is distributed on an
# "AS IS" BASIS, WITHOUT WARRANTIES OR CONDITIONS OF ANY
# KIND, either express or implied.  See the License for the
# specific language governing permissions and limitations
# under the License.
from __future__ import annotations

import collections.abc
import contextlib
import hashlib
import logging
import math
import operator
import os
import signal
import warnings
from collections import defaultdict
from datetime import datetime, timedelta
from functools import partial
from types import TracebackType
from typing import TYPE_CHECKING, Any, Callable, Collection, Generator, Iterable, NamedTuple, Tuple
from urllib.parse import quote

import dill
import jinja2
import lazy_object_proxy
import pendulum
from jinja2 import TemplateAssertionError, UndefinedError
from sqlalchemy import (
    Column,
    DateTime,
    Float,
    ForeignKeyConstraint,
    Index,
    Integer,
    PrimaryKeyConstraint,
    String,
    Text,
    and_,
    false,
    func,
    inspect,
    or_,
    text,
)
from sqlalchemy.ext.associationproxy import association_proxy
from sqlalchemy.ext.mutable import MutableDict
from sqlalchemy.orm import reconstructor, relationship
from sqlalchemy.orm.attributes import NO_VALUE, set_committed_value
from sqlalchemy.orm.session import Session
from sqlalchemy.sql.elements import BooleanClauseList
from sqlalchemy.sql.expression import ColumnOperators, case

from airflow import settings
from airflow.compat.functools import cache
from airflow.configuration import conf
from airflow.datasets import Dataset
from airflow.datasets.manager import dataset_manager
from airflow.exceptions import (
    AirflowException,
    AirflowFailException,
    AirflowRescheduleException,
    AirflowSensorTimeout,
    AirflowSkipException,
    AirflowTaskTimeout,
    DagRunNotFound,
    RemovedInAirflow3Warning,
    TaskDeferralError,
    TaskDeferred,
    UnmappableXComLengthPushed,
    UnmappableXComTypePushed,
    XComForMappingNotPushed,
)
from airflow.models.base import Base, StringID
from airflow.models.log import Log
from airflow.models.mappedoperator import MappedOperator
from airflow.models.param import process_params
from airflow.models.taskfail import TaskFail
from airflow.models.taskmap import TaskMap
from airflow.models.taskreschedule import TaskReschedule
from airflow.models.xcom import XCOM_RETURN_KEY, LazyXComAccess, XCom
from airflow.plugins_manager import integrate_macros_plugins
from airflow.sentry import Sentry
from airflow.stats import Stats
from airflow.templates import SandboxedEnvironment
from airflow.ti_deps.dep_context import DepContext
from airflow.ti_deps.dependencies_deps import REQUEUEABLE_DEPS, RUNNING_DEPS
from airflow.timetables.base import DataInterval
from airflow.typing_compat import Literal, TypeGuard
from airflow.utils import timezone
from airflow.utils.context import ConnectionAccessor, Context, VariableAccessor, context_merge
from airflow.utils.email import send_email
from airflow.utils.helpers import render_template_to_string
from airflow.utils.log.logging_mixin import LoggingMixin
from airflow.utils.module_loading import qualname
from airflow.utils.net import get_hostname
from airflow.utils.operator_helpers import context_to_airflow_vars
from airflow.utils.platform import getuser
from airflow.utils.retries import run_with_db_retries
from airflow.utils.session import NEW_SESSION, create_session, provide_session
from airflow.utils.sqlalchemy import (
    ExecutorConfigType,
    ExtendedJSON,
    UtcDateTime,
    tuple_in_condition,
    with_row_locks,
)
from airflow.utils.state import DagRunState, State, TaskInstanceState
from airflow.utils.timeout import timeout

TR = TaskReschedule

_CURRENT_CONTEXT: list[Context] = []
log = logging.getLogger(__name__)


if TYPE_CHECKING:
    from airflow.models.abstractoperator import TaskStateChangeCallback
    from airflow.models.baseoperator import BaseOperator
    from airflow.models.dag import DAG, DagModel
    from airflow.models.dagrun import DagRun
    from airflow.models.dataset import DatasetEvent
    from airflow.models.operator import Operator
    from airflow.utils.task_group import MappedTaskGroup, TaskGroup


PAST_DEPENDS_MET = "past_depends_met"


@contextlib.contextmanager
def set_current_context(context: Context) -> Generator[Context, None, None]:
    """
    Sets the current execution context to the provided context object.
    This method should be called once per Task execution, before calling operator.execute.
    """
    _CURRENT_CONTEXT.append(context)
    try:
        yield context
    finally:
        expected_state = _CURRENT_CONTEXT.pop()
        if expected_state != context:
            log.warning(
                "Current context is not equal to the state at context stack. Expected=%s, got=%s",
                context,
                expected_state,
            )


def clear_task_instances(
    tis: list[TaskInstance],
    session: Session,
    activate_dag_runs: None = None,
    dag: DAG | None = None,
    dag_run_state: DagRunState | Literal[False] = DagRunState.QUEUED,
) -> None:
    """
    Clears a set of task instances, but makes sure the running ones
    get killed.

    :param tis: a list of task instances
    :param session: current session
    :param dag_run_state: state to set DagRun to. If set to False, dagrun state will not
        be changed.
    :param dag: DAG object
    :param activate_dag_runs: Deprecated parameter, do not pass
    """
    job_ids = []
    # Keys: dag_id -> run_id -> map_indexes -> try_numbers -> task_id
    task_id_by_key: dict[str, dict[str, dict[int, dict[int, set[str]]]]] = defaultdict(
        lambda: defaultdict(lambda: defaultdict(lambda: defaultdict(set)))
    )
    for ti in tis:
        if ti.state == TaskInstanceState.RUNNING:
            if ti.job_id:
                # If a task is cleared when running, set its state to RESTARTING so that
                # the task is terminated and becomes eligible for retry.
                ti.state = TaskInstanceState.RESTARTING
                job_ids.append(ti.job_id)
        else:
            task_id = ti.task_id
            if dag and dag.has_task(task_id):
                task = dag.get_task(task_id)
                ti.refresh_from_task(task)
                task_retries = task.retries
                ti.max_tries = ti.try_number + task_retries - 1
            else:
                # Ignore errors when updating max_tries if dag is None or
                # task not found in dag since database records could be
                # outdated. We make max_tries the maximum value of its
                # original max_tries or the last attempted try number.
                ti.max_tries = max(ti.max_tries, ti.prev_attempted_tries)
            ti.state = None
            ti.external_executor_id = None
            ti.clear_next_method_args()
            session.merge(ti)

        task_id_by_key[ti.dag_id][ti.run_id][ti.map_index][ti.try_number].add(ti.task_id)

    if task_id_by_key:
        # Clear all reschedules related to the ti to clear

        # This is an optimization for the common case where all tis are for a small number
        # of dag_id, run_id, try_number, and map_index. Use a nested dict of dag_id,
        # run_id, try_number, map_index, and task_id to construct the where clause in a
        # hierarchical manner. This speeds up the delete statement by more than 40x for
        # large number of tis (50k+).
        conditions = or_(
            and_(
                TR.dag_id == dag_id,
                or_(
                    and_(
                        TR.run_id == run_id,
                        or_(
                            and_(
                                TR.map_index == map_index,
                                or_(
                                    and_(TR.try_number == try_number, TR.task_id.in_(task_ids))
                                    for try_number, task_ids in task_tries.items()
                                ),
                            )
                            for map_index, task_tries in map_indexes.items()
                        ),
                    )
                    for run_id, map_indexes in run_ids.items()
                ),
            )
            for dag_id, run_ids in task_id_by_key.items()
        )

        delete_qry = TR.__table__.delete().where(conditions)
        session.execute(delete_qry)

    if job_ids:
        from airflow.jobs.base_job import BaseJob

        for job in session.query(BaseJob).filter(BaseJob.id.in_(job_ids)).all():
            job.state = TaskInstanceState.RESTARTING

    if activate_dag_runs is not None:
        warnings.warn(
            "`activate_dag_runs` parameter to clear_task_instances function is deprecated. "
            "Please use `dag_run_state`",
            RemovedInAirflow3Warning,
            stacklevel=2,
        )
        if not activate_dag_runs:
            dag_run_state = False

    if dag_run_state is not False and tis:
        from airflow.models.dagrun import DagRun  # Avoid circular import

        run_ids_by_dag_id = defaultdict(set)
        for instance in tis:
            run_ids_by_dag_id[instance.dag_id].add(instance.run_id)

        drs = (
            session.query(DagRun)
            .filter(
                or_(
                    and_(DagRun.dag_id == dag_id, DagRun.run_id.in_(run_ids))
                    for dag_id, run_ids in run_ids_by_dag_id.items()
                )
            )
            .all()
        )
        dag_run_state = DagRunState(dag_run_state)  # Validate the state value.
        for dr in drs:
            dr.state = dag_run_state
            dr.start_date = timezone.utcnow()
            if dag_run_state == DagRunState.QUEUED:
                dr.last_scheduling_decision = None
                dr.start_date = None
    session.flush()


def _is_mappable_value(value: Any) -> TypeGuard[Collection]:
    """Whether a value can be used for task mapping.

    We only allow collections with guaranteed ordering, but exclude character
    sequences since that's usually not what users would expect to be mappable.
    """
    if not isinstance(value, (collections.abc.Sequence, dict)):
        return False
    if isinstance(value, (bytearray, bytes, str)):
        return False
    return True


class TaskInstanceKey(NamedTuple):
    """Key used to identify task instance."""

    dag_id: str
    task_id: str
    run_id: str
    try_number: int = 1
    map_index: int = -1

    @property
    def primary(self) -> tuple[str, str, str, int]:
        """Return task instance primary key part of the key"""
        return self.dag_id, self.task_id, self.run_id, self.map_index

    @property
    def reduced(self) -> TaskInstanceKey:
        """Remake the key by subtracting 1 from try number to match in memory information"""
        return TaskInstanceKey(
            self.dag_id, self.task_id, self.run_id, max(1, self.try_number - 1), self.map_index
        )

    def with_try_number(self, try_number: int) -> TaskInstanceKey:
        """Returns TaskInstanceKey with provided ``try_number``"""
        return TaskInstanceKey(self.dag_id, self.task_id, self.run_id, try_number, self.map_index)

    @property
    def key(self) -> TaskInstanceKey:
        """For API-compatibly with TaskInstance.

        Returns self
        """
        return self


def _creator_note(val):
    """Custom creator for the ``note`` association proxy."""
    if isinstance(val, str):
        return TaskInstanceNote(content=val)
    elif isinstance(val, dict):
        return TaskInstanceNote(**val)
    else:
        return TaskInstanceNote(*val)


class TaskInstance(Base, LoggingMixin):
    """
    Task instances store the state of a task instance. This table is the
    authority and single source of truth around what tasks have run and the
    state they are in.

    The SqlAlchemy model doesn't have a SqlAlchemy foreign key to the task or
    dag model deliberately to have more control over transactions.

    Database transactions on this table should insure double triggers and
    any confusion around what task instances are or aren't ready to run
    even while multiple schedulers may be firing task instances.

    A value of -1 in map_index represents any of: a TI without mapped tasks;
    a TI with mapped tasks that has yet to be expanded (state=pending);
    a TI with mapped tasks that expanded to an empty list (state=skipped).
    """

    __tablename__ = "task_instance"
    task_id = Column(StringID(), primary_key=True, nullable=False)
    dag_id = Column(StringID(), primary_key=True, nullable=False)
    run_id = Column(StringID(), primary_key=True, nullable=False)
    map_index = Column(Integer, primary_key=True, nullable=False, server_default=text("-1"))

    start_date = Column(UtcDateTime)
    end_date = Column(UtcDateTime)
    duration = Column(Float)
    state = Column(String(20))
    _try_number = Column("try_number", Integer, default=0)
    max_tries = Column(Integer, server_default=text("-1"))
    hostname = Column(String(1000))
    unixname = Column(String(1000))
    job_id = Column(Integer)
    pool = Column(String(256), nullable=False)
    pool_slots = Column(Integer, default=1, nullable=False)
    queue = Column(String(256))
    priority_weight = Column(Integer)
    operator = Column(String(1000))
    queued_dttm = Column(UtcDateTime)
    queued_by_job_id = Column(Integer)
    pid = Column(Integer)
    executor_config = Column(ExecutorConfigType(pickler=dill))
    updated_at = Column(UtcDateTime, default=timezone.utcnow, onupdate=timezone.utcnow)

    external_executor_id = Column(StringID())

    # The trigger to resume on if we are in state DEFERRED
    trigger_id = Column(Integer)

    # Optional timeout datetime for the trigger (past this, we'll fail)
    trigger_timeout = Column(DateTime)
    # The trigger_timeout should be TIMESTAMP(using UtcDateTime) but for ease of
    # migration, we are keeping it as DateTime pending a change where expensive
    # migration is inevitable.

    # The method to call next, and any extra arguments to pass to it.
    # Usually used when resuming from DEFERRED.
    next_method = Column(String(1000))
    next_kwargs = Column(MutableDict.as_mutable(ExtendedJSON))

    # If adding new fields here then remember to add them to
    # refresh_from_db() or they won't display in the UI correctly

    __table_args__ = (
        Index("ti_dag_state", dag_id, state),
        Index("ti_dag_run", dag_id, run_id),
        Index("ti_state", state),
        Index("ti_state_lkp", dag_id, task_id, run_id, state),
        Index("ti_pool", pool, state, priority_weight),
        Index("ti_job_id", job_id),
        Index("ti_trigger_id", trigger_id),
        PrimaryKeyConstraint(
            "dag_id", "task_id", "run_id", "map_index", name="task_instance_pkey", mssql_clustered=True
        ),
        ForeignKeyConstraint(
            [trigger_id],
            ["trigger.id"],
            name="task_instance_trigger_id_fkey",
            ondelete="CASCADE",
        ),
        ForeignKeyConstraint(
            [dag_id, run_id],
            ["dag_run.dag_id", "dag_run.run_id"],
            name="task_instance_dag_run_fkey",
            ondelete="CASCADE",
        ),
    )

    dag_model = relationship(
        "DagModel",
        primaryjoin="TaskInstance.dag_id == DagModel.dag_id",
        foreign_keys=dag_id,
        uselist=False,
        innerjoin=True,
        viewonly=True,
    )

    trigger = relationship("Trigger", uselist=False)
    triggerer_job = association_proxy("trigger", "triggerer_job")
    dag_run = relationship("DagRun", back_populates="task_instances", lazy="joined", innerjoin=True)
    rendered_task_instance_fields = relationship("RenderedTaskInstanceFields", lazy="noload", uselist=False)
    execution_date = association_proxy("dag_run", "execution_date")
    task_instance_note = relationship("TaskInstanceNote", back_populates="task_instance", uselist=False)
    note = association_proxy("task_instance_note", "content", creator=_creator_note)
    task: Operator  # Not always set...

    def __init__(
        self,
        task: Operator,
        execution_date: datetime | None = None,
        run_id: str | None = None,
        state: str | None = None,
        map_index: int = -1,
    ):
        super().__init__()
        self.dag_id = task.dag_id
        self.task_id = task.task_id
        self.map_index = map_index
        self.refresh_from_task(task)
        # init_on_load will config the log
        self.init_on_load()

        if run_id is None and execution_date is not None:
            from airflow.models.dagrun import DagRun  # Avoid circular import

            warnings.warn(
                "Passing an execution_date to `TaskInstance()` is deprecated in favour of passing a run_id",
                RemovedInAirflow3Warning,
                # Stack level is 4 because SQLA adds some wrappers around the constructor
                stacklevel=4,
            )
            # make sure we have a localized execution_date stored in UTC
            if execution_date and not timezone.is_localized(execution_date):
                self.log.warning(
                    "execution date %s has no timezone information. Using default from dag or system",
                    execution_date,
                )
                if self.task.has_dag():
                    if TYPE_CHECKING:
                        assert self.task.dag
                    execution_date = timezone.make_aware(execution_date, self.task.dag.timezone)
                else:
                    execution_date = timezone.make_aware(execution_date)

                execution_date = timezone.convert_to_utc(execution_date)
            with create_session() as session:
                run_id = (
                    session.query(DagRun.run_id)
                    .filter_by(dag_id=self.dag_id, execution_date=execution_date)
                    .scalar()
                )
                if run_id is None:
                    raise DagRunNotFound(
                        f"DagRun for {self.dag_id!r} with date {execution_date} not found"
                    ) from None

        self.run_id = run_id

        self.try_number = 0
        self.max_tries = self.task.retries
        self.unixname = getuser()
        if state:
            self.state = state
        self.hostname = ""
        # Is this TaskInstance being currently running within `airflow tasks run --raw`.
        # Not persisted to the database so only valid for the current process
        self.raw = False
        # can be changed when calling 'run'
        self.test_mode = False

    @staticmethod
    def insert_mapping(run_id: str, task: Operator, map_index: int) -> dict[str, Any]:
        """:meta private:"""
        return {
            "dag_id": task.dag_id,
            "task_id": task.task_id,
            "run_id": run_id,
            "_try_number": 0,
            "hostname": "",
            "unixname": getuser(),
            "queue": task.queue,
            "pool": task.pool,
            "pool_slots": task.pool_slots,
            "priority_weight": task.priority_weight_total,
            "run_as_user": task.run_as_user,
            "max_tries": task.retries,
            "executor_config": task.executor_config,
            "operator": task.task_type,
            "map_index": map_index,
        }

    @reconstructor
    def init_on_load(self) -> None:
        """Initialize the attributes that aren't stored in the DB"""
        # correctly config the ti log
        self._log = logging.getLogger("airflow.task")
        self.test_mode = False  # can be changed when calling 'run'

    @property
    def try_number(self):
        """
        Return the try number that this task number will be when it is actually
        run.

        If the TaskInstance is currently running, this will match the column in the
        database, in all other cases this will be incremented.
        """
        # This is designed so that task logs end up in the right file.
        if self.state in State.running:
            return self._try_number
        return self._try_number + 1

    @try_number.setter
    def try_number(self, value: int) -> None:
        self._try_number = value

    @property
    def prev_attempted_tries(self) -> int:
        """
        Based on this instance's try_number, this will calculate
        the number of previously attempted tries, defaulting to 0.
        """
        # Expose this for the Task Tries and Gantt graph views.
        # Using `try_number` throws off the counts for non-running tasks.
        # Also useful in error logging contexts to get
        # the try number for the last try that was attempted.
        # https://issues.apache.org/jira/browse/AIRFLOW-2143

        return self._try_number

    @property
    def next_try_number(self) -> int:
        return self._try_number + 1

    def command_as_list(
        self,
        mark_success=False,
        ignore_all_deps=False,
        ignore_task_deps=False,
        ignore_depends_on_past=False,
        wait_for_past_depends_before_skipping=False,
        ignore_ti_state=False,
        local=False,
        pickle_id=None,
        raw=False,
        job_id=None,
        pool=None,
        cfg_path=None,
    ):
        """
        Returns a command that can be executed anywhere where airflow is
        installed. This command is part of the message sent to executors by
        the orchestrator.
        """
        dag: DAG | DagModel
        # Use the dag if we have it, else fallback to the ORM dag_model, which might not be loaded
        if hasattr(self, "task") and hasattr(self.task, "dag"):
            dag = self.task.dag
        else:
            dag = self.dag_model

        should_pass_filepath = not pickle_id and dag
        path = None
        if should_pass_filepath:
            if dag.is_subdag:
                path = dag.parent_dag.relative_fileloc
            else:
                path = dag.relative_fileloc

            if path:
                if not path.is_absolute():
                    path = "DAGS_FOLDER" / path
                path = str(path)

        return TaskInstance.generate_command(
            self.dag_id,
            self.task_id,
            run_id=self.run_id,
            mark_success=mark_success,
            ignore_all_deps=ignore_all_deps,
            ignore_task_deps=ignore_task_deps,
            ignore_depends_on_past=ignore_depends_on_past,
            wait_for_past_depends_before_skipping=wait_for_past_depends_before_skipping,
            ignore_ti_state=ignore_ti_state,
            local=local,
            pickle_id=pickle_id,
            file_path=path,
            raw=raw,
            job_id=job_id,
            pool=pool,
            cfg_path=cfg_path,
            map_index=self.map_index,
        )

    @staticmethod
    def generate_command(
        dag_id: str,
        task_id: str,
        run_id: str,
        mark_success: bool = False,
        ignore_all_deps: bool = False,
        ignore_depends_on_past: bool = False,
        wait_for_past_depends_before_skipping: bool = False,
        ignore_task_deps: bool = False,
        ignore_ti_state: bool = False,
        local: bool = False,
        pickle_id: int | None = None,
        file_path: str | None = None,
        raw: bool = False,
        job_id: str | None = None,
        pool: str | None = None,
        cfg_path: str | None = None,
        map_index: int = -1,
    ) -> list[str]:
        """
        Generates the shell command required to execute this task instance.

        :param dag_id: DAG ID
        :param task_id: Task ID
        :param run_id: The run_id of this task's DagRun
        :param mark_success: Whether to mark the task as successful
        :param ignore_all_deps: Ignore all ignorable dependencies.
            Overrides the other ignore_* parameters.
        :param ignore_depends_on_past: Ignore depends_on_past parameter of DAGs
            (e.g. for Backfills)
        :param wait_for_past_depends_before_skipping: Wait for past depends before marking the ti as skipped
        :param ignore_task_deps: Ignore task-specific dependencies such as depends_on_past
            and trigger rule
        :param ignore_ti_state: Ignore the task instance's previous failure/success
        :param local: Whether to run the task locally
        :param pickle_id: If the DAG was serialized to the DB, the ID
            associated with the pickled DAG
        :param file_path: path to the file containing the DAG definition
        :param raw: raw mode (needs more details)
        :param job_id: job ID (needs more details)
        :param pool: the Airflow pool that the task should run in
        :param cfg_path: the Path to the configuration file
        :return: shell command that can be used to run the task instance
        """
        cmd = ["airflow", "tasks", "run", dag_id, task_id, run_id]
        if mark_success:
            cmd.extend(["--mark-success"])
        if pickle_id:
            cmd.extend(["--pickle", str(pickle_id)])
        if job_id:
            cmd.extend(["--job-id", str(job_id)])
        if ignore_all_deps:
            cmd.extend(["--ignore-all-dependencies"])
        if ignore_task_deps:
            cmd.extend(["--ignore-dependencies"])
        if ignore_depends_on_past:
<<<<<<< HEAD
            cmd.extend(["--ignore-depends-on-past"])
        if wait_for_past_depends_before_skipping:
            cmd.extend(["--wait-for-past-depends-before-skipping"])
=======
            cmd.extend(["--depends-on-past", "ignore"])
>>>>>>> 76186bb5
        if ignore_ti_state:
            cmd.extend(["--force"])
        if local:
            cmd.extend(["--local"])
        if pool:
            cmd.extend(["--pool", pool])
        if raw:
            cmd.extend(["--raw"])
        if file_path:
            cmd.extend(["--subdir", file_path])
        if cfg_path:
            cmd.extend(["--cfg-path", cfg_path])
        if map_index != -1:
            cmd.extend(["--map-index", str(map_index)])
        return cmd

    @property
    def log_url(self) -> str:
        """Log URL for TaskInstance"""
        iso = quote(self.execution_date.isoformat())
        base_url = conf.get_mandatory_value("webserver", "BASE_URL")
        return (
            f"{base_url}/log"
            f"?execution_date={iso}"
            f"&task_id={self.task_id}"
            f"&dag_id={self.dag_id}"
            f"&map_index={self.map_index}"
        )

    @property
    def mark_success_url(self) -> str:
        """URL to mark TI success"""
        base_url = conf.get_mandatory_value("webserver", "BASE_URL")
        return (
            f"{base_url}/confirm"
            f"?task_id={self.task_id}"
            f"&dag_id={self.dag_id}"
            f"&dag_run_id={quote(self.run_id)}"
            "&upstream=false"
            "&downstream=false"
            "&state=success"
        )

    @provide_session
    def current_state(self, session: Session = NEW_SESSION) -> str:
        """
        Get the very latest state from the database, if a session is passed,
        we use and looking up the state becomes part of the session, otherwise
        a new session is used.

        sqlalchemy.inspect is used here to get the primary keys ensuring that if they change
        it will not regress

        :param session: SQLAlchemy ORM Session
        """
        filters = (col == getattr(self, col.name) for col in inspect(TaskInstance).primary_key)
        return session.query(TaskInstance.state).filter(*filters).scalar()

    @provide_session
    def error(self, session: Session = NEW_SESSION) -> None:
        """
        Forces the task instance's state to FAILED in the database.

        :param session: SQLAlchemy ORM Session
        """
        self.log.error("Recording the task instance as FAILED")
        self.state = State.FAILED
        session.merge(self)
        session.commit()

    @provide_session
    def refresh_from_db(self, session: Session = NEW_SESSION, lock_for_update: bool = False) -> None:
        """
        Refreshes the task instance from the database based on the primary key

        :param session: SQLAlchemy ORM Session
        :param lock_for_update: if True, indicates that the database should
            lock the TaskInstance (issuing a FOR UPDATE clause) until the
            session is committed.
        """
        self.log.debug("Refreshing TaskInstance %s from DB", self)

        if self in session:
            session.refresh(self, TaskInstance.__mapper__.column_attrs.keys())

        qry = (
            # To avoid joining any relationships, by default select all
            # columns, not the object. This also means we get (effectively) a
            # namedtuple back, not a TI object
            session.query(*TaskInstance.__table__.columns).filter(
                TaskInstance.dag_id == self.dag_id,
                TaskInstance.task_id == self.task_id,
                TaskInstance.run_id == self.run_id,
                TaskInstance.map_index == self.map_index,
            )
        )

        if lock_for_update:
            for attempt in run_with_db_retries(logger=self.log):
                with attempt:
                    ti: TaskInstance | None = qry.with_for_update().one_or_none()
        else:
            ti = qry.one_or_none()
        if ti:
            # Fields ordered per model definition
            self.start_date = ti.start_date
            self.end_date = ti.end_date
            self.duration = ti.duration
            self.state = ti.state
            # Since we selected columns, not the object, this is the raw value
            self.try_number = ti.try_number
            self.max_tries = ti.max_tries
            self.hostname = ti.hostname
            self.unixname = ti.unixname
            self.job_id = ti.job_id
            self.pool = ti.pool
            self.pool_slots = ti.pool_slots or 1
            self.queue = ti.queue
            self.priority_weight = ti.priority_weight
            self.operator = ti.operator
            self.queued_dttm = ti.queued_dttm
            self.queued_by_job_id = ti.queued_by_job_id
            self.pid = ti.pid
            self.executor_config = ti.executor_config
            self.external_executor_id = ti.external_executor_id
            self.trigger_id = ti.trigger_id
            self.next_method = ti.next_method
            self.next_kwargs = ti.next_kwargs
        else:
            self.state = None

    def refresh_from_task(self, task: Operator, pool_override: str | None = None) -> None:
        """
        Copy common attributes from the given task.

        :param task: The task object to copy from
        :param pool_override: Use the pool_override instead of task's pool
        """
        self.task = task
        self.queue = task.queue
        self.pool = pool_override or task.pool
        self.pool_slots = task.pool_slots
        self.priority_weight = task.priority_weight_total
        self.run_as_user = task.run_as_user
        # Do not set max_tries to task.retries here because max_tries is a cumulative
        # value that needs to be stored in the db.
        self.executor_config = task.executor_config
        self.operator = task.task_type

    @provide_session
    def clear_xcom_data(self, session: Session = NEW_SESSION) -> None:
        """Clear all XCom data from the database for the task instance.

        If the task is unmapped, all XComs matching this task ID in the same DAG
        run are removed. If the task is mapped, only the one with matching map
        index is removed.

        :param session: SQLAlchemy ORM Session
        """
        self.log.debug("Clearing XCom data")
        if self.map_index < 0:
            map_index: int | None = None
        else:
            map_index = self.map_index
        XCom.clear(
            dag_id=self.dag_id,
            task_id=self.task_id,
            run_id=self.run_id,
            map_index=map_index,
            session=session,
        )

    @property
    def key(self) -> TaskInstanceKey:
        """Returns a tuple that identifies the task instance uniquely"""
        return TaskInstanceKey(self.dag_id, self.task_id, self.run_id, self.try_number, self.map_index)

    @provide_session
    def set_state(self, state: str | None, session: Session = NEW_SESSION) -> bool:
        """
        Set TaskInstance state.

        :param state: State to set for the TI
        :param session: SQLAlchemy ORM Session
        :return: Was the state changed
        """
        if self.state == state:
            return False

        current_time = timezone.utcnow()
        self.log.debug("Setting task state for %s to %s", self, state)
        self.state = state
        self.start_date = self.start_date or current_time
        if self.state in State.finished or self.state == State.UP_FOR_RETRY:
            self.end_date = self.end_date or current_time
            self.duration = (self.end_date - self.start_date).total_seconds()
        session.merge(self)
        return True

    @property
    def is_premature(self) -> bool:
        """
        Returns whether a task is in UP_FOR_RETRY state and its retry interval
        has elapsed.
        """
        # is the task still in the retry waiting period?
        return self.state == State.UP_FOR_RETRY and not self.ready_for_retry()

    @provide_session
    def are_dependents_done(self, session: Session = NEW_SESSION) -> bool:
        """
        Checks whether the immediate dependents of this task instance have succeeded or have been skipped.
        This is meant to be used by wait_for_downstream.

        This is useful when you do not want to start processing the next
        schedule of a task until the dependents are done. For instance,
        if the task DROPs and recreates a table.

        :param session: SQLAlchemy ORM Session
        """
        task = self.task

        if not task.downstream_task_ids:
            return True

        ti = session.query(func.count(TaskInstance.task_id)).filter(
            TaskInstance.dag_id == self.dag_id,
            TaskInstance.task_id.in_(task.downstream_task_ids),
            TaskInstance.run_id == self.run_id,
            TaskInstance.state.in_([State.SKIPPED, State.SUCCESS]),
        )
        count = ti[0][0]
        return count == len(task.downstream_task_ids)

    @provide_session
    def get_previous_dagrun(
        self,
        state: DagRunState | None = None,
        session: Session | None = None,
    ) -> DagRun | None:
        """The DagRun that ran before this task instance's DagRun.

        :param state: If passed, it only take into account instances of a specific state.
        :param session: SQLAlchemy ORM Session.
        """
        dag = self.task.dag
        if dag is None:
            return None

        dr = self.get_dagrun(session=session)
        dr.dag = dag

        # We always ignore schedule in dagrun lookup when `state` is given
        # or the DAG is never scheduled. For legacy reasons, when
        # `catchup=True`, we use `get_previous_scheduled_dagrun` unless
        # `ignore_schedule` is `True`.
        ignore_schedule = state is not None or not dag.timetable.can_run
        if dag.catchup is True and not ignore_schedule:
            last_dagrun = dr.get_previous_scheduled_dagrun(session=session)
        else:
            last_dagrun = dr.get_previous_dagrun(session=session, state=state)

        if last_dagrun:
            return last_dagrun

        return None

    @provide_session
    def get_previous_ti(
        self,
        state: DagRunState | None = None,
        session: Session = NEW_SESSION,
    ) -> TaskInstance | None:
        """
        The task instance for the task that ran before this task instance.

        :param state: If passed, it only take into account instances of a specific state.
        :param session: SQLAlchemy ORM Session
        """
        dagrun = self.get_previous_dagrun(state, session=session)
        if dagrun is None:
            return None
        return dagrun.get_task_instance(self.task_id, session=session)

    @property
    def previous_ti(self) -> TaskInstance | None:
        """
        This attribute is deprecated.
        Please use `airflow.models.taskinstance.TaskInstance.get_previous_ti` method.
        """
        warnings.warn(
            """
            This attribute is deprecated.
            Please use `airflow.models.taskinstance.TaskInstance.get_previous_ti` method.
            """,
            RemovedInAirflow3Warning,
            stacklevel=2,
        )
        return self.get_previous_ti()

    @property
    def previous_ti_success(self) -> TaskInstance | None:
        """
        This attribute is deprecated.
        Please use `airflow.models.taskinstance.TaskInstance.get_previous_ti` method.
        """
        warnings.warn(
            """
            This attribute is deprecated.
            Please use `airflow.models.taskinstance.TaskInstance.get_previous_ti` method.
            """,
            RemovedInAirflow3Warning,
            stacklevel=2,
        )
        return self.get_previous_ti(state=DagRunState.SUCCESS)

    @provide_session
    def get_previous_execution_date(
        self,
        state: DagRunState | None = None,
        session: Session = NEW_SESSION,
    ) -> pendulum.DateTime | None:
        """
        The execution date from property previous_ti_success.

        :param state: If passed, it only take into account instances of a specific state.
        :param session: SQLAlchemy ORM Session
        """
        self.log.debug("previous_execution_date was called")
        prev_ti = self.get_previous_ti(state=state, session=session)
        return prev_ti and pendulum.instance(prev_ti.execution_date)

    @provide_session
    def get_previous_start_date(
        self, state: DagRunState | None = None, session: Session = NEW_SESSION
    ) -> pendulum.DateTime | None:
        """
        The start date from property previous_ti_success.

        :param state: If passed, it only take into account instances of a specific state.
        :param session: SQLAlchemy ORM Session
        """
        self.log.debug("previous_start_date was called")
        prev_ti = self.get_previous_ti(state=state, session=session)
        # prev_ti may not exist and prev_ti.start_date may be None.
        return prev_ti and prev_ti.start_date and pendulum.instance(prev_ti.start_date)

    @property
    def previous_start_date_success(self) -> pendulum.DateTime | None:
        """
        This attribute is deprecated.
        Please use `airflow.models.taskinstance.TaskInstance.get_previous_start_date` method.
        """
        warnings.warn(
            """
            This attribute is deprecated.
            Please use `airflow.models.taskinstance.TaskInstance.get_previous_start_date` method.
            """,
            RemovedInAirflow3Warning,
            stacklevel=2,
        )
        return self.get_previous_start_date(state=DagRunState.SUCCESS)

    @provide_session
    def are_dependencies_met(
        self, dep_context: DepContext | None = None, session: Session = NEW_SESSION, verbose: bool = False
    ) -> bool:
        """
        Returns whether or not all the conditions are met for this task instance to be run
        given the context for the dependencies (e.g. a task instance being force run from
        the UI will ignore some dependencies).

        :param dep_context: The execution context that determines the dependencies that
            should be evaluated.
        :param session: database session
        :param verbose: whether log details on failed dependencies on
            info or debug log level
        """
        dep_context = dep_context or DepContext()
        failed = False
        verbose_aware_logger = self.log.info if verbose else self.log.debug
        for dep_status in self.get_failed_dep_statuses(dep_context=dep_context, session=session):
            failed = True

            verbose_aware_logger(
                "Dependencies not met for %s, dependency '%s' FAILED: %s",
                self,
                dep_status.dep_name,
                dep_status.reason,
            )

        if failed:
            return False

        verbose_aware_logger("Dependencies all met for %s", self)
        return True

    @provide_session
    def get_failed_dep_statuses(self, dep_context: DepContext | None = None, session: Session = NEW_SESSION):
        """Get failed Dependencies"""
        dep_context = dep_context or DepContext()
        for dep in dep_context.deps | self.task.deps:
            for dep_status in dep.get_dep_statuses(self, session, dep_context):

                self.log.debug(
                    "%s dependency '%s' PASSED: %s, %s",
                    self,
                    dep_status.dep_name,
                    dep_status.passed,
                    dep_status.reason,
                )

                if not dep_status.passed:
                    yield dep_status

    def __repr__(self) -> str:
        prefix = f"<TaskInstance: {self.dag_id}.{self.task_id} {self.run_id} "
        if self.map_index != -1:
            prefix += f"map_index={self.map_index} "
        return prefix + f"[{self.state}]>"

    def next_retry_datetime(self):
        """
        Get datetime of the next retry if the task instance fails. For exponential
        backoff, retry_delay is used as base and will be converted to seconds.
        """
        from airflow.models.abstractoperator import MAX_RETRY_DELAY

        delay = self.task.retry_delay
        if self.task.retry_exponential_backoff:
            # If the min_backoff calculation is below 1, it will be converted to 0 via int. Thus,
            # we must round up prior to converting to an int, otherwise a divide by zero error
            # will occur in the modded_hash calculation.
            min_backoff = int(math.ceil(delay.total_seconds() * (2 ** (self.try_number - 2))))

            # In the case when delay.total_seconds() is 0, min_backoff will not be rounded up to 1.
            # To address this, we impose a lower bound of 1 on min_backoff. This effectively makes
            # the ceiling function unnecessary, but the ceiling function was retained to avoid
            # introducing a breaking change.
            if min_backoff < 1:
                min_backoff = 1

            # deterministic per task instance
            ti_hash = int(
                hashlib.sha1(
                    f"{self.dag_id}#{self.task_id}#{self.execution_date}#{self.try_number}".encode()
                ).hexdigest(),
                16,
            )
            # between 1 and 1.0 * delay * (2^retry_number)
            modded_hash = min_backoff + ti_hash % min_backoff
            # timedelta has a maximum representable value. The exponentiation
            # here means this value can be exceeded after a certain number
            # of tries (around 50 if the initial delay is 1s, even fewer if
            # the delay is larger). Cap the value here before creating a
            # timedelta object so the operation doesn't fail with "OverflowError".
            delay_backoff_in_seconds = min(modded_hash, MAX_RETRY_DELAY)
            delay = timedelta(seconds=delay_backoff_in_seconds)
            if self.task.max_retry_delay:
                delay = min(self.task.max_retry_delay, delay)
        return self.end_date + delay

    def ready_for_retry(self) -> bool:
        """
        Checks on whether the task instance is in the right state and timeframe
        to be retried.
        """
        return self.state == State.UP_FOR_RETRY and self.next_retry_datetime() < timezone.utcnow()

    @provide_session
    def get_dagrun(self, session: Session = NEW_SESSION) -> DagRun:
        """
        Returns the DagRun for this TaskInstance

        :param session: SQLAlchemy ORM Session
        :return: DagRun
        """
        info = inspect(self)
        if info.attrs.dag_run.loaded_value is not NO_VALUE:
            return self.dag_run

        from airflow.models.dagrun import DagRun  # Avoid circular import

        dr = session.query(DagRun).filter(DagRun.dag_id == self.dag_id, DagRun.run_id == self.run_id).one()

        # Record it in the instance for next time. This means that `self.execution_date` will work correctly
        set_committed_value(self, "dag_run", dr)

        return dr

    @provide_session
    def check_and_change_state_before_execution(
        self,
        verbose: bool = True,
        ignore_all_deps: bool = False,
        ignore_depends_on_past: bool = False,
        wait_for_past_depends_before_skipping: bool = False,
        ignore_task_deps: bool = False,
        ignore_ti_state: bool = False,
        mark_success: bool = False,
        test_mode: bool = False,
        job_id: str | None = None,
        pool: str | None = None,
        external_executor_id: str | None = None,
        session: Session = NEW_SESSION,
    ) -> bool:
        """
        Checks dependencies and then sets state to RUNNING if they are met. Returns
        True if and only if state is set to RUNNING, which implies that task should be
        executed, in preparation for _run_raw_task

        :param verbose: whether to turn on more verbose logging
        :param ignore_all_deps: Ignore all of the non-critical dependencies, just runs
        :param ignore_depends_on_past: Ignore depends_on_past DAG attribute
        :param wait_for_past_depends_before_skipping: Wait for past depends before mark the ti as skipped
        :param ignore_task_deps: Don't check the dependencies of this TaskInstance's task
        :param ignore_ti_state: Disregards previous task instance state
        :param mark_success: Don't run the task, mark its state as success
        :param test_mode: Doesn't record success or failure in the DB
        :param job_id: Job (BackfillJob / LocalTaskJob / SchedulerJob) ID
        :param pool: specifies the pool to use to run the task instance
        :param external_executor_id: The identifier of the celery executor
        :param session: SQLAlchemy ORM Session
        :return: whether the state was changed to running or not
        """
        task = self.task
        self.refresh_from_task(task, pool_override=pool)
        self.test_mode = test_mode
        self.refresh_from_db(session=session, lock_for_update=True)
        self.job_id = job_id
        self.hostname = get_hostname()
        self.pid = None

        if not ignore_all_deps and not ignore_ti_state and self.state == State.SUCCESS:
            Stats.incr("previously_succeeded", 1, 1)

        # TODO: Logging needs cleanup, not clear what is being printed
        hr_line_break = "\n" + ("-" * 80)  # Line break

        if not mark_success:
            # Firstly find non-runnable and non-requeueable tis.
            # Since mark_success is not set, we do nothing.
            non_requeueable_dep_context = DepContext(
                deps=RUNNING_DEPS - REQUEUEABLE_DEPS,
                ignore_all_deps=ignore_all_deps,
                ignore_ti_state=ignore_ti_state,
                ignore_depends_on_past=ignore_depends_on_past,
                wait_for_past_depends_before_skipping=wait_for_past_depends_before_skipping,
                ignore_task_deps=ignore_task_deps,
            )
            if not self.are_dependencies_met(
                dep_context=non_requeueable_dep_context, session=session, verbose=True
            ):
                session.commit()
                return False

            # For reporting purposes, we report based on 1-indexed,
            # not 0-indexed lists (i.e. Attempt 1 instead of
            # Attempt 0 for the first attempt).
            # Set the task start date. In case it was re-scheduled use the initial
            # start date that is recorded in task_reschedule table
            # If the task continues after being deferred (next_method is set), use the original start_date
            self.start_date = self.start_date if self.next_method else timezone.utcnow()
            if self.state == State.UP_FOR_RESCHEDULE:
                task_reschedule: TR = TR.query_for_task_instance(self, session=session).first()
                if task_reschedule:
                    self.start_date = task_reschedule.start_date

            # Secondly we find non-runnable but requeueable tis. We reset its state.
            # This is because we might have hit concurrency limits,
            # e.g. because of backfilling.
            dep_context = DepContext(
                deps=REQUEUEABLE_DEPS,
                ignore_all_deps=ignore_all_deps,
                ignore_depends_on_past=ignore_depends_on_past,
                wait_for_past_depends_before_skipping=wait_for_past_depends_before_skipping,
                ignore_task_deps=ignore_task_deps,
                ignore_ti_state=ignore_ti_state,
            )
            if not self.are_dependencies_met(dep_context=dep_context, session=session, verbose=True):
                self.state = State.NONE
                self.log.warning(hr_line_break)
                self.log.warning(
                    "Rescheduling due to concurrency limits reached "
                    "at task runtime. Attempt %s of "
                    "%s. State set to NONE.",
                    self.try_number,
                    self.max_tries + 1,
                )
                self.log.warning(hr_line_break)
                self.queued_dttm = timezone.utcnow()
                session.merge(self)
                session.commit()
                return False

        # print status message
        self.log.info(hr_line_break)
        self.log.info("Starting attempt %s of %s", self.try_number, self.max_tries + 1)
        self.log.info(hr_line_break)
        self._try_number += 1

        if not test_mode:
            session.add(Log(State.RUNNING, self))
        self.state = State.RUNNING
        self.external_executor_id = external_executor_id
        self.end_date = None
        if not test_mode:
            session.merge(self).task = task
        session.commit()

        # Closing all pooled connections to prevent
        # "max number of connections reached"
        settings.engine.dispose()  # type: ignore
        if verbose:
            if mark_success:
                self.log.info("Marking success for %s on %s", self.task, self.execution_date)
            else:
                self.log.info("Executing %s on %s", self.task, self.execution_date)
        return True

    def _date_or_empty(self, attr: str) -> str:
        result: datetime | None = getattr(self, attr, None)
        return result.strftime("%Y%m%dT%H%M%S") if result else ""

    def _log_state(self, lead_msg: str = "") -> None:
        params = [
            lead_msg,
            str(self.state).upper(),
            self.dag_id,
            self.task_id,
        ]
        message = "%sMarking task as %s. dag_id=%s, task_id=%s, "
        if self.map_index >= 0:
            params.append(self.map_index)
            message += "map_index=%d, "
        self.log.info(
            message + "execution_date=%s, start_date=%s, end_date=%s",
            *params,
            self._date_or_empty("execution_date"),
            self._date_or_empty("start_date"),
            self._date_or_empty("end_date"),
        )

    # Ensure we unset next_method and next_kwargs to ensure that any
    # retries don't re-use them.
    def clear_next_method_args(self) -> None:
        self.log.debug("Clearing next_method and next_kwargs.")

        self.next_method = None
        self.next_kwargs = None

    @provide_session
    @Sentry.enrich_errors
    def _run_raw_task(
        self,
        mark_success: bool = False,
        test_mode: bool = False,
        job_id: str | None = None,
        pool: str | None = None,
        session: Session = NEW_SESSION,
    ) -> None:
        """
        Immediately runs the task (without checking or changing db state
        before execution) and then sets the appropriate final state after
        completion and runs any post-execute callbacks. Meant to be called
        only after another function changes the state to running.

        :param mark_success: Don't run the task, mark its state as success
        :param test_mode: Doesn't record success or failure in the DB
        :param pool: specifies the pool to use to run the task instance
        :param session: SQLAlchemy ORM Session
        """
        self.test_mode = test_mode
        self.refresh_from_task(self.task, pool_override=pool)
        self.refresh_from_db(session=session)
        self.job_id = job_id
        self.hostname = get_hostname()
        self.pid = os.getpid()
        if not test_mode:
            session.merge(self)
            session.commit()
        actual_start_date = timezone.utcnow()
        Stats.incr(f"ti.start.{self.task.dag_id}.{self.task.task_id}")
        # Initialize final state counters at zero
        for state in State.task_states:
            Stats.incr(f"ti.finish.{self.task.dag_id}.{self.task.task_id}.{state}", count=0)

        self.task = self.task.prepare_for_execution()
        context = self.get_template_context(ignore_param_exceptions=False)
        try:
            if not mark_success:
                self._execute_task_with_callbacks(context, test_mode)
            if not test_mode:
                self.refresh_from_db(lock_for_update=True, session=session)
            self.state = State.SUCCESS
        except TaskDeferred as defer:
            # The task has signalled it wants to defer execution based on
            # a trigger.
            self._defer_task(defer=defer, session=session)
            self.log.info(
                "Pausing task as DEFERRED. dag_id=%s, task_id=%s, execution_date=%s, start_date=%s",
                self.dag_id,
                self.task_id,
                self._date_or_empty("execution_date"),
                self._date_or_empty("start_date"),
            )
            if not test_mode:
                session.add(Log(self.state, self))
                session.merge(self)
                session.commit()
            return
        except AirflowSkipException as e:
            # Recording SKIP
            # log only if exception has any arguments to prevent log flooding
            if e.args:
                self.log.info(e)
            if not test_mode:
                self.refresh_from_db(lock_for_update=True, session=session)
            self.state = State.SKIPPED
        except AirflowRescheduleException as reschedule_exception:
            self._handle_reschedule(actual_start_date, reschedule_exception, test_mode, session=session)
            session.commit()
            return
        except (AirflowFailException, AirflowSensorTimeout) as e:
            # If AirflowFailException is raised, task should not retry.
            # If a sensor in reschedule mode reaches timeout, task should not retry.
            self.handle_failure(e, test_mode, context, force_fail=True, session=session)
            session.commit()
            raise
        except AirflowException as e:
            if not test_mode:
                self.refresh_from_db(lock_for_update=True, session=session)
            # for case when task is marked as success/failed externally
            # or dagrun timed out and task is marked as skipped
            # current behavior doesn't hit the callbacks
            if self.state in State.finished:
                self.clear_next_method_args()
                session.merge(self)
                session.commit()
                return
            else:
                self.handle_failure(e, test_mode, context, session=session)
                session.commit()
                raise
        except (Exception, KeyboardInterrupt) as e:
            self.handle_failure(e, test_mode, context, session=session)
            session.commit()
            raise
        finally:
            Stats.incr(f"ti.finish.{self.dag_id}.{self.task_id}.{self.state}")

        # Recording SKIPPED or SUCCESS
        self.clear_next_method_args()
        self.end_date = timezone.utcnow()
        self._log_state()
        self.set_duration()

        # run on_success_callback before db committing
        # otherwise, the LocalTaskJob sees the state is changed to `success`,
        # but the task_runner is still running, LocalTaskJob then treats the state is set externally!
        self._run_finished_callback(self.task.on_success_callback, context, "on_success")

        if not test_mode:
            session.add(Log(self.state, self))
            session.merge(self).task = self.task
            if self.state == TaskInstanceState.SUCCESS:
                self._register_dataset_changes(session=session)
            session.commit()

    def _register_dataset_changes(self, *, session: Session) -> None:
        for obj in self.task.outlets or []:
            self.log.debug("outlet obj %s", obj)
            # Lineage can have other types of objects besides datasets
            if isinstance(obj, Dataset):
                dataset_manager.register_dataset_change(
                    task_instance=self,
                    dataset=obj,
                    session=session,
                )

    def _execute_task_with_callbacks(self, context, test_mode=False):
        """Prepare Task for Execution"""
        from airflow.models.renderedtifields import RenderedTaskInstanceFields

        parent_pid = os.getpid()

        def signal_handler(signum, frame):
            pid = os.getpid()

            # If a task forks during execution (from DAG code) for whatever
            # reason, we want to make sure that we react to the signal only in
            # the process that we've spawned ourselves (referred to here as the
            # parent process).
            if pid != parent_pid:
                os._exit(1)
                return
            self.log.error("Received SIGTERM. Terminating subprocesses.")
            self.task.on_kill()
            raise AirflowException("Task received SIGTERM signal")

        signal.signal(signal.SIGTERM, signal_handler)

        # Don't clear Xcom until the task is certain to execute, and check if we are resuming from deferral.
        if not self.next_method:
            self.clear_xcom_data()

        with Stats.timer(f"dag.{self.task.dag_id}.{self.task.task_id}.duration"):
            # Set the validated/merged params on the task object.
            self.task.params = context["params"]

            task_orig = self.render_templates(context=context)
            if not test_mode:
                rtif = RenderedTaskInstanceFields(ti=self, render_templates=False)
                RenderedTaskInstanceFields.write(rtif)
                RenderedTaskInstanceFields.delete_old_records(self.task_id, self.dag_id)

            # Export context to make it available for operators to use.
            airflow_context_vars = context_to_airflow_vars(context, in_env_var_format=True)
            os.environ.update(airflow_context_vars)

            # Log context only for the default execution method, the assumption
            # being that otherwise we're resuming a deferred task (in which
            # case there's no need to log these again).
            if not self.next_method:
                self.log.info(
                    "Exporting the following env vars:\n%s",
                    "\n".join(f"{k}={v}" for k, v in airflow_context_vars.items()),
                )

            # Run pre_execute callback
            self.task.pre_execute(context=context)

            # Run on_execute callback
            self._run_execute_callback(context, self.task)

            # Execute the task
            with set_current_context(context):
                result = self._execute_task(context, task_orig)

            # Run post_execute callback
            self.task.post_execute(context=context, result=result)

        Stats.incr(f"operator_successes_{self.task.task_type}", 1, 1)
        Stats.incr("ti_successes")

    def _run_finished_callback(
        self,
        callbacks: None | TaskStateChangeCallback | list[TaskStateChangeCallback],
        context: Context,
        callback_type: str,
    ) -> None:
        """Run callback after task finishes"""
        if callbacks:
            callbacks = callbacks if isinstance(callbacks, list) else [callbacks]
            for callback in callbacks:
                try:
                    callback(context)
                except Exception:
                    callback_name = qualname(callback).split(".")[-1]
                    self.log.exception(
                        f"Error when executing {callback_name} callback"  # type: ignore[attr-defined]
                    )

    def _execute_task(self, context, task_orig):
        """Executes Task (optionally with a Timeout) and pushes Xcom results"""
        task_to_execute = self.task
        # If the task has been deferred and is being executed due to a trigger,
        # then we need to pick the right method to come back to, otherwise
        # we go for the default execute
        if self.next_method:
            # __fail__ is a special signal value for next_method that indicates
            # this task was scheduled specifically to fail.
            if self.next_method == "__fail__":
                next_kwargs = self.next_kwargs or {}
                traceback = self.next_kwargs.get("traceback")
                if traceback is not None:
                    self.log.error("Trigger failed:\n%s", "\n".join(traceback))
                raise TaskDeferralError(next_kwargs.get("error", "Unknown"))
            # Grab the callable off the Operator/Task and add in any kwargs
            execute_callable = getattr(task_to_execute, self.next_method)
            if self.next_kwargs:
                execute_callable = partial(execute_callable, **self.next_kwargs)
        else:
            execute_callable = task_to_execute.execute
        # If a timeout is specified for the task, make it fail
        # if it goes beyond
        if task_to_execute.execution_timeout:
            # If we are coming in with a next_method (i.e. from a deferral),
            # calculate the timeout from our start_date.
            if self.next_method:
                timeout_seconds = (
                    task_to_execute.execution_timeout - (timezone.utcnow() - self.start_date)
                ).total_seconds()
            else:
                timeout_seconds = task_to_execute.execution_timeout.total_seconds()
            try:
                # It's possible we're already timed out, so fast-fail if true
                if timeout_seconds <= 0:
                    raise AirflowTaskTimeout()
                # Run task in timeout wrapper
                with timeout(timeout_seconds):
                    result = execute_callable(context=context)
            except AirflowTaskTimeout:
                task_to_execute.on_kill()
                raise
        else:
            result = execute_callable(context=context)
        with create_session() as session:
            if task_to_execute.do_xcom_push:
                xcom_value = result
            else:
                xcom_value = None
            if xcom_value is not None:  # If the task returns a result, push an XCom containing it.
                self.xcom_push(key=XCOM_RETURN_KEY, value=xcom_value, session=session)
            self._record_task_map_for_downstreams(task_orig, xcom_value, session=session)
        return result

    @provide_session
    def _defer_task(self, session: Session, defer: TaskDeferred) -> None:
        """
        Marks the task as deferred and sets up the trigger that is needed
        to resume it.
        """
        from airflow.models.trigger import Trigger

        # First, make the trigger entry
        trigger_row = Trigger.from_object(defer.trigger)
        session.add(trigger_row)
        session.flush()

        # Then, update ourselves so it matches the deferral request
        # Keep an eye on the logic in `check_and_change_state_before_execution()`
        # depending on self.next_method semantics
        self.state = State.DEFERRED
        self.trigger_id = trigger_row.id
        self.next_method = defer.method_name
        self.next_kwargs = defer.kwargs or {}

        # Decrement try number so the next one is the same try
        self._try_number -= 1

        # Calculate timeout too if it was passed
        if defer.timeout is not None:
            self.trigger_timeout = timezone.utcnow() + defer.timeout
        else:
            self.trigger_timeout = None

        # If an execution_timeout is set, set the timeout to the minimum of
        # it and the trigger timeout
        execution_timeout = self.task.execution_timeout
        if execution_timeout:
            if self.trigger_timeout:
                self.trigger_timeout = min(self.start_date + execution_timeout, self.trigger_timeout)
            else:
                self.trigger_timeout = self.start_date + execution_timeout

    def _run_execute_callback(self, context: Context, task: Operator) -> None:
        """Functions that need to be run before a Task is executed"""
        callbacks = task.on_execute_callback
        if callbacks:
            callbacks = callbacks if isinstance(callbacks, list) else [callbacks]
            for callback in callbacks:
                try:
                    callback(context)
                except Exception:
                    self.log.exception("Failed when executing execute callback")

    @provide_session
    def run(
        self,
        verbose: bool = True,
        ignore_all_deps: bool = False,
        ignore_depends_on_past: bool = False,
        wait_for_past_depends_before_skipping: bool = False,
        ignore_task_deps: bool = False,
        ignore_ti_state: bool = False,
        mark_success: bool = False,
        test_mode: bool = False,
        job_id: str | None = None,
        pool: str | None = None,
        session: Session = NEW_SESSION,
    ) -> None:
        """Run TaskInstance"""
        res = self.check_and_change_state_before_execution(
            verbose=verbose,
            ignore_all_deps=ignore_all_deps,
            ignore_depends_on_past=ignore_depends_on_past,
            wait_for_past_depends_before_skipping=wait_for_past_depends_before_skipping,
            ignore_task_deps=ignore_task_deps,
            ignore_ti_state=ignore_ti_state,
            mark_success=mark_success,
            test_mode=test_mode,
            job_id=job_id,
            pool=pool,
            session=session,
        )
        if not res:
            return

        self._run_raw_task(
            mark_success=mark_success, test_mode=test_mode, job_id=job_id, pool=pool, session=session
        )

    def dry_run(self) -> None:
        """Only Renders Templates for the TI"""
        from airflow.models.baseoperator import BaseOperator

        self.task = self.task.prepare_for_execution()
        self.render_templates()
        if TYPE_CHECKING:
            assert isinstance(self.task, BaseOperator)
        self.task.dry_run()

    @provide_session
    def _handle_reschedule(
        self, actual_start_date, reschedule_exception, test_mode=False, session=NEW_SESSION
    ):
        # Don't record reschedule request in test mode
        if test_mode:
            return

        from airflow.models.dagrun import DagRun  # Avoid circular import

        self.refresh_from_db(session)

        self.end_date = timezone.utcnow()
        self.set_duration()

        # Lock DAG run to be sure not to get into a deadlock situation when trying to insert
        # TaskReschedule which apparently also creates lock on corresponding DagRun entity
        with_row_locks(
            session.query(DagRun).filter_by(
                dag_id=self.dag_id,
                run_id=self.run_id,
            ),
            session=session,
        ).one()

        # Log reschedule request
        session.add(
            TaskReschedule(
                self.task,
                self.run_id,
                self._try_number,
                actual_start_date,
                self.end_date,
                reschedule_exception.reschedule_date,
                self.map_index,
            )
        )

        # set state
        self.state = State.UP_FOR_RESCHEDULE

        # Decrement try_number so subsequent runs will use the same try number and write
        # to same log file.
        self._try_number -= 1

        self.clear_next_method_args()

        session.merge(self)
        session.commit()
        self.log.info("Rescheduling task, marking task as UP_FOR_RESCHEDULE")

    @staticmethod
    def get_truncated_error_traceback(error: BaseException, truncate_to: Callable) -> TracebackType | None:
        """
        Truncates the traceback of an exception to the first frame called from within a given function

        :param error: exception to get traceback from
        :param truncate_to: Function to truncate TB to. Must have a ``__code__`` attribute

        :meta private:
        """
        tb = error.__traceback__
        code = truncate_to.__func__.__code__  # type: ignore[attr-defined]
        while tb is not None:
            if tb.tb_frame.f_code is code:
                return tb.tb_next
            tb = tb.tb_next
        return tb or error.__traceback__

    @provide_session
    def handle_failure(
        self,
        error: None | str | Exception | KeyboardInterrupt,
        test_mode: bool | None = None,
        context: Context | None = None,
        force_fail: bool = False,
        session: Session = NEW_SESSION,
    ) -> None:
        """Handle Failure for the TaskInstance"""
        if test_mode is None:
            test_mode = self.test_mode

        if error:
            if isinstance(error, BaseException):
                tb = self.get_truncated_error_traceback(error, truncate_to=self._execute_task)
                self.log.error("Task failed with exception", exc_info=(type(error), error, tb))
            else:
                self.log.error("%s", error)
        if not test_mode:
            self.refresh_from_db(session)

        self.end_date = timezone.utcnow()
        self.set_duration()
        Stats.incr(f"operator_failures_{self.operator}")
        Stats.incr("ti_failures")
        if not test_mode:
            session.add(Log(State.FAILED, self))

            # Log failure duration
            session.add(TaskFail(ti=self))

        self.clear_next_method_args()

        # In extreme cases (zombie in case of dag with parse error) we might _not_ have a Task.
        if context is None and getattr(self, "task", None):
            context = self.get_template_context(session)

        if context is not None:
            context["exception"] = error

        # Set state correctly and figure out how to log it and decide whether
        # to email

        # Note, callback invocation needs to be handled by caller of
        # _run_raw_task to avoid race conditions which could lead to duplicate
        # invocations or miss invocation.

        # Since this function is called only when the TaskInstance state is running,
        # try_number contains the current try_number (not the next). We
        # only mark task instance as FAILED if the next task instance
        # try_number exceeds the max_tries ... or if force_fail is truthy

        task: BaseOperator | None = None
        try:
            if getattr(self, "task", None) and context:
                task = self.task.unmap((context, session))
        except Exception:
            self.log.error("Unable to unmap task to determine if we need to send an alert email")

        if force_fail or not self.is_eligible_to_retry():
            self.state = State.FAILED
            email_for_state = operator.attrgetter("email_on_failure")
            callbacks = task.on_failure_callback if task else None
            callback_type = "on_failure"
        else:
            if self.state == State.QUEUED:
                # We increase the try_number so as to fail the task if it fails to start after sometime
                self._try_number += 1
            self.state = State.UP_FOR_RETRY
            email_for_state = operator.attrgetter("email_on_retry")
            callbacks = task.on_retry_callback if task else None
            callback_type = "on_retry"

        self._log_state("Immediate failure requested. " if force_fail else "")
        if task and email_for_state(task) and task.email:
            try:
                self.email_alert(error, task)
            except Exception:
                self.log.exception("Failed to send email to: %s", task.email)

        if callbacks and context:
            self._run_finished_callback(callbacks, context, callback_type)

        if not test_mode:
            session.merge(self)
            session.flush()

    def is_eligible_to_retry(self):
        """Is task instance is eligible for retry"""
        if self.state == State.RESTARTING:
            # If a task is cleared when running, it goes into RESTARTING state and is always
            # eligible for retry
            return True
        if not getattr(self, "task", None):
            # Couldn't load the task, don't know number of retries, guess:
            return self.try_number <= self.max_tries

        return self.task.retries and self.try_number <= self.max_tries

    def get_template_context(
        self,
        session: Session | None = None,
        ignore_param_exceptions: bool = True,
    ) -> Context:
        """Return TI Context"""
        # Do not use provide_session here -- it expunges everything on exit!
        if not session:
            session = settings.Session()

        from airflow import macros
        from airflow.models.abstractoperator import NotMapped

        integrate_macros_plugins()

        task = self.task
        if TYPE_CHECKING:
            assert task.dag
        dag: DAG = task.dag

        dag_run = self.get_dagrun(session)
        data_interval = dag.get_run_data_interval(dag_run)

        validated_params = process_params(dag, task, dag_run, suppress_exception=ignore_param_exceptions)

        logical_date = timezone.coerce_datetime(self.execution_date)
        ds = logical_date.strftime("%Y-%m-%d")
        ds_nodash = ds.replace("-", "")
        ts = logical_date.isoformat()
        ts_nodash = logical_date.strftime("%Y%m%dT%H%M%S")
        ts_nodash_with_tz = ts.replace("-", "").replace(":", "")

        @cache  # Prevent multiple database access.
        def _get_previous_dagrun_success() -> DagRun | None:
            return self.get_previous_dagrun(state=DagRunState.SUCCESS, session=session)

        def _get_previous_dagrun_data_interval_success() -> DataInterval | None:
            dagrun = _get_previous_dagrun_success()
            if dagrun is None:
                return None
            return dag.get_run_data_interval(dagrun)

        def get_prev_data_interval_start_success() -> pendulum.DateTime | None:
            data_interval = _get_previous_dagrun_data_interval_success()
            if data_interval is None:
                return None
            return data_interval.start

        def get_prev_data_interval_end_success() -> pendulum.DateTime | None:
            data_interval = _get_previous_dagrun_data_interval_success()
            if data_interval is None:
                return None
            return data_interval.end

        def get_prev_start_date_success() -> pendulum.DateTime | None:
            dagrun = _get_previous_dagrun_success()
            if dagrun is None:
                return None
            return timezone.coerce_datetime(dagrun.start_date)

        @cache
        def get_yesterday_ds() -> str:
            return (logical_date - timedelta(1)).strftime("%Y-%m-%d")

        def get_yesterday_ds_nodash() -> str:
            return get_yesterday_ds().replace("-", "")

        @cache
        def get_tomorrow_ds() -> str:
            return (logical_date + timedelta(1)).strftime("%Y-%m-%d")

        def get_tomorrow_ds_nodash() -> str:
            return get_tomorrow_ds().replace("-", "")

        @cache
        def get_next_execution_date() -> pendulum.DateTime | None:
            # For manually triggered dagruns that aren't run on a schedule,
            # the "next" execution date doesn't make sense, and should be set
            # to execution date for consistency with how execution_date is set
            # for manually triggered tasks, i.e. triggered_date == execution_date.
            if dag_run.external_trigger:
                return logical_date
            if dag is None:
                return None
            next_info = dag.next_dagrun_info(data_interval, restricted=False)
            if next_info is None:
                return None
            return timezone.coerce_datetime(next_info.logical_date)

        def get_next_ds() -> str | None:
            execution_date = get_next_execution_date()
            if execution_date is None:
                return None
            return execution_date.strftime("%Y-%m-%d")

        def get_next_ds_nodash() -> str | None:
            ds = get_next_ds()
            if ds is None:
                return ds
            return ds.replace("-", "")

        @cache
        def get_prev_execution_date():
            # For manually triggered dagruns that aren't run on a schedule,
            # the "previous" execution date doesn't make sense, and should be set
            # to execution date for consistency with how execution_date is set
            # for manually triggered tasks, i.e. triggered_date == execution_date.
            if dag_run.external_trigger:
                return logical_date
            with warnings.catch_warnings():
                warnings.simplefilter("ignore", RemovedInAirflow3Warning)
                return dag.previous_schedule(logical_date)

        @cache
        def get_prev_ds() -> str | None:
            execution_date = get_prev_execution_date()
            if execution_date is None:
                return None
            return execution_date.strftime(r"%Y-%m-%d")

        def get_prev_ds_nodash() -> str | None:
            prev_ds = get_prev_ds()
            if prev_ds is None:
                return None
            return prev_ds.replace("-", "")

        def get_triggering_events() -> dict[str, list[DatasetEvent]]:
            if TYPE_CHECKING:
                assert session is not None

            # The dag_run may not be attached to the session anymore since the
            # code base is over-zealous with use of session.expunge_all().
            # Re-attach it if we get called.
            nonlocal dag_run
            if dag_run not in session:
                dag_run = session.merge(dag_run, load=False)

            dataset_events = dag_run.consumed_dataset_events
            triggering_events: dict[str, list[DatasetEvent]] = defaultdict(list)
            for event in dataset_events:
                triggering_events[event.dataset.uri].append(event)

            return triggering_events

        try:
            expanded_ti_count: int | None = task.get_mapped_ti_count(self.run_id, session=session)
        except NotMapped:
            expanded_ti_count = None

        # NOTE: If you add anything to this dict, make sure to also update the
        # definition in airflow/utils/context.pyi, and KNOWN_CONTEXT_KEYS in
        # airflow/utils/context.py!
        context = {
            "conf": conf,
            "dag": dag,
            "dag_run": dag_run,
            "data_interval_end": timezone.coerce_datetime(data_interval.end),
            "data_interval_start": timezone.coerce_datetime(data_interval.start),
            "ds": ds,
            "ds_nodash": ds_nodash,
            "execution_date": logical_date,
            "expanded_ti_count": expanded_ti_count,
            "inlets": task.inlets,
            "logical_date": logical_date,
            "macros": macros,
            "next_ds": get_next_ds(),
            "next_ds_nodash": get_next_ds_nodash(),
            "next_execution_date": get_next_execution_date(),
            "outlets": task.outlets,
            "params": validated_params,
            "prev_data_interval_start_success": get_prev_data_interval_start_success(),
            "prev_data_interval_end_success": get_prev_data_interval_end_success(),
            "prev_ds": get_prev_ds(),
            "prev_ds_nodash": get_prev_ds_nodash(),
            "prev_execution_date": get_prev_execution_date(),
            "prev_execution_date_success": self.get_previous_execution_date(
                state=DagRunState.SUCCESS,
                session=session,
            ),
            "prev_start_date_success": get_prev_start_date_success(),
            "run_id": self.run_id,
            "task": task,
            "task_instance": self,
            "task_instance_key_str": f"{task.dag_id}__{task.task_id}__{ds_nodash}",
            "test_mode": self.test_mode,
            "ti": self,
            "tomorrow_ds": get_tomorrow_ds(),
            "tomorrow_ds_nodash": get_tomorrow_ds_nodash(),
            "triggering_dataset_events": lazy_object_proxy.Proxy(get_triggering_events),
            "ts": ts,
            "ts_nodash": ts_nodash,
            "ts_nodash_with_tz": ts_nodash_with_tz,
            "var": {
                "json": VariableAccessor(deserialize_json=True),
                "value": VariableAccessor(deserialize_json=False),
            },
            "conn": ConnectionAccessor(),
            "yesterday_ds": get_yesterday_ds(),
            "yesterday_ds_nodash": get_yesterday_ds_nodash(),
        }
        # Mypy doesn't like turning existing dicts in to a TypeDict -- and we "lie" in the type stub to say it
        # is one, but in practice it isn't. See https://github.com/python/mypy/issues/8890
        return Context(context)  # type: ignore

    @provide_session
    def get_rendered_template_fields(self, session: Session = NEW_SESSION) -> None:
        """
        Update task with rendered template fields for presentation in UI.
        If task has already run, will fetch from DB; otherwise will render.
        """
        from airflow.models.renderedtifields import RenderedTaskInstanceFields

        rendered_task_instance_fields = RenderedTaskInstanceFields.get_templated_fields(self, session=session)
        if rendered_task_instance_fields:
            self.task = self.task.unmap(None)
            for field_name, rendered_value in rendered_task_instance_fields.items():
                setattr(self.task, field_name, rendered_value)
            return

        try:
            # If we get here, either the task hasn't run or the RTIF record was purged.
            from airflow.utils.log.secrets_masker import redact

            self.render_templates()
            for field_name in self.task.template_fields:
                rendered_value = getattr(self.task, field_name)
                setattr(self.task, field_name, redact(rendered_value, field_name))
        except (TemplateAssertionError, UndefinedError) as e:
            raise AirflowException(
                "Webserver does not have access to User-defined Macros or Filters "
                "when Dag Serialization is enabled. Hence for the task that have not yet "
                "started running, please use 'airflow tasks render' for debugging the "
                "rendering of template_fields."
            ) from e

    @provide_session
    def get_rendered_k8s_spec(self, session: Session = NEW_SESSION):
        """Fetch rendered template fields from DB"""
        from airflow.models.renderedtifields import RenderedTaskInstanceFields

        rendered_k8s_spec = RenderedTaskInstanceFields.get_k8s_pod_yaml(self, session=session)
        if not rendered_k8s_spec:
            try:
                rendered_k8s_spec = self.render_k8s_pod_yaml()
            except (TemplateAssertionError, UndefinedError) as e:
                raise AirflowException(f"Unable to render a k8s spec for this taskinstance: {e}") from e
        return rendered_k8s_spec

    def overwrite_params_with_dag_run_conf(self, params, dag_run):
        """Overwrite Task Params with DagRun.conf"""
        if dag_run and dag_run.conf:
            self.log.debug("Updating task params (%s) with DagRun.conf (%s)", params, dag_run.conf)
            params.update(dag_run.conf)

    def render_templates(self, context: Context | None = None) -> Operator:
        """Render templates in the operator fields.

        If the task was originally mapped, this may replace ``self.task`` with
        the unmapped, fully rendered BaseOperator. The original ``self.task``
        before replacement is returned.
        """
        if not context:
            context = self.get_template_context()
        original_task = self.task

        # If self.task is mapped, this call replaces self.task to point to the
        # unmapped BaseOperator created by this function! This is because the
        # MappedOperator is useless for template rendering, and we need to be
        # able to access the unmapped task instead.
        original_task.render_template_fields(context)

        return original_task

    def render_k8s_pod_yaml(self) -> dict | None:
        """Render k8s pod yaml"""
        from kubernetes.client.api_client import ApiClient

        from airflow.kubernetes.kube_config import KubeConfig
        from airflow.kubernetes.kubernetes_helper_functions import create_pod_id  # Circular import
        from airflow.kubernetes.pod_generator import PodGenerator

        kube_config = KubeConfig()
        pod = PodGenerator.construct_pod(
            dag_id=self.dag_id,
            run_id=self.run_id,
            task_id=self.task_id,
            map_index=self.map_index,
            date=None,
            pod_id=create_pod_id(self.dag_id, self.task_id),
            try_number=self.try_number,
            kube_image=kube_config.kube_image,
            args=self.command_as_list(),
            pod_override_object=PodGenerator.from_obj(self.executor_config),
            scheduler_job_id="0",
            namespace=kube_config.executor_namespace,
            base_worker_pod=PodGenerator.deserialize_model_file(kube_config.pod_template_file),
            with_mutation_hook=True,
        )
        sanitized_pod = ApiClient().sanitize_for_serialization(pod)
        return sanitized_pod

    def get_email_subject_content(
        self, exception: BaseException, task: BaseOperator | None = None
    ) -> tuple[str, str, str]:
        """Get the email subject content for exceptions."""
        # For a ti from DB (without ti.task), return the default value
        if task is None:
            task = getattr(self, "task")
        use_default = task is None
        exception_html = str(exception).replace("\n", "<br>")

        default_subject = "Airflow alert: {{ti}}"
        # For reporting purposes, we report based on 1-indexed,
        # not 0-indexed lists (i.e. Try 1 instead of
        # Try 0 for the first attempt).
        default_html_content = (
            "Try {{try_number}} out of {{max_tries + 1}}<br>"
            "Exception:<br>{{exception_html}}<br>"
            'Log: <a href="{{ti.log_url}}">Link</a><br>'
            "Host: {{ti.hostname}}<br>"
            'Mark success: <a href="{{ti.mark_success_url}}">Link</a><br>'
        )

        default_html_content_err = (
            "Try {{try_number}} out of {{max_tries + 1}}<br>"
            "Exception:<br>Failed attempt to attach error logs<br>"
            'Log: <a href="{{ti.log_url}}">Link</a><br>'
            "Host: {{ti.hostname}}<br>"
            'Mark success: <a href="{{ti.mark_success_url}}">Link</a><br>'
        )

        # This function is called after changing the state from State.RUNNING,
        # so we need to subtract 1 from self.try_number here.
        current_try_number = self.try_number - 1
        additional_context: dict[str, Any] = {
            "exception": exception,
            "exception_html": exception_html,
            "try_number": current_try_number,
            "max_tries": self.max_tries,
        }

        if use_default:
            default_context = {"ti": self, **additional_context}
            jinja_env = jinja2.Environment(
                loader=jinja2.FileSystemLoader(os.path.dirname(__file__)), autoescape=True
            )
            subject = jinja_env.from_string(default_subject).render(**default_context)
            html_content = jinja_env.from_string(default_html_content).render(**default_context)
            html_content_err = jinja_env.from_string(default_html_content_err).render(**default_context)

        else:
            # Use the DAG's get_template_env() to set force_sandboxed. Don't add
            # the flag to the function on task object -- that function can be
            # overridden, and adding a flag breaks backward compatibility.
            dag = self.task.get_dag()
            if dag:
                jinja_env = dag.get_template_env(force_sandboxed=True)
            else:
                jinja_env = SandboxedEnvironment(cache_size=0)
            jinja_context = self.get_template_context()
            context_merge(jinja_context, additional_context)

            def render(key: str, content: str) -> str:
                if conf.has_option("email", key):
                    path = conf.get_mandatory_value("email", key)
                    try:
                        with open(path) as f:
                            content = f.read()
                    except FileNotFoundError:
                        self.log.warning(f"Could not find email template file '{path!r}'. Using defaults...")
                    except OSError:
                        self.log.exception(f"Error while using email template '{path!r}'. Using defaults...")
                return render_template_to_string(jinja_env.from_string(content), jinja_context)

            subject = render("subject_template", default_subject)
            html_content = render("html_content_template", default_html_content)
            html_content_err = render("html_content_template", default_html_content_err)

        return subject, html_content, html_content_err

    def email_alert(self, exception, task: BaseOperator) -> None:
        """Send alert email with exception information."""
        subject, html_content, html_content_err = self.get_email_subject_content(exception, task=task)
        assert task.email
        try:
            send_email(task.email, subject, html_content)
        except Exception:
            send_email(task.email, subject, html_content_err)

    def set_duration(self) -> None:
        """Set TI duration"""
        if self.end_date and self.start_date:
            self.duration = (self.end_date - self.start_date).total_seconds()
        else:
            self.duration = None
        self.log.debug("Task Duration set to %s", self.duration)

    def _record_task_map_for_downstreams(self, task: Operator, value: Any, *, session: Session) -> None:
        if next(task.iter_mapped_dependants(), None) is None:  # No mapped dependants, no need to validate.
            return
        # TODO: We don't push TaskMap for mapped task instances because it's not
        # currently possible for a downstream to depend on one individual mapped
        # task instance. This will change when we implement task mapping inside
        # a mapped task group, and we'll need to further analyze the case.
        if isinstance(task, MappedOperator):
            return
        if value is None:
            raise XComForMappingNotPushed()
        if not _is_mappable_value(value):
            raise UnmappableXComTypePushed(value)
        task_map = TaskMap.from_task_instance_xcom(self, value)
        max_map_length = conf.getint("core", "max_map_length", fallback=1024)
        if task_map.length > max_map_length:
            raise UnmappableXComLengthPushed(value, max_map_length)
        session.merge(task_map)

    @provide_session
    def xcom_push(
        self,
        key: str,
        value: Any,
        execution_date: datetime | None = None,
        session: Session = NEW_SESSION,
    ) -> None:
        """
        Make an XCom available for tasks to pull.

        :param key: Key to store the value under.
        :param value: Value to store. What types are possible depends on whether
            ``enable_xcom_pickling`` is true or not. If so, this can be any
            picklable object; only be JSON-serializable may be used otherwise.
        :param execution_date: Deprecated parameter that has no effect.
        """
        if execution_date is not None:
            self_execution_date = self.get_dagrun(session).execution_date
            if execution_date < self_execution_date:
                raise ValueError(
                    f"execution_date can not be in the past (current execution_date is "
                    f"{self_execution_date}; received {execution_date})"
                )
            elif execution_date is not None:
                message = "Passing 'execution_date' to 'TaskInstance.xcom_push()' is deprecated."
                warnings.warn(message, RemovedInAirflow3Warning, stacklevel=3)

        XCom.set(
            key=key,
            value=value,
            task_id=self.task_id,
            dag_id=self.dag_id,
            run_id=self.run_id,
            map_index=self.map_index,
            session=session,
        )

    @provide_session
    def xcom_pull(
        self,
        task_ids: str | Iterable[str] | None = None,
        dag_id: str | None = None,
        key: str = XCOM_RETURN_KEY,
        include_prior_dates: bool = False,
        session: Session = NEW_SESSION,
        *,
        map_indexes: int | Iterable[int] | None = None,
        default: Any = None,
    ) -> Any:
        """Pull XComs that optionally meet certain criteria.

        :param key: A key for the XCom. If provided, only XComs with matching
            keys will be returned. The default key is ``'return_value'``, also
            available as constant ``XCOM_RETURN_KEY``. This key is automatically
            given to XComs returned by tasks (as opposed to being pushed
            manually). To remove the filter, pass *None*.
        :param task_ids: Only XComs from tasks with matching ids will be
            pulled. Pass *None* to remove the filter.
        :param dag_id: If provided, only pulls XComs from this DAG. If *None*
            (default), the DAG of the calling task is used.
        :param map_indexes: If provided, only pull XComs with matching indexes.
            If *None* (default), this is inferred from the task(s) being pulled
            (see below for details).
        :param include_prior_dates: If False, only XComs from the current
            execution_date are returned. If *True*, XComs from previous dates
            are returned as well.

        When pulling one single task (``task_id`` is *None* or a str) without
        specifying ``map_indexes``, the return value is inferred from whether
        the specified task is mapped. If not, value from the one single task
        instance is returned. If the task to pull is mapped, an iterator (not a
        list) yielding XComs from mapped task instances is returned. In either
        case, ``default`` (*None* if not specified) is returned if no matching
        XComs are found.

        When pulling multiple tasks (i.e. either ``task_id`` or ``map_index`` is
        a non-str iterable), a list of matching XComs is returned. Elements in
        the list is ordered by item ordering in ``task_id`` and ``map_index``.
        """
        if dag_id is None:
            dag_id = self.dag_id

        query = XCom.get_many(
            key=key,
            run_id=self.run_id,
            dag_ids=dag_id,
            task_ids=task_ids,
            map_indexes=map_indexes,
            include_prior_dates=include_prior_dates,
            session=session,
        )

        # NOTE: Since we're only fetching the value field and not the whole
        # class, the @recreate annotation does not kick in. Therefore we need to
        # call XCom.deserialize_value() manually.

        # We are only pulling one single task.
        if (task_ids is None or isinstance(task_ids, str)) and not isinstance(map_indexes, Iterable):
            first = query.with_entities(
                XCom.run_id, XCom.task_id, XCom.dag_id, XCom.map_index, XCom.value
            ).first()
            if first is None:  # No matching XCom at all.
                return default
            if map_indexes is not None or first.map_index < 0:
                return XCom.deserialize_value(first)
            query = query.order_by(None).order_by(XCom.map_index.asc())
            return LazyXComAccess.build_from_xcom_query(query)

        # At this point either task_ids or map_indexes is explicitly multi-value.
        # Order return values to match task_ids and map_indexes ordering.
        query = query.order_by(None)
        if task_ids is None or isinstance(task_ids, str):
            query = query.order_by(XCom.task_id)
        else:
            task_id_whens = {tid: i for i, tid in enumerate(task_ids)}
            if task_id_whens:
                query = query.order_by(case(task_id_whens, value=XCom.task_id))
            else:
                query = query.order_by(XCom.task_id)
        if map_indexes is None or isinstance(map_indexes, int):
            query = query.order_by(XCom.map_index)
        elif isinstance(map_indexes, range):
            order = XCom.map_index
            if map_indexes.step < 0:
                order = order.desc()
            query = query.order_by(order)
        else:
            map_index_whens = {map_index: i for i, map_index in enumerate(map_indexes)}
            if map_index_whens:
                query = query.order_by(case(map_index_whens, value=XCom.map_index))
            else:
                query = query.order_by(XCom.map_index)
        return LazyXComAccess.build_from_xcom_query(query)

    @provide_session
    def get_num_running_task_instances(self, session: Session) -> int:
        """Return Number of running TIs from the DB"""
        # .count() is inefficient
        return (
            session.query(func.count())
            .filter(
                TaskInstance.dag_id == self.dag_id,
                TaskInstance.task_id == self.task_id,
                TaskInstance.state == State.RUNNING,
            )
            .scalar()
        )

    def init_run_context(self, raw: bool = False) -> None:
        """Sets the log context."""
        self.raw = raw
        self._set_context(self)

    @staticmethod
    def filter_for_tis(tis: Iterable[TaskInstance | TaskInstanceKey]) -> BooleanClauseList | None:
        """Returns SQLAlchemy filter to query selected task instances"""
        # DictKeys type, (what we often pass here from the scheduler) is not directly indexable :(
        # Or it might be a generator, but we need to be able to iterate over it more than once
        tis = list(tis)

        if not tis:
            return None

        first = tis[0]

        dag_id = first.dag_id
        run_id = first.run_id
        map_index = first.map_index
        first_task_id = first.task_id

        # pre-compute the set of dag_id, run_id, map_indices and task_ids
        dag_ids, run_ids, map_indices, task_ids = set(), set(), set(), set()
        for t in tis:
            dag_ids.add(t.dag_id)
            run_ids.add(t.run_id)
            map_indices.add(t.map_index)
            task_ids.add(t.task_id)

        # Common path optimisations: when all TIs are for the same dag_id and run_id, or same dag_id
        # and task_id -- this can be over 150x faster for huge numbers of TIs (20k+)
        if dag_ids == {dag_id} and run_ids == {run_id} and map_indices == {map_index}:
            return and_(
                TaskInstance.dag_id == dag_id,
                TaskInstance.run_id == run_id,
                TaskInstance.map_index == map_index,
                TaskInstance.task_id.in_(task_ids),
            )
        if dag_ids == {dag_id} and task_ids == {first_task_id} and map_indices == {map_index}:
            return and_(
                TaskInstance.dag_id == dag_id,
                TaskInstance.run_id.in_(run_ids),
                TaskInstance.map_index == map_index,
                TaskInstance.task_id == first_task_id,
            )
        if dag_ids == {dag_id} and run_ids == {run_id} and task_ids == {first_task_id}:
            return and_(
                TaskInstance.dag_id == dag_id,
                TaskInstance.run_id == run_id,
                TaskInstance.map_index.in_(map_indices),
                TaskInstance.task_id == first_task_id,
            )

        filter_condition = []
        # create 2 nested groups, both primarily grouped by dag_id and run_id,
        # and in the nested group 1 grouped by task_id the other by map_index.
        task_id_groups: dict[tuple, dict[Any, list[Any]]] = defaultdict(lambda: defaultdict(list))
        map_index_groups: dict[tuple, dict[Any, list[Any]]] = defaultdict(lambda: defaultdict(list))
        for t in tis:
            task_id_groups[(t.dag_id, t.run_id)][t.task_id].append(t.map_index)
            map_index_groups[(t.dag_id, t.run_id)][t.map_index].append(t.task_id)

        # this assumes that most dags have dag_id as the largest grouping, followed by run_id. even
        # if its not, this is still  a significant optimization over querying for every single tuple key
        for cur_dag_id in dag_ids:
            for cur_run_id in run_ids:
                # we compare the group size between task_id and map_index and use the smaller group
                dag_task_id_groups = task_id_groups[(cur_dag_id, cur_run_id)]
                dag_map_index_groups = map_index_groups[(cur_dag_id, cur_run_id)]

                if len(dag_task_id_groups) <= len(dag_map_index_groups):
                    for cur_task_id, cur_map_indices in dag_task_id_groups.items():
                        filter_condition.append(
                            and_(
                                TaskInstance.dag_id == cur_dag_id,
                                TaskInstance.run_id == cur_run_id,
                                TaskInstance.task_id == cur_task_id,
                                TaskInstance.map_index.in_(cur_map_indices),
                            )
                        )
                else:
                    for cur_map_index, cur_task_ids in dag_map_index_groups.items():
                        filter_condition.append(
                            and_(
                                TaskInstance.dag_id == cur_dag_id,
                                TaskInstance.run_id == cur_run_id,
                                TaskInstance.task_id.in_(cur_task_ids),
                                TaskInstance.map_index == cur_map_index,
                            )
                        )

        return or_(*filter_condition)

    @classmethod
    def ti_selector_condition(cls, vals: Collection[str | tuple[str, int]]) -> ColumnOperators:
        """
        Build an SQLAlchemy filter for a list where each element can contain
        whether a task_id, or a tuple of (task_id,map_index)

        :meta private:
        """
        # Compute a filter for TI.task_id and TI.map_index based on input values
        # For each item, it will either be a task_id, or (task_id, map_index)
        task_id_only = [v for v in vals if isinstance(v, str)]
        with_map_index = [v for v in vals if not isinstance(v, str)]

        filters: list[ColumnOperators] = []
        if task_id_only:
            filters.append(cls.task_id.in_(task_id_only))
        if with_map_index:
            filters.append(tuple_in_condition((cls.task_id, cls.map_index), with_map_index))

        if not filters:
            return false()
        if len(filters) == 1:
            return filters[0]
        return or_(*filters)

    @Sentry.enrich_errors
    @provide_session
    def schedule_downstream_tasks(self, session=None):
        """
        The mini-scheduler for scheduling downstream tasks of this task instance
        :meta: private
        """
        from sqlalchemy.exc import OperationalError

        from airflow.models import DagRun

        try:
            # Re-select the row with a lock
            dag_run = with_row_locks(
                session.query(DagRun).filter_by(
                    dag_id=self.dag_id,
                    run_id=self.run_id,
                ),
                session=session,
            ).one()

            task = self.task
            if TYPE_CHECKING:
                assert task.dag

            # Get a partial DAG with just the specific tasks we want to examine.
            # In order for dep checks to work correctly, we include ourself (so
            # TriggerRuleDep can check the state of the task we just executed).
            partial_dag = task.dag.partial_subset(
                task.downstream_task_ids,
                include_downstream=True,
                include_upstream=False,
                include_direct_upstream=True,
            )

            dag_run.dag = partial_dag
            info = dag_run.task_instance_scheduling_decisions(session)

            skippable_task_ids = {
                task_id for task_id in partial_dag.task_ids if task_id not in task.downstream_task_ids
            }

            schedulable_tis = [ti for ti in info.schedulable_tis if ti.task_id not in skippable_task_ids]
            for schedulable_ti in schedulable_tis:
                if not hasattr(schedulable_ti, "task"):
                    schedulable_ti.task = task.dag.get_task(schedulable_ti.task_id)

            num = dag_run.schedule_tis(schedulable_tis, session=session)
            self.log.info("%d downstream tasks scheduled from follow-on schedule check", num)

            session.flush()

        except OperationalError as e:
            # Any kind of DB error here is _non fatal_ as this block is just an optimisation.
            self.log.info(
                "Skipping mini scheduling run due to exception: %s",
                e.statement,
                exc_info=True,
            )
            session.rollback()

    def get_relevant_upstream_map_indexes(
        self,
        upstream: Operator,
        ti_count: int | None,
        *,
        session: Session,
    ) -> int | range | None:
        """Infer the map indexes of an upstream "relevant" to this ti.

        The bulk of the logic mainly exists to solve the problem described by
        the following example, where 'val' must resolve to different values,
        depending on where the reference is being used::

            @task
            def this_task(v):  # This is self.task.
                return v * 2

            @task_group
            def tg1(inp):
                val = upstream(inp)  # This is the upstream task.
                this_task(val)  # When inp is 1, val here should resolve to 2.
                return val

            # This val is the same object returned by tg1.
            val = tg1.expand(inp=[1, 2, 3])

            @task_group
            def tg2(inp):
                another_task(inp, val)  # val here should resolve to [2, 4, 6].

            tg2.expand(inp=["a", "b"])

        The surrounding mapped task groups of ``upstream`` and ``self.task`` are
        inspected to find a common "ancestor". If such an ancestor is found,
        we need to return specific map indexes to pull a partial value from
        upstream XCom.

        :param upstream: The referenced upstream task.
        :param ti_count: The total count of task instance this task was expanded
            by the scheduler, i.e. ``expanded_ti_count`` in the template context.
        :return: Specific map index or map indexes to pull, or ``None`` if we
            want to "whole" return value (i.e. no mapped task groups involved).
        """
        # Find the innermost common mapped task group between the current task
        # If the current task and the referenced task does not have a common
        # mapped task group, the two are in different task mapping contexts
        # (like another_task above), and we should use the "whole" value.
        common_ancestor = _find_common_ancestor_mapped_group(self.task, upstream)
        if common_ancestor is None:
            return None

        # This value should never be None since we already know the current task
        # is in a mapped task group, and should have been expanded. The check
        # exists mainly to satisfy Mypy.
        if ti_count is None:
            return None

        # At this point we know the two tasks share a mapped task group, and we
        # should use a "partial" value. Let's break down the mapped ti count
        # between the ancestor and further expansion happened inside it.
        ancestor_ti_count = common_ancestor.get_mapped_ti_count(self.run_id, session=session)
        ancestor_map_index = self.map_index * ancestor_ti_count // ti_count

        # If the task is NOT further expanded inside the common ancestor, we
        # only want to reference one single ti. We must walk the actual DAG,
        # and "ti_count == ancestor_ti_count" does not work, since the further
        # expansion may be of length 1.
        if not _is_further_mapped_inside(upstream, common_ancestor):
            return ancestor_map_index

        # Otherwise we need a partial aggregation for values from selected task
        # instances in the ancestor's expansion context.
        further_count = ti_count // ancestor_ti_count
        map_index_start = ancestor_map_index * further_count
        return range(map_index_start, map_index_start + further_count)


def _find_common_ancestor_mapped_group(node1: Operator, node2: Operator) -> MappedTaskGroup | None:
    """Given two operators, find their innermost common mapped task group."""
    if node1.dag is None or node2.dag is None or node1.dag_id != node2.dag_id:
        return None
    parent_group_ids = {g.group_id for g in node1.iter_mapped_task_groups()}
    common_groups = (g for g in node2.iter_mapped_task_groups() if g.group_id in parent_group_ids)
    return next(common_groups, None)


def _is_further_mapped_inside(operator: Operator, container: TaskGroup) -> bool:
    """Whether given operator is *further* mapped inside a task group."""
    if isinstance(operator, MappedOperator):
        return True
    task_group = operator.task_group
    while task_group is not None and task_group.group_id != container.group_id:
        if isinstance(task_group, MappedTaskGroup):
            return True
        task_group = task_group.parent_group
    return False


# State of the task instance.
# Stores string version of the task state.
TaskInstanceStateType = Tuple[TaskInstanceKey, str]


class SimpleTaskInstance:
    """
    Simplified Task Instance.

    Used to send data between processes via Queues.
    """

    def __init__(
        self,
        dag_id: str,
        task_id: str,
        run_id: str,
        start_date: datetime | None,
        end_date: datetime | None,
        try_number: int,
        map_index: int,
        state: str,
        executor_config: Any,
        pool: str,
        queue: str,
        key: TaskInstanceKey,
        run_as_user: str | None = None,
        priority_weight: int | None = None,
    ):
        self.dag_id = dag_id
        self.task_id = task_id
        self.run_id = run_id
        self.map_index = map_index
        self.start_date = start_date
        self.end_date = end_date
        self.try_number = try_number
        self.state = state
        self.executor_config = executor_config
        self.run_as_user = run_as_user
        self.pool = pool
        self.priority_weight = priority_weight
        self.queue = queue
        self.key = key

    def __eq__(self, other):
        if isinstance(other, self.__class__):
            return self.__dict__ == other.__dict__
        return NotImplemented

    def as_dict(self):
        warnings.warn(
            "This method is deprecated. Use BaseSerialization.serialize.",
            RemovedInAirflow3Warning,
            stacklevel=2,
        )
        new_dict = dict(self.__dict__)
        for key in new_dict:
            if key in ["start_date", "end_date"]:
                val = new_dict[key]
                if not val or isinstance(val, str):
                    continue
                new_dict.update({key: val.isoformat()})
        return new_dict

    @classmethod
    def from_ti(cls, ti: TaskInstance) -> SimpleTaskInstance:
        return cls(
            dag_id=ti.dag_id,
            task_id=ti.task_id,
            run_id=ti.run_id,
            map_index=ti.map_index,
            start_date=ti.start_date,
            end_date=ti.end_date,
            try_number=ti.try_number,
            state=ti.state,
            executor_config=ti.executor_config,
            pool=ti.pool,
            queue=ti.queue,
            key=ti.key,
            run_as_user=ti.run_as_user if hasattr(ti, "run_as_user") else None,
            priority_weight=ti.priority_weight if hasattr(ti, "priority_weight") else None,
        )

    @classmethod
    def from_dict(cls, obj_dict: dict) -> SimpleTaskInstance:
        warnings.warn(
            "This method is deprecated. Use BaseSerialization.deserialize.",
            RemovedInAirflow3Warning,
            stacklevel=2,
        )
        ti_key = TaskInstanceKey(*obj_dict.pop("key"))
        start_date = None
        end_date = None
        start_date_str: str | None = obj_dict.pop("start_date")
        end_date_str: str | None = obj_dict.pop("end_date")
        if start_date_str:
            start_date = timezone.parse(start_date_str)
        if end_date_str:
            end_date = timezone.parse(end_date_str)
        return cls(**obj_dict, start_date=start_date, end_date=end_date, key=ti_key)


class TaskInstanceNote(Base):
    """For storage of arbitrary notes concerning the task instance."""

    __tablename__ = "task_instance_note"

    user_id = Column(Integer, nullable=True)
    task_id = Column(StringID(), primary_key=True, nullable=False)
    dag_id = Column(StringID(), primary_key=True, nullable=False)
    run_id = Column(StringID(), primary_key=True, nullable=False)
    map_index = Column(Integer, primary_key=True, nullable=False)
    content = Column(String(1000).with_variant(Text(1000), "mysql"))
    created_at = Column(UtcDateTime, default=timezone.utcnow, nullable=False)
    updated_at = Column(UtcDateTime, default=timezone.utcnow, onupdate=timezone.utcnow, nullable=False)

    task_instance = relationship("TaskInstance", back_populates="task_instance_note")

    __table_args__ = (
        PrimaryKeyConstraint(
            "task_id", "dag_id", "run_id", "map_index", name="task_instance_note_pkey", mssql_clustered=True
        ),
        ForeignKeyConstraint(
            (dag_id, task_id, run_id, map_index),
            [
                "task_instance.dag_id",
                "task_instance.task_id",
                "task_instance.run_id",
                "task_instance.map_index",
            ],
            name="task_instance_note_ti_fkey",
            ondelete="CASCADE",
        ),
        ForeignKeyConstraint(
            (user_id,),
            ["ab_user.id"],
            name="task_instance_note_user_fkey",
        ),
    )

    def __init__(self, content, user_id=None):
        self.content = content
        self.user_id = user_id

    def __repr__(self):
        prefix = f"<{self.__class__.__name__}: {self.dag_id}.{self.task_id} {self.run_id}"
        if self.map_index != -1:
            prefix += f" map_index={self.map_index}"
        return prefix + ">"


STATICA_HACK = True
globals()["kcah_acitats"[::-1].upper()] = False
if STATICA_HACK:  # pragma: no cover
    from airflow.jobs.base_job import BaseJob

    TaskInstance.queued_by_job = relationship(BaseJob)<|MERGE_RESOLUTION|>--- conflicted
+++ resolved
@@ -693,13 +693,9 @@
         if ignore_task_deps:
             cmd.extend(["--ignore-dependencies"])
         if ignore_depends_on_past:
-<<<<<<< HEAD
-            cmd.extend(["--ignore-depends-on-past"])
-        if wait_for_past_depends_before_skipping:
-            cmd.extend(["--wait-for-past-depends-before-skipping"])
-=======
             cmd.extend(["--depends-on-past", "ignore"])
->>>>>>> 76186bb5
+        elif wait_for_past_depends_before_skipping:
+            cmd.extend(["--depends-on-past", "wait"])
         if ignore_ti_state:
             cmd.extend(["--force"])
         if local:
