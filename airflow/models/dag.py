#
# Licensed to the Apache Software Foundation (ASF) under one
# or more contributor license agreements.  See the NOTICE file
# distributed with this work for additional information
# regarding copyright ownership.  The ASF licenses this file
# to you under the Apache License, Version 2.0 (the
# "License"); you may not use this file except in compliance
# with the License.  You may obtain a copy of the License at
#
#   http://www.apache.org/licenses/LICENSE-2.0
#
# Unless required by applicable law or agreed to in writing,
# software distributed under the License is distributed on an
# "AS IS" BASIS, WITHOUT WARRANTIES OR CONDITIONS OF ANY
# KIND, either express or implied.  See the License for the
# specific language governing permissions and limitations
# under the License.
from __future__ import annotations

import collections
import collections.abc
import copy
import functools
import itertools
import logging
import os
import pathlib
import pickle
import sys
import traceback
import warnings
import weakref
from collections import deque
from datetime import datetime, timedelta
from inspect import signature
from typing import (
    TYPE_CHECKING,
    Any,
    Callable,
    Collection,
    Container,
    Iterable,
    Iterator,
    List,
    Pattern,
    Sequence,
    Union,
    cast,
    overload,
)
from urllib.parse import urlsplit

import jinja2
import pendulum
import re2
from dateutil.relativedelta import relativedelta
from sqlalchemy import (
    Boolean,
    Column,
    ForeignKey,
    Index,
    Integer,
    String,
    Text,
    and_,
    case,
    func,
    not_,
    or_,
    select,
    update,
)
from sqlalchemy.ext.associationproxy import association_proxy
from sqlalchemy.orm import backref, joinedload, relationship
from sqlalchemy.sql import Select, expression

import airflow.templates
from airflow import settings, utils
from airflow.api_internal.internal_api_call import internal_api_call
from airflow.configuration import conf as airflow_conf, secrets_backend_list
from airflow.exceptions import (
    AirflowDagInconsistent,
    AirflowException,
    AirflowSkipException,
    DuplicateTaskIdFound,
    FailStopDagInvalidTriggerRule,
    ParamValidationError,
    RemovedInAirflow3Warning,
    TaskNotFound,
)
from airflow.jobs.job import run_job
from airflow.models.abstractoperator import AbstractOperator
from airflow.models.base import Base, StringID
from airflow.models.baseoperator import BaseOperator
from airflow.models.dagcode import DagCode
from airflow.models.dagpickle import DagPickle
from airflow.models.dagrun import RUN_ID_REGEX, DagRun
from airflow.models.param import DagParam, ParamsDict
from airflow.models.taskinstance import Context, TaskInstance, TaskInstanceKey, clear_task_instances
from airflow.secrets.local_filesystem import LocalFilesystemBackend
from airflow.security import permissions
from airflow.stats import Stats
from airflow.timetables.base import DagRunInfo, DataInterval, TimeRestriction, Timetable
from airflow.timetables.interval import CronDataIntervalTimetable, DeltaDataIntervalTimetable
from airflow.timetables.simple import (
    ContinuousTimetable,
    DatasetTriggeredTimetable,
    NullTimetable,
    OnceTimetable,
)
from airflow.utils import timezone
from airflow.utils.dag_cycle_tester import check_cycle
from airflow.utils.dates import cron_presets, date_range as utils_date_range
from airflow.utils.decorators import fixup_decorator_warning_stack
from airflow.utils.helpers import at_most_one, exactly_one, validate_key
from airflow.utils.log.logging_mixin import LoggingMixin
from airflow.utils.session import NEW_SESSION, provide_session
from airflow.utils.sqlalchemy import (
    Interval,
    UtcDateTime,
    lock_rows,
    skip_locked,
    tuple_in_condition,
    with_row_locks,
)
from airflow.utils.state import DagRunState, TaskInstanceState
from airflow.utils.trigger_rule import TriggerRule
from airflow.utils.types import NOTSET, ArgNotSet, DagRunType, EdgeInfoType

if TYPE_CHECKING:
    from types import ModuleType

    from pendulum.tz.timezone import Timezone
    from sqlalchemy.orm.query import Query
    from sqlalchemy.orm.session import Session

    from airflow.datasets import Dataset
    from airflow.decorators import TaskDecoratorCollection
    from airflow.models.dagbag import DagBag
    from airflow.models.operator import Operator
    from airflow.models.slamiss import SlaMiss
    from airflow.serialization.pydantic.dag import DagModelPydantic
    from airflow.typing_compat import Literal
    from airflow.utils.task_group import TaskGroup

log = logging.getLogger(__name__)

DEFAULT_VIEW_PRESETS = ["grid", "graph", "duration", "gantt", "landing_times"]
ORIENTATION_PRESETS = ["LR", "TB", "RL", "BT"]

TAG_MAX_LEN = 100

DagStateChangeCallback = Callable[[Context], None]
ScheduleInterval = Union[None, str, timedelta, relativedelta]

# FIXME: Ideally this should be Union[Literal[NOTSET], ScheduleInterval],
# but Mypy cannot handle that right now. Track progress of PEP 661 for progress.
# See also: https://discuss.python.org/t/9126/7
ScheduleIntervalArg = Union[ArgNotSet, ScheduleInterval]
ScheduleArg = Union[ArgNotSet, ScheduleInterval, Timetable, Collection["Dataset"]]

SLAMissCallback = Callable[["DAG", str, str, List["SlaMiss"], List[TaskInstance]], None]

# Backward compatibility: If neither schedule_interval nor timetable is
# *provided by the user*, default to a one-day interval.
DEFAULT_SCHEDULE_INTERVAL = timedelta(days=1)


class InconsistentDataInterval(AirflowException):
    """Exception raised when a model populates data interval fields incorrectly.

    The data interval fields should either both be None (for runs scheduled
    prior to AIP-39), or both be datetime (for runs scheduled after AIP-39 is
    implemented). This is raised if exactly one of the fields is None.
    """

    _template = (
        "Inconsistent {cls}: {start[0]}={start[1]!r}, {end[0]}={end[1]!r}, "
        "they must be either both None or both datetime"
    )

    def __init__(self, instance: Any, start_field_name: str, end_field_name: str) -> None:
        self._class_name = type(instance).__name__
        self._start_field = (start_field_name, getattr(instance, start_field_name))
        self._end_field = (end_field_name, getattr(instance, end_field_name))

    def __str__(self) -> str:
        return self._template.format(cls=self._class_name, start=self._start_field, end=self._end_field)


def _get_model_data_interval(
    instance: Any,
    start_field_name: str,
    end_field_name: str,
) -> DataInterval | None:
    start = timezone.coerce_datetime(getattr(instance, start_field_name))
    end = timezone.coerce_datetime(getattr(instance, end_field_name))
    if start is None:
        if end is not None:
            raise InconsistentDataInterval(instance, start_field_name, end_field_name)
        return None
    elif end is None:
        raise InconsistentDataInterval(instance, start_field_name, end_field_name)
    return DataInterval(start, end)


def create_timetable(interval: ScheduleIntervalArg, timezone: Timezone) -> Timetable:
    """Create a Timetable instance from a ``schedule_interval`` argument."""
    if interval is NOTSET:
        return DeltaDataIntervalTimetable(DEFAULT_SCHEDULE_INTERVAL)
    if interval is None:
        return NullTimetable()
    if interval == "@once":
        return OnceTimetable()
    if interval == "@continuous":
        return ContinuousTimetable()
    if isinstance(interval, (timedelta, relativedelta)):
        return DeltaDataIntervalTimetable(interval)
    if isinstance(interval, str):
        return CronDataIntervalTimetable(interval, timezone)
    raise ValueError(f"{interval!r} is not a valid schedule_interval.")


def get_last_dagrun(dag_id, session, include_externally_triggered=False):
    """
    Return the last dag run for a dag, None if there was none.

    Last dag run can be any type of run e.g. scheduled or backfilled.
    Overridden DagRuns are ignored.
    """
    DR = DagRun
    query = select(DR).where(DR.dag_id == dag_id)
    if not include_externally_triggered:
        query = query.where(DR.external_trigger == expression.false())
    query = query.order_by(DR.execution_date.desc())
    return session.scalar(query.limit(1))


def get_dataset_triggered_next_run_info(
    dag_ids: list[str], *, session: Session
) -> dict[str, dict[str, int | str]]:
    """
    Get next run info for a list of dag_ids.

    Given a list of dag_ids, get string representing how close any that are dataset triggered are
    their next run, e.g. "1 of 2 datasets updated".
    """
    from airflow.models.dataset import DagScheduleDatasetReference, DatasetDagRunQueue as DDRQ, DatasetModel

    return {
        x.dag_id: {
            "uri": x.uri,
            "ready": x.ready,
            "total": x.total,
        }
        for x in session.execute(
            select(
                DagScheduleDatasetReference.dag_id,
                # This is a dirty hack to workaround group by requiring an aggregate,
                # since grouping by dataset is not what we want to do here...but it works
                case((func.count() == 1, func.max(DatasetModel.uri)), else_="").label("uri"),
                func.count().label("total"),
                func.sum(case((DDRQ.target_dag_id.is_not(None), 1), else_=0)).label("ready"),
            )
            .join(
                DDRQ,
                and_(
                    DDRQ.dataset_id == DagScheduleDatasetReference.dataset_id,
                    DDRQ.target_dag_id == DagScheduleDatasetReference.dag_id,
                ),
                isouter=True,
            )
            .join(DatasetModel, DatasetModel.id == DagScheduleDatasetReference.dataset_id)
            .group_by(DagScheduleDatasetReference.dag_id)
            .where(DagScheduleDatasetReference.dag_id.in_(dag_ids))
        ).all()
    }


@functools.total_ordering
class DAG(LoggingMixin):
    """
    A dag (directed acyclic graph) is a collection of tasks with directional dependencies.

    A dag also has a schedule, a start date and an end date (optional).  For each schedule,
    (say daily or hourly), the DAG needs to run each individual tasks as their dependencies
    are met. Certain tasks have the property of depending on their own past, meaning that
    they can't run until their previous schedule (and upstream tasks) are completed.

    DAGs essentially act as namespaces for tasks. A task_id can only be
    added once to a DAG.

    Note that if you plan to use time zones all the dates provided should be pendulum
    dates. See :ref:`timezone_aware_dags`.

    .. versionadded:: 2.4
        The *schedule* argument to specify either time-based scheduling logic
        (timetable), or dataset-driven triggers.

    .. deprecated:: 2.4
        The arguments *schedule_interval* and *timetable*. Their functionalities
        are merged into the new *schedule* argument.

    :param dag_id: The id of the DAG; must consist exclusively of alphanumeric
        characters, dashes, dots and underscores (all ASCII)
    :param description: The description for the DAG to e.g. be shown on the webserver
    :param schedule: Defines the rules according to which DAG runs are scheduled. Can
        accept cron string, timedelta object, Timetable, or list of Dataset objects.
        If this is not provided, the DAG will be set to the default
        schedule ``timedelta(days=1)``. See also :doc:`/howto/timetable`.
    :param start_date: The timestamp from which the scheduler will
        attempt to backfill
    :param end_date: A date beyond which your DAG won't run, leave to None
        for open-ended scheduling
    :param template_searchpath: This list of folders (non-relative)
        defines where jinja will look for your templates. Order matters.
        Note that jinja/airflow includes the path of your DAG file by
        default
    :param template_undefined: Template undefined type.
    :param user_defined_macros: a dictionary of macros that will be exposed
        in your jinja templates. For example, passing ``dict(foo='bar')``
        to this argument allows you to ``{{ foo }}`` in all jinja
        templates related to this DAG. Note that you can pass any
        type of object here.
    :param user_defined_filters: a dictionary of filters that will be exposed
        in your jinja templates. For example, passing
        ``dict(hello=lambda name: 'Hello %s' % name)`` to this argument allows
        you to ``{{ 'world' | hello }}`` in all jinja templates related to
        this DAG.
    :param default_args: A dictionary of default parameters to be used
        as constructor keyword parameters when initialising operators.
        Note that operators have the same hook, and precede those defined
        here, meaning that if your dict contains `'depends_on_past': True`
        here and `'depends_on_past': False` in the operator's call
        `default_args`, the actual value will be `False`.
    :param params: a dictionary of DAG level parameters that are made
        accessible in templates, namespaced under `params`. These
        params can be overridden at the task level.
    :param max_active_tasks: the number of task instances allowed to run
        concurrently
    :param max_active_runs: maximum number of active DAG runs, beyond this
        number of DAG runs in a running state, the scheduler won't create
        new active DAG runs
    :param dagrun_timeout: specify how long a DagRun should be up before
        timing out / failing, so that new DagRuns can be created.
    :param sla_miss_callback: specify a function or list of functions to call when reporting SLA
        timeouts. See :ref:`sla_miss_callback<concepts:sla_miss_callback>` for
        more information about the function signature and parameters that are
        passed to the callback.
    :param default_view: Specify DAG default view (grid, graph, duration,
                                                   gantt, landing_times), default grid
    :param orientation: Specify DAG orientation in graph view (LR, TB, RL, BT), default LR
    :param catchup: Perform scheduler catchup (or only run latest)? Defaults to True
    :param on_failure_callback: A function or list of functions to be called when a DagRun of this dag fails.
        A context dictionary is passed as a single parameter to this function.
    :param on_success_callback: Much like the ``on_failure_callback`` except
        that it is executed when the dag succeeds.
    :param access_control: Specify optional DAG-level actions, e.g.,
        "{'role1': {'can_read'}, 'role2': {'can_read', 'can_edit', 'can_delete'}}"
    :param is_paused_upon_creation: Specifies if the dag is paused when created for the first time.
        If the dag exists already, this flag will be ignored. If this optional parameter
        is not specified, the global config setting will be used.
    :param jinja_environment_kwargs: additional configuration options to be passed to Jinja
        ``Environment`` for template rendering

        **Example**: to avoid Jinja from removing a trailing newline from template strings ::

            DAG(dag_id='my-dag',
                jinja_environment_kwargs={
                    'keep_trailing_newline': True,
                    # some other jinja2 Environment options here
                }
            )

        **See**: `Jinja Environment documentation
        <https://jinja.palletsprojects.com/en/2.11.x/api/#jinja2.Environment>`_

    :param render_template_as_native_obj: If True, uses a Jinja ``NativeEnvironment``
        to render templates as native Python types. If False, a Jinja
        ``Environment`` is used to render templates as string values.
    :param tags: List of tags to help filtering DAGs in the UI.
    :param owner_links: Dict of owners and their links, that will be clickable on the DAGs view UI.
        Can be used as an HTTP link (for example the link to your Slack channel), or a mailto link.
        e.g: {"dag_owner": "https://airflow.apache.org/"}
    :param auto_register: Automatically register this DAG when it is used in a ``with`` block
    :param fail_stop: Fails currently running tasks when task in DAG fails.
        **Warning**: A fail stop dag can only have tasks with the default trigger rule ("all_success").
        An exception will be thrown if any task in a fail stop dag has a non default trigger rule.
    """

    _comps = {
        "dag_id",
        "task_ids",
        "parent_dag",
        "start_date",
        "end_date",
        "schedule_interval",
        "fileloc",
        "template_searchpath",
        "last_loaded",
    }

    __serialized_fields: frozenset[str] | None = None

    fileloc: str
    """
    File path that needs to be imported to load this DAG or subdag.

    This may not be an actual file on disk in the case when this DAG is loaded
    from a ZIP file or other DAG distribution format.
    """

    parent_dag: DAG | None = None  # Gets set when DAGs are loaded

    # NOTE: When updating arguments here, please also keep arguments in @dag()
    # below in sync. (Search for 'def dag(' in this file.)
    def __init__(
        self,
        dag_id: str,
        description: str | None = None,
        schedule: ScheduleArg = NOTSET,
        schedule_interval: ScheduleIntervalArg = NOTSET,
        timetable: Timetable | None = None,
        start_date: datetime | None = None,
        end_date: datetime | None = None,
        full_filepath: str | None = None,
        template_searchpath: str | Iterable[str] | None = None,
        template_undefined: type[jinja2.StrictUndefined] = jinja2.StrictUndefined,
        user_defined_macros: dict | None = None,
        user_defined_filters: dict | None = None,
        default_args: dict | None = None,
        concurrency: int | None = None,
        max_active_tasks: int = airflow_conf.getint("core", "max_active_tasks_per_dag"),
        max_active_runs: int = airflow_conf.getint("core", "max_active_runs_per_dag"),
        dagrun_timeout: timedelta | None = None,
        sla_miss_callback: None | SLAMissCallback | list[SLAMissCallback] = None,
        default_view: str = airflow_conf.get_mandatory_value("webserver", "dag_default_view").lower(),
        orientation: str = airflow_conf.get_mandatory_value("webserver", "dag_orientation"),
        catchup: bool = airflow_conf.getboolean("scheduler", "catchup_by_default"),
        on_success_callback: None | DagStateChangeCallback | list[DagStateChangeCallback] = None,
        on_failure_callback: None | DagStateChangeCallback | list[DagStateChangeCallback] = None,
        doc_md: str | None = None,
        params: collections.abc.MutableMapping | None = None,
        access_control: dict | None = None,
        is_paused_upon_creation: bool | None = None,
        jinja_environment_kwargs: dict | None = None,
        render_template_as_native_obj: bool = False,
        tags: list[str] | None = None,
        owner_links: dict[str, str] | None = None,
        auto_register: bool = True,
        fail_stop: bool = False,
    ):
        from airflow.utils.task_group import TaskGroup

        if tags and any(len(tag) > TAG_MAX_LEN for tag in tags):
            raise AirflowException(f"tag cannot be longer than {TAG_MAX_LEN} characters")

        self.owner_links = owner_links if owner_links else {}
        self.user_defined_macros = user_defined_macros
        self.user_defined_filters = user_defined_filters
        if default_args and not isinstance(default_args, dict):
            raise TypeError("default_args must be a dict")
        self.default_args = copy.deepcopy(default_args or {})
        params = params or {}

        # merging potentially conflicting default_args['params'] into params
        if "params" in self.default_args:
            params.update(self.default_args["params"])
            del self.default_args["params"]

        # check self.params and convert them into ParamsDict
        self.params = ParamsDict(params)

        if full_filepath:
            warnings.warn(
                "Passing full_filepath to DAG() is deprecated and has no effect",
                RemovedInAirflow3Warning,
                stacklevel=2,
            )

        validate_key(dag_id)

        self._dag_id = dag_id
        if concurrency:
            # TODO: Remove in Airflow 3.0
            warnings.warn(
                "The 'concurrency' parameter is deprecated. Please use 'max_active_tasks'.",
                RemovedInAirflow3Warning,
                stacklevel=2,
            )
            max_active_tasks = concurrency
        self._max_active_tasks = max_active_tasks
        self._pickle_id: int | None = None

        self._description = description
        # set file location to caller source path
        back = sys._getframe().f_back
        self.fileloc = back.f_code.co_filename if back else ""
        self.task_dict: dict[str, Operator] = {}

        # set timezone from start_date
        tz = None
        if start_date and start_date.tzinfo:
            tzinfo = None if start_date.tzinfo else settings.TIMEZONE
            tz = pendulum.instance(start_date, tz=tzinfo).timezone
        elif "start_date" in self.default_args and self.default_args["start_date"]:
            date = self.default_args["start_date"]
            if not isinstance(date, datetime):
                date = timezone.parse(date)
                self.default_args["start_date"] = date
                start_date = date

            tzinfo = None if date.tzinfo else settings.TIMEZONE
            tz = pendulum.instance(date, tz=tzinfo).timezone
        self.timezone: Timezone = tz or settings.TIMEZONE

        # Apply the timezone we settled on to end_date if it wasn't supplied
        if "end_date" in self.default_args and self.default_args["end_date"]:
            if isinstance(self.default_args["end_date"], str):
                self.default_args["end_date"] = timezone.parse(
                    self.default_args["end_date"], timezone=self.timezone
                )

        self.start_date = timezone.convert_to_utc(start_date)
        self.end_date = timezone.convert_to_utc(end_date)

        # also convert tasks
        if "start_date" in self.default_args:
            self.default_args["start_date"] = timezone.convert_to_utc(self.default_args["start_date"])
        if "end_date" in self.default_args:
            self.default_args["end_date"] = timezone.convert_to_utc(self.default_args["end_date"])

        # sort out DAG's scheduling behavior
        scheduling_args = [schedule_interval, timetable, schedule]
        if not at_most_one(*scheduling_args):
            raise ValueError("At most one allowed for args 'schedule_interval', 'timetable', and 'schedule'.")
        if schedule_interval is not NOTSET:
            warnings.warn(
                "Param `schedule_interval` is deprecated and will be removed in a future release. "
                "Please use `schedule` instead. ",
                RemovedInAirflow3Warning,
                stacklevel=2,
            )
        if timetable is not None:
            warnings.warn(
                "Param `timetable` is deprecated and will be removed in a future release. "
                "Please use `schedule` instead. ",
                RemovedInAirflow3Warning,
                stacklevel=2,
            )

        self.timetable: Timetable
        self.schedule_interval: ScheduleInterval
        self.dataset_triggers: Collection[Dataset] = []

        if isinstance(schedule, Collection) and not isinstance(schedule, str):
            from airflow.datasets import Dataset

            if not all(isinstance(x, Dataset) for x in schedule):
                raise ValueError("All elements in 'schedule' should be datasets")
            self.dataset_triggers = list(schedule)
        elif isinstance(schedule, Timetable):
            timetable = schedule
        elif schedule is not NOTSET:
            schedule_interval = schedule

        if self.dataset_triggers:
            self.timetable = DatasetTriggeredTimetable()
            self.schedule_interval = self.timetable.summary
        elif timetable:
            self.timetable = timetable
            self.schedule_interval = self.timetable.summary
        else:
            if isinstance(schedule_interval, ArgNotSet):
                schedule_interval = DEFAULT_SCHEDULE_INTERVAL
            self.schedule_interval = schedule_interval
            self.timetable = create_timetable(schedule_interval, self.timezone)

        if isinstance(template_searchpath, str):
            template_searchpath = [template_searchpath]
        self.template_searchpath = template_searchpath
        self.template_undefined = template_undefined
        self.last_loaded: datetime = timezone.utcnow()
        self.safe_dag_id = dag_id.replace(".", "__dot__")
        self.max_active_runs = max_active_runs
        if self.timetable.active_runs_limit is not None:
            if self.timetable.active_runs_limit < self.max_active_runs:
                raise AirflowException(
                    f"Invalid max_active_runs: {type(self.timetable)} "
                    f"requires max_active_runs <= {self.timetable.active_runs_limit}"
                )
        self.dagrun_timeout = dagrun_timeout
        self.sla_miss_callback = sla_miss_callback
        if default_view in DEFAULT_VIEW_PRESETS:
            self._default_view: str = default_view
        elif default_view == "tree":
            warnings.warn(
                "`default_view` of 'tree' has been renamed to 'grid' -- please update your DAG",
                RemovedInAirflow3Warning,
                stacklevel=2,
            )
            self._default_view = "grid"
        else:
            raise AirflowException(
                f"Invalid values of dag.default_view: only support "
                f"{DEFAULT_VIEW_PRESETS}, but get {default_view}"
            )
        if orientation in ORIENTATION_PRESETS:
            self.orientation = orientation
        else:
            raise AirflowException(
                f"Invalid values of dag.orientation: only support "
                f"{ORIENTATION_PRESETS}, but get {orientation}"
            )
        self.catchup: bool = catchup

        self.partial: bool = False
        self.on_success_callback = on_success_callback
        self.on_failure_callback = on_failure_callback

        # Keeps track of any extra edge metadata (sparse; will not contain all
        # edges, so do not iterate over it for that). Outer key is upstream
        # task ID, inner key is downstream task ID.
        self.edge_info: dict[str, dict[str, EdgeInfoType]] = {}

        # To keep it in parity with Serialized DAGs
        # and identify if DAG has on_*_callback without actually storing them in Serialized JSON
        self.has_on_success_callback: bool = self.on_success_callback is not None
        self.has_on_failure_callback: bool = self.on_failure_callback is not None

        self._access_control = DAG._upgrade_outdated_dag_access_control(access_control)
        self.is_paused_upon_creation = is_paused_upon_creation
        self.auto_register = auto_register

        self.fail_stop: bool = fail_stop

        self.jinja_environment_kwargs = jinja_environment_kwargs
        self.render_template_as_native_obj = render_template_as_native_obj

        self.doc_md = self.get_doc_md(doc_md)

        self.tags = tags or []
        self._task_group = TaskGroup.create_root(self)
        self.validate_schedule_and_params()
        wrong_links = dict(self.iter_invalid_owner_links())
        if wrong_links:
            raise AirflowException(
                "Wrong link format was used for the owner. Use a valid link \n"
                f"Bad formatted links are: {wrong_links}"
            )

        # this will only be set at serialization time
        # it's only use is for determining the relative
        # fileloc based only on the serialize dag
        self._processor_dags_folder = None

    def get_doc_md(self, doc_md: str | None) -> str | None:
        if doc_md is None:
            return doc_md

        env = self.get_template_env(force_sandboxed=True)

        if not doc_md.endswith(".md"):
            template = jinja2.Template(doc_md)
        else:
            try:
                template = env.get_template(doc_md)
            except jinja2.exceptions.TemplateNotFound:
                return f"""
                # Templating Error!
                Not able to find the template file: `{doc_md}`.
                """

        return template.render()

    def _check_schedule_interval_matches_timetable(self) -> bool:
        """Check ``schedule_interval`` and ``timetable`` match.

        This is done as a part of the DAG validation done before it's bagged, to
        guard against the DAG's ``timetable`` (or ``schedule_interval``) from
        being changed after it's created, e.g.

        .. code-block:: python

            dag1 = DAG("d1", timetable=MyTimetable())
            dag1.schedule_interval = "@once"

            dag2 = DAG("d2", schedule="@once")
            dag2.timetable = MyTimetable()

        Validation is done by creating a timetable and check its summary matches
        ``schedule_interval``. The logic is not bullet-proof, especially if a
        custom timetable does not provide a useful ``summary``. But this is the
        best we can do.
        """
        if self.schedule_interval == self.timetable.summary:
            return True
        try:
            timetable = create_timetable(self.schedule_interval, self.timezone)
        except ValueError:
            return False
        return timetable.summary == self.timetable.summary

    def validate(self):
        """Validate the DAG has a coherent setup.

        This is called by the DAG bag before bagging the DAG.
        """
        if not self._check_schedule_interval_matches_timetable():
            raise AirflowDagInconsistent(
                f"inconsistent schedule: timetable {self.timetable.summary!r} "
                f"does not match schedule_interval {self.schedule_interval!r}",
            )
        self.params.validate()
        self.timetable.validate()
        self.validate_setup_teardown()

    def validate_setup_teardown(self):
        """
        Validate that setup and teardown tasks are configured properly.

        :meta private:
        """
        for task in self.tasks:
            if task.is_setup:
                for down_task in task.downstream_list:
                    if not down_task.is_teardown and down_task.trigger_rule != TriggerRule.ALL_SUCCESS:
                        # todo: we can relax this to allow out-of-scope tasks to have other trigger rules
                        # this is required to ensure consistent behavior of dag
                        # when clearing an indirect setup
                        raise ValueError("Setup tasks must be followed with trigger rule ALL_SUCCESS.")
            FailStopDagInvalidTriggerRule.check(dag=self, trigger_rule=task.trigger_rule)

    def __repr__(self):
        return f"<DAG: {self.dag_id}>"

    def __eq__(self, other):
        if type(self) == type(other):
            # Use getattr() instead of __dict__ as __dict__ doesn't return
            # correct values for properties.
            return all(getattr(self, c, None) == getattr(other, c, None) for c in self._comps)
        return False

    def __ne__(self, other):
        return not self == other

    def __lt__(self, other):
        return self.dag_id < other.dag_id

    def __hash__(self):
        hash_components = [type(self)]
        for c in self._comps:
            # task_ids returns a list and lists can't be hashed
            if c == "task_ids":
                val = tuple(self.task_dict)
            else:
                val = getattr(self, c, None)
            try:
                hash(val)
                hash_components.append(val)
            except TypeError:
                hash_components.append(repr(val))
        return hash(tuple(hash_components))

    # Context Manager -----------------------------------------------
    def __enter__(self):
        DagContext.push_context_managed_dag(self)
        return self

    def __exit__(self, _type, _value, _tb):
        DagContext.pop_context_managed_dag()

    # /Context Manager ----------------------------------------------

    @staticmethod
    def _upgrade_outdated_dag_access_control(access_control=None):
        """
        Look for outdated dag level actions in DAG access_controls and replace them with updated actions.

        For example, in DAG access_control {'role1': {'can_dag_read'}} 'can_dag_read'
        will be replaced with 'can_read', in {'role2': {'can_dag_read', 'can_dag_edit'}}
        'can_dag_edit' will be replaced with 'can_edit', etc.
        """
        if access_control is None:
            return None
        new_perm_mapping = {
            permissions.DEPRECATED_ACTION_CAN_DAG_READ: permissions.ACTION_CAN_READ,
            permissions.DEPRECATED_ACTION_CAN_DAG_EDIT: permissions.ACTION_CAN_EDIT,
        }
        updated_access_control = {}
        for role, perms in access_control.items():
            updated_access_control[role] = {new_perm_mapping.get(perm, perm) for perm in perms}

        if access_control != updated_access_control:
            warnings.warn(
                "The 'can_dag_read' and 'can_dag_edit' permissions are deprecated. "
                "Please use 'can_read' and 'can_edit', respectively.",
                RemovedInAirflow3Warning,
                stacklevel=3,
            )

        return updated_access_control

    def date_range(
        self,
        start_date: pendulum.DateTime,
        num: int | None = None,
        end_date: datetime | None = None,
    ) -> list[datetime]:
        message = "`DAG.date_range()` is deprecated."
        if num is not None:
            warnings.warn(message, category=RemovedInAirflow3Warning, stacklevel=2)
            with warnings.catch_warnings():
                warnings.simplefilter("ignore", RemovedInAirflow3Warning)
                return utils_date_range(
                    start_date=start_date, num=num, delta=self.normalized_schedule_interval
                )
        message += " Please use `DAG.iter_dagrun_infos_between(..., align=False)` instead."
        warnings.warn(message, category=RemovedInAirflow3Warning, stacklevel=2)
        if end_date is None:
            coerced_end_date = timezone.utcnow()
        else:
            coerced_end_date = end_date
        it = self.iter_dagrun_infos_between(start_date, pendulum.instance(coerced_end_date), align=False)
        return [info.logical_date for info in it]

    def is_fixed_time_schedule(self):
        warnings.warn(
            "`DAG.is_fixed_time_schedule()` is deprecated.",
            category=RemovedInAirflow3Warning,
            stacklevel=2,
        )
        try:
            return not self.timetable._should_fix_dst
        except AttributeError:
            return True

    def following_schedule(self, dttm):
        """
        Calculate the following schedule for this dag in UTC.

        :param dttm: utc datetime
        :return: utc datetime
        """
        warnings.warn(
            "`DAG.following_schedule()` is deprecated. Use `DAG.next_dagrun_info(restricted=False)` instead.",
            category=RemovedInAirflow3Warning,
            stacklevel=2,
        )
        data_interval = self.infer_automated_data_interval(timezone.coerce_datetime(dttm))
        next_info = self.next_dagrun_info(data_interval, restricted=False)
        if next_info is None:
            return None
        return next_info.data_interval.start

    def previous_schedule(self, dttm):
        from airflow.timetables.interval import _DataIntervalTimetable

        warnings.warn(
            "`DAG.previous_schedule()` is deprecated.",
            category=RemovedInAirflow3Warning,
            stacklevel=2,
        )
        if not isinstance(self.timetable, _DataIntervalTimetable):
            return None
        return self.timetable._get_prev(timezone.coerce_datetime(dttm))

    def get_next_data_interval(self, dag_model: DagModel) -> DataInterval | None:
        """Get the data interval of the next scheduled run.

        For compatibility, this method infers the data interval from the DAG's
        schedule if the run does not have an explicit one set, which is possible
        for runs created prior to AIP-39.

        This function is private to Airflow core and should not be depended on as a
        part of the Python API.

        :meta private:
        """
        if self.dag_id != dag_model.dag_id:
            raise ValueError(f"Arguments refer to different DAGs: {self.dag_id} != {dag_model.dag_id}")
        if dag_model.next_dagrun is None:  # Next run not scheduled.
            return None
        data_interval = dag_model.next_dagrun_data_interval
        if data_interval is not None:
            return data_interval

        # Compatibility: A run was scheduled without an explicit data interval.
        # This means the run was scheduled before AIP-39 implementation. Try to
        # infer from the logical date.
        return self.infer_automated_data_interval(dag_model.next_dagrun)

    def get_run_data_interval(self, run: DagRun) -> DataInterval:
        """Get the data interval of this run.

        For compatibility, this method infers the data interval from the DAG's
        schedule if the run does not have an explicit one set, which is possible for
        runs created prior to AIP-39.

        This function is private to Airflow core and should not be depended on as a
        part of the Python API.

        :meta private:
        """
        if run.dag_id is not None and run.dag_id != self.dag_id:
            raise ValueError(f"Arguments refer to different DAGs: {self.dag_id} != {run.dag_id}")
        data_interval = _get_model_data_interval(run, "data_interval_start", "data_interval_end")
        if data_interval is not None:
            return data_interval
        # Compatibility: runs created before AIP-39 implementation don't have an
        # explicit data interval. Try to infer from the logical date.
        return self.infer_automated_data_interval(run.execution_date)

    def infer_automated_data_interval(self, logical_date: datetime) -> DataInterval:
        """Infer a data interval for a run against this DAG.

        This method is used to bridge runs created prior to AIP-39
        implementation, which do not have an explicit data interval. Therefore,
        this method only considers ``schedule_interval`` values valid prior to
        Airflow 2.2.

        DO NOT call this method if there is a known data interval.

        :meta private:
        """
        timetable_type = type(self.timetable)
        if issubclass(timetable_type, (NullTimetable, OnceTimetable, DatasetTriggeredTimetable)):
            return DataInterval.exact(timezone.coerce_datetime(logical_date))
        start = timezone.coerce_datetime(logical_date)
        if issubclass(timetable_type, CronDataIntervalTimetable):
            end = cast(CronDataIntervalTimetable, self.timetable)._get_next(start)
        elif issubclass(timetable_type, DeltaDataIntervalTimetable):
            end = cast(DeltaDataIntervalTimetable, self.timetable)._get_next(start)
        # Contributors: When the exception below is raised, you might want to
        # add an 'elif' block here to handle custom timetables. Stop! The bug
        # you're looking for is instead at when the DAG run (represented by
        # logical_date) was created. See GH-31969 for an example:
        # * Wrong fix: GH-32074 (modifies this function).
        # * Correct fix: GH-32118 (modifies the DAG run creation code).
        else:
            raise ValueError(f"Not a valid timetable: {self.timetable!r}")
        return DataInterval(start, end)

    def next_dagrun_info(
        self,
        last_automated_dagrun: None | datetime | DataInterval,
        *,
        restricted: bool = True,
    ) -> DagRunInfo | None:
        """Get information about the next DagRun of this dag after ``date_last_automated_dagrun``.

        This calculates what time interval the next DagRun should operate on
        (its execution date) and when it can be scheduled, according to the
        dag's timetable, start_date, end_date, etc. This doesn't check max
        active run or any other "max_active_tasks" type limits, but only
        performs calculations based on the various date and interval fields of
        this dag and its tasks.

        :param last_automated_dagrun: The ``max(execution_date)`` of
            existing "automated" DagRuns for this dag (scheduled or backfill,
            but not manual).
        :param restricted: If set to *False* (default is *True*), ignore
            ``start_date``, ``end_date``, and ``catchup`` specified on the DAG
            or tasks.
        :return: DagRunInfo of the next dagrun, or None if a dagrun is not
            going to be scheduled.
        """
        # Never schedule a subdag. It will be scheduled by its parent dag.
        if self.is_subdag:
            return None

        data_interval = None
        if isinstance(last_automated_dagrun, datetime):
            warnings.warn(
                "Passing a datetime to DAG.next_dagrun_info is deprecated. Use a DataInterval instead.",
                RemovedInAirflow3Warning,
                stacklevel=2,
            )
            data_interval = self.infer_automated_data_interval(
                timezone.coerce_datetime(last_automated_dagrun)
            )
        else:
            data_interval = last_automated_dagrun
        if restricted:
            restriction = self._time_restriction
        else:
            restriction = TimeRestriction(earliest=None, latest=None, catchup=True)
        try:
            info = self.timetable.next_dagrun_info(
                last_automated_data_interval=data_interval,
                restriction=restriction,
            )
        except Exception:
            self.log.exception(
                "Failed to fetch run info after data interval %s for DAG %r",
                data_interval,
                self.dag_id,
            )
            info = None
        return info

    def next_dagrun_after_date(self, date_last_automated_dagrun: pendulum.DateTime | None):
        warnings.warn(
            "`DAG.next_dagrun_after_date()` is deprecated. Please use `DAG.next_dagrun_info()` instead.",
            category=RemovedInAirflow3Warning,
            stacklevel=2,
        )
        if date_last_automated_dagrun is None:
            data_interval = None
        else:
            data_interval = self.infer_automated_data_interval(date_last_automated_dagrun)
        info = self.next_dagrun_info(data_interval)
        if info is None:
            return None
        return info.run_after

    @functools.cached_property
    def _time_restriction(self) -> TimeRestriction:
        start_dates = [t.start_date for t in self.tasks if t.start_date]
        if self.start_date is not None:
            start_dates.append(self.start_date)
        earliest = None
        if start_dates:
            earliest = timezone.coerce_datetime(min(start_dates))
        latest = self.end_date
        end_dates = [t.end_date for t in self.tasks if t.end_date]
        if len(end_dates) == len(self.tasks):  # not exists null end_date
            if self.end_date is not None:
                end_dates.append(self.end_date)
            if end_dates:
                latest = timezone.coerce_datetime(max(end_dates))
        return TimeRestriction(earliest, latest, self.catchup)

    def iter_dagrun_infos_between(
        self,
        earliest: pendulum.DateTime | None,
        latest: pendulum.DateTime,
        *,
        align: bool = True,
    ) -> Iterable[DagRunInfo]:
        """Yield DagRunInfo using this DAG's timetable between given interval.

        DagRunInfo instances yielded if their ``logical_date`` is not earlier
        than ``earliest``, nor later than ``latest``. The instances are ordered
        by their ``logical_date`` from earliest to latest.

        If ``align`` is ``False``, the first run will happen immediately on
        ``earliest``, even if it does not fall on the logical timetable schedule.
        The default is ``True``, but subdags will ignore this value and always
        behave as if this is set to ``False`` for backward compatibility.

        Example: A DAG is scheduled to run every midnight (``0 0 * * *``). If
        ``earliest`` is ``2021-06-03 23:00:00``, the first DagRunInfo would be
        ``2021-06-03 23:00:00`` if ``align=False``, and ``2021-06-04 00:00:00``
        if ``align=True``.
        """
        if earliest is None:
            earliest = self._time_restriction.earliest
        if earliest is None:
            raise ValueError("earliest was None and we had no value in time_restriction to fallback on")
        earliest = timezone.coerce_datetime(earliest)
        latest = timezone.coerce_datetime(latest)

        restriction = TimeRestriction(earliest, latest, catchup=True)

        # HACK: Sub-DAGs are currently scheduled differently. For example, say
        # the schedule is @daily and start is 2021-06-03 22:16:00, a top-level
        # DAG should be first scheduled to run on midnight 2021-06-04, but a
        # sub-DAG should be first scheduled to run RIGHT NOW. We can change
        # this, but since sub-DAGs are going away in 3.0 anyway, let's keep
        # compatibility for now and remove this entirely later.
        if self.is_subdag:
            align = False

        try:
            info = self.timetable.next_dagrun_info(
                last_automated_data_interval=None,
                restriction=restriction,
            )
        except Exception:
            self.log.exception(
                "Failed to fetch run info after data interval %s for DAG %r",
                None,
                self.dag_id,
            )
            info = None

        if info is None:
            # No runs to be scheduled between the user-supplied timeframe. But
            # if align=False, "invent" a data interval for the timeframe itself.
            if not align:
                yield DagRunInfo.interval(earliest, latest)
            return

        # If align=False and earliest does not fall on the timetable's logical
        # schedule, "invent" a data interval for it.
        if not align and info.logical_date != earliest:
            yield DagRunInfo.interval(earliest, info.data_interval.start)

        # Generate naturally according to schedule.
        while info is not None:
            yield info
            try:
                info = self.timetable.next_dagrun_info(
                    last_automated_data_interval=info.data_interval,
                    restriction=restriction,
                )
            except Exception:
                self.log.exception(
                    "Failed to fetch run info after data interval %s for DAG %r",
                    info.data_interval if info else "<NONE>",
                    self.dag_id,
                )
                break

    def get_run_dates(self, start_date, end_date=None) -> list:
        """
        Return a list of dates between the interval received as parameter using this dag's schedule interval.

        Returned dates can be used for execution dates.

        :param start_date: The start date of the interval.
        :param end_date: The end date of the interval. Defaults to ``timezone.utcnow()``.
        :return: A list of dates within the interval following the dag's schedule.
        """
        warnings.warn(
            "`DAG.get_run_dates()` is deprecated. Please use `DAG.iter_dagrun_infos_between()` instead.",
            category=RemovedInAirflow3Warning,
            stacklevel=2,
        )
        earliest = timezone.coerce_datetime(start_date)
        if end_date is None:
            latest = pendulum.now(timezone.utc)
        else:
            latest = timezone.coerce_datetime(end_date)
        return [info.logical_date for info in self.iter_dagrun_infos_between(earliest, latest)]

    def normalize_schedule(self, dttm):
        warnings.warn(
            "`DAG.normalize_schedule()` is deprecated.",
            category=RemovedInAirflow3Warning,
            stacklevel=2,
        )
        with warnings.catch_warnings():
            warnings.simplefilter("ignore", RemovedInAirflow3Warning)
            following = self.following_schedule(dttm)
        if not following:  # in case of @once
            return dttm
        with warnings.catch_warnings():
            warnings.simplefilter("ignore", RemovedInAirflow3Warning)
            previous_of_following = self.previous_schedule(following)
        if previous_of_following != dttm:
            return following
        return dttm

    @provide_session
    def get_last_dagrun(self, session=NEW_SESSION, include_externally_triggered=False):
        return get_last_dagrun(
            self.dag_id, session=session, include_externally_triggered=include_externally_triggered
        )

    @provide_session
    def has_dag_runs(self, session=NEW_SESSION, include_externally_triggered=True) -> bool:
        return (
            get_last_dagrun(
                self.dag_id, session=session, include_externally_triggered=include_externally_triggered
            )
            is not None
        )

    @property
    def dag_id(self) -> str:
        return self._dag_id

    @dag_id.setter
    def dag_id(self, value: str) -> None:
        self._dag_id = value

    @property
    def is_subdag(self) -> bool:
        return self.parent_dag is not None

    @property
    def full_filepath(self) -> str:
        """Full file path to the DAG.

        :meta private:
        """
        warnings.warn(
            "DAG.full_filepath is deprecated in favour of fileloc",
            RemovedInAirflow3Warning,
            stacklevel=2,
        )
        return self.fileloc

    @full_filepath.setter
    def full_filepath(self, value) -> None:
        warnings.warn(
            "DAG.full_filepath is deprecated in favour of fileloc",
            RemovedInAirflow3Warning,
            stacklevel=2,
        )
        self.fileloc = value

    @property
    def concurrency(self) -> int:
        # TODO: Remove in Airflow 3.0
        warnings.warn(
            "The 'DAG.concurrency' attribute is deprecated. Please use 'DAG.max_active_tasks'.",
            RemovedInAirflow3Warning,
            stacklevel=2,
        )
        return self._max_active_tasks

    @concurrency.setter
    def concurrency(self, value: int):
        self._max_active_tasks = value

    @property
    def max_active_tasks(self) -> int:
        return self._max_active_tasks

    @max_active_tasks.setter
    def max_active_tasks(self, value: int):
        self._max_active_tasks = value

    @property
    def access_control(self):
        return self._access_control

    @access_control.setter
    def access_control(self, value):
        self._access_control = DAG._upgrade_outdated_dag_access_control(value)

    @property
    def description(self) -> str | None:
        return self._description

    @property
    def default_view(self) -> str:
        return self._default_view

    @property
    def pickle_id(self) -> int | None:
        return self._pickle_id

    @pickle_id.setter
    def pickle_id(self, value: int) -> None:
        self._pickle_id = value

    def param(self, name: str, default: Any = NOTSET) -> DagParam:
        """
        Return a DagParam object for current dag.

        :param name: dag parameter name.
        :param default: fallback value for dag parameter.
        :return: DagParam instance for specified name and current dag.
        """
        return DagParam(current_dag=self, name=name, default=default)

    @property
    def tasks(self) -> list[Operator]:
        return list(self.task_dict.values())

    @tasks.setter
    def tasks(self, val):
        raise AttributeError("DAG.tasks can not be modified. Use dag.add_task() instead.")

    @property
    def task_ids(self) -> list[str]:
        return list(self.task_dict)

    @property
    def teardowns(self) -> list[Operator]:
        return [task for task in self.tasks if getattr(task, "is_teardown", None)]

    @property
    def tasks_upstream_of_teardowns(self) -> list[Operator]:
        upstream_tasks = [t.upstream_list for t in self.teardowns]
        return [val for sublist in upstream_tasks for val in sublist if not getattr(val, "is_teardown", None)]

    @property
    def task_group(self) -> TaskGroup:
        return self._task_group

    @property
    def filepath(self) -> str:
        """Relative file path to the DAG.

        :meta private:
        """
        warnings.warn(
            "filepath is deprecated, use relative_fileloc instead",
            RemovedInAirflow3Warning,
            stacklevel=2,
        )
        return str(self.relative_fileloc)

    @property
    def relative_fileloc(self) -> pathlib.Path:
        """File location of the importable dag 'file' relative to the configured DAGs folder."""
        path = pathlib.Path(self.fileloc)
        try:
            rel_path = path.relative_to(self._processor_dags_folder or settings.DAGS_FOLDER)
            if rel_path == pathlib.Path("."):
                return path
            else:
                return rel_path
        except ValueError:
            # Not relative to DAGS_FOLDER.
            return path

    @property
    def folder(self) -> str:
        """Folder location of where the DAG object is instantiated."""
        return os.path.dirname(self.fileloc)

    @property
    def owner(self) -> str:
        """
        Return list of all owners found in DAG tasks.

        :return: Comma separated list of owners in DAG tasks
        """
        return ", ".join({t.owner for t in self.tasks})

    @property
    def allow_future_exec_dates(self) -> bool:
        return settings.ALLOW_FUTURE_EXEC_DATES and not self.timetable.can_be_scheduled

    @provide_session
    def get_concurrency_reached(self, session=NEW_SESSION) -> bool:
        """Return a boolean indicating whether the max_active_tasks limit for this DAG has been reached."""
        TI = TaskInstance
        total_tasks = session.scalar(
            select(func.count(TI.task_id)).where(
                TI.dag_id == self.dag_id,
                TI.state == TaskInstanceState.RUNNING,
            )
        )
        return total_tasks >= self.max_active_tasks

    @property
    def concurrency_reached(self):
        """Use `airflow.models.DAG.get_concurrency_reached`, this attribute is deprecated."""
        warnings.warn(
            "This attribute is deprecated. Please use `airflow.models.DAG.get_concurrency_reached` method.",
            RemovedInAirflow3Warning,
            stacklevel=2,
        )
        return self.get_concurrency_reached()

    @provide_session
    def get_is_active(self, session=NEW_SESSION) -> None:
        """Return a boolean indicating whether this DAG is active."""
        return session.scalar(select(DagModel.is_active).where(DagModel.dag_id == self.dag_id))

    @provide_session
    def get_is_paused(self, session=NEW_SESSION) -> None:
        """Return a boolean indicating whether this DAG is paused."""
        return session.scalar(select(DagModel.is_paused).where(DagModel.dag_id == self.dag_id))

    @property
    def is_paused(self):
        """Use `airflow.models.DAG.get_is_paused`, this attribute is deprecated."""
        warnings.warn(
            "This attribute is deprecated. Please use `airflow.models.DAG.get_is_paused` method.",
            RemovedInAirflow3Warning,
            stacklevel=2,
        )
        return self.get_is_paused()

    @property
    def normalized_schedule_interval(self) -> ScheduleInterval:
        warnings.warn(
            "DAG.normalized_schedule_interval() is deprecated.",
            category=RemovedInAirflow3Warning,
            stacklevel=2,
        )
        if isinstance(self.schedule_interval, str) and self.schedule_interval in cron_presets:
            _schedule_interval: ScheduleInterval = cron_presets.get(self.schedule_interval)
        elif self.schedule_interval == "@once":
            _schedule_interval = None
        else:
            _schedule_interval = self.schedule_interval
        return _schedule_interval

    @provide_session
    def handle_callback(self, dagrun, success=True, reason=None, session=NEW_SESSION):
        """
        Triggers on_failure_callback or on_success_callback as appropriate.

        This method gets the context of a single TaskInstance part of this DagRun
        and passes that to the callable along with a 'reason', primarily to
        differentiate DagRun failures.

        .. note: The logs end up in
            ``$AIRFLOW_HOME/logs/scheduler/latest/PROJECT/DAG_FILE.py.log``

        :param dagrun: DagRun object
        :param success: Flag to specify if failure or success callback should be called
        :param reason: Completion reason
        :param session: Database session
        """
        callbacks = self.on_success_callback if success else self.on_failure_callback
        if callbacks:
            callbacks = callbacks if isinstance(callbacks, list) else [callbacks]
            tis = dagrun.get_task_instances(session=session)
            ti = tis[-1]  # get first TaskInstance of DagRun
            ti.task = self.get_task(ti.task_id)
            context = ti.get_template_context(session=session)
            context.update({"reason": reason})
            for callback in callbacks:
                self.log.info("Executing dag callback function: %s", callback)
                try:
                    callback(context)
                except Exception:
                    self.log.exception("failed to invoke dag state update callback")
                    Stats.incr("dag.callback_exceptions", tags={"dag_id": dagrun.dag_id})

    def get_active_runs(self):
        """
        Return a list of dag run execution dates currently running.

        :return: List of execution dates
        """
        runs = DagRun.find(dag_id=self.dag_id, state=DagRunState.RUNNING)

        active_dates = []
        for run in runs:
            active_dates.append(run.execution_date)

        return active_dates

    @provide_session
    def get_num_active_runs(self, external_trigger=None, only_running=True, session=NEW_SESSION):
        """
        Return the number of active "running" dag runs.

        :param external_trigger: True for externally triggered active dag runs
        :param session:
        :return: number greater than 0 for active dag runs
        """
        query = select(func.count()).where(DagRun.dag_id == self.dag_id)
        if only_running:
            query = query.where(DagRun.state == DagRunState.RUNNING)
        else:
            query = query.where(DagRun.state.in_({DagRunState.RUNNING, DagRunState.QUEUED}))

        if external_trigger is not None:
            query = query.where(
                DagRun.external_trigger == (expression.true() if external_trigger else expression.false())
            )

        return session.scalar(query)

    @provide_session
    def get_dagrun(
        self,
        execution_date: datetime | None = None,
        run_id: str | None = None,
        session: Session = NEW_SESSION,
    ):
        """
        Return the dag run for a given execution date or run_id if it exists, otherwise none.

        :param execution_date: The execution date of the DagRun to find.
        :param run_id: The run_id of the DagRun to find.
        :param session:
        :return: The DagRun if found, otherwise None.
        """
        if not (execution_date or run_id):
            raise TypeError("You must provide either the execution_date or the run_id")
        query = select(DagRun)
        if execution_date:
            query = query.where(DagRun.dag_id == self.dag_id, DagRun.execution_date == execution_date)
        if run_id:
            query = query.where(DagRun.dag_id == self.dag_id, DagRun.run_id == run_id)
        return session.scalar(query)

    @provide_session
    def get_dagruns_between(self, start_date, end_date, session=NEW_SESSION):
        """
        Return the list of dag runs between start_date (inclusive) and end_date (inclusive).

        :param start_date: The starting execution date of the DagRun to find.
        :param end_date: The ending execution date of the DagRun to find.
        :param session:
        :return: The list of DagRuns found.
        """
        dagruns = session.scalars(
            select(DagRun).where(
                DagRun.dag_id == self.dag_id,
                DagRun.execution_date >= start_date,
                DagRun.execution_date <= end_date,
            )
        ).all()

        return dagruns

    @provide_session
    def get_latest_execution_date(self, session: Session = NEW_SESSION) -> pendulum.DateTime | None:
        """Return the latest date for which at least one dag run exists."""
        return session.scalar(select(func.max(DagRun.execution_date)).where(DagRun.dag_id == self.dag_id))

    @property
    def latest_execution_date(self):
        """Use `airflow.models.DAG.get_latest_execution_date`, this attribute is deprecated."""
        warnings.warn(
            "This attribute is deprecated. Please use `airflow.models.DAG.get_latest_execution_date`.",
            RemovedInAirflow3Warning,
            stacklevel=2,
        )
        return self.get_latest_execution_date()

    @property
    def subdags(self):
        """Return a list of the subdag objects associated to this DAG."""
        # Check SubDag for class but don't check class directly
        from airflow.operators.subdag import SubDagOperator

        subdag_lst = []
        for task in self.tasks:
            if (
                isinstance(task, SubDagOperator)
                or
                # TODO remove in Airflow 2.0
                type(task).__name__ == "SubDagOperator"
                or task.task_type == "SubDagOperator"
            ):
                subdag_lst.append(task.subdag)
                subdag_lst += task.subdag.subdags
        return subdag_lst

    def resolve_template_files(self):
        for t in self.tasks:
            t.resolve_template_files()

    def get_template_env(self, *, force_sandboxed: bool = False) -> jinja2.Environment:
        """Build a Jinja2 environment."""
        # Collect directories to search for template files
        searchpath = [self.folder]
        if self.template_searchpath:
            searchpath += self.template_searchpath

        # Default values (for backward compatibility)
        jinja_env_options = {
            "loader": jinja2.FileSystemLoader(searchpath),
            "undefined": self.template_undefined,
            "extensions": ["jinja2.ext.do"],
            "cache_size": 0,
        }
        if self.jinja_environment_kwargs:
            jinja_env_options.update(self.jinja_environment_kwargs)
        env: jinja2.Environment
        if self.render_template_as_native_obj and not force_sandboxed:
            env = airflow.templates.NativeEnvironment(**jinja_env_options)
        else:
            env = airflow.templates.SandboxedEnvironment(**jinja_env_options)

        # Add any user defined items. Safe to edit globals as long as no templates are rendered yet.
        # http://jinja.pocoo.org/docs/2.10/api/#jinja2.Environment.globals
        if self.user_defined_macros:
            env.globals.update(self.user_defined_macros)
        if self.user_defined_filters:
            env.filters.update(self.user_defined_filters)

        return env

    def set_dependency(self, upstream_task_id, downstream_task_id):
        """Set dependency between two tasks that already have been added to the DAG using add_task()."""
        self.get_task(upstream_task_id).set_downstream(self.get_task(downstream_task_id))

    @provide_session
    def get_task_instances_before(
        self,
        base_date: datetime,
        num: int,
        *,
        session: Session = NEW_SESSION,
    ) -> list[TaskInstance]:
        """Get ``num`` task instances before (including) ``base_date``.

        The returned list may contain exactly ``num`` task instances
        corresponding to any DagRunType. It can have less if there are
        less than ``num`` scheduled DAG runs before ``base_date``.
        """
        execution_dates: list[Any] = session.execute(
            select(DagRun.execution_date)
            .where(
                DagRun.dag_id == self.dag_id,
                DagRun.execution_date <= base_date,
            )
            .order_by(DagRun.execution_date.desc())
            .limit(num)
        ).all()

        if not execution_dates:
            return self.get_task_instances(start_date=base_date, end_date=base_date, session=session)

        min_date: datetime | None = execution_dates[-1]._mapping.get(
            "execution_date"
        )  # getting the last value from the list

        return self.get_task_instances(start_date=min_date, end_date=base_date, session=session)

    @provide_session
    def get_task_instances(
        self,
        start_date: datetime | None = None,
        end_date: datetime | None = None,
        state: list[TaskInstanceState] | None = None,
        session: Session = NEW_SESSION,
    ) -> list[TaskInstance]:
        if not start_date:
            start_date = (timezone.utcnow() - timedelta(30)).replace(
                hour=0, minute=0, second=0, microsecond=0
            )

        query = self._get_task_instances(
            task_ids=None,
            start_date=start_date,
            end_date=end_date,
            run_id=None,
            state=state or (),
            include_subdags=False,
            include_parentdag=False,
            include_dependent_dags=False,
            exclude_task_ids=(),
            session=session,
        )
        return session.scalars(cast(Select, query).order_by(DagRun.execution_date)).all()

    @overload
    def _get_task_instances(
        self,
        *,
        task_ids: Collection[str | tuple[str, int]] | None,
        start_date: datetime | None,
        end_date: datetime | None,
        run_id: str | None,
        state: TaskInstanceState | Sequence[TaskInstanceState],
        include_subdags: bool,
        include_parentdag: bool,
        include_dependent_dags: bool,
        exclude_task_ids: Collection[str | tuple[str, int]] | None,
        session: Session,
        dag_bag: DagBag | None = ...,
    ) -> Iterable[TaskInstance]:
        ...  # pragma: no cover

    @overload
    def _get_task_instances(
        self,
        *,
        task_ids: Collection[str | tuple[str, int]] | None,
        as_pk_tuple: Literal[True],
        start_date: datetime | None,
        end_date: datetime | None,
        run_id: str | None,
        state: TaskInstanceState | Sequence[TaskInstanceState],
        include_subdags: bool,
        include_parentdag: bool,
        include_dependent_dags: bool,
        exclude_task_ids: Collection[str | tuple[str, int]] | None,
        session: Session,
        dag_bag: DagBag | None = ...,
        recursion_depth: int = ...,
        max_recursion_depth: int = ...,
        visited_external_tis: set[TaskInstanceKey] = ...,
    ) -> set[TaskInstanceKey]:
        ...  # pragma: no cover

    def _get_task_instances(
        self,
        *,
        task_ids: Collection[str | tuple[str, int]] | None,
        as_pk_tuple: Literal[True, None] = None,
        start_date: datetime | None,
        end_date: datetime | None,
        run_id: str | None,
        state: TaskInstanceState | Sequence[TaskInstanceState],
        include_subdags: bool,
        include_parentdag: bool,
        include_dependent_dags: bool,
        exclude_task_ids: Collection[str | tuple[str, int]] | None,
        session: Session,
        dag_bag: DagBag | None = None,
        recursion_depth: int = 0,
        max_recursion_depth: int | None = None,
        visited_external_tis: set[TaskInstanceKey] | None = None,
    ) -> Iterable[TaskInstance] | set[TaskInstanceKey]:
        TI = TaskInstance

        # If we are looking at subdags/dependent dags we want to avoid UNION calls
        # in SQL (it doesn't play nice with fields that have no equality operator,
        # like JSON types), we instead build our result set separately.
        #
        # This will be empty if we are only looking at one dag, in which case
        # we can return the filtered TI query object directly.
        result: set[TaskInstanceKey] = set()

        # Do we want full objects, or just the primary columns?
        if as_pk_tuple:
            tis = select(TI.dag_id, TI.task_id, TI.run_id, TI.map_index)
        else:
            tis = select(TaskInstance)
        tis = tis.join(TaskInstance.dag_run)

        if include_subdags:
            # Crafting the right filter for dag_id and task_ids combo
            conditions = []
            for dag in [*self.subdags, self]:
                conditions.append(
                    (TaskInstance.dag_id == dag.dag_id) & TaskInstance.task_id.in_(dag.task_ids)
                )
            tis = tis.where(or_(*conditions))
        elif self.partial:
            tis = tis.where(TaskInstance.dag_id == self.dag_id, TaskInstance.task_id.in_(self.task_ids))
        else:
            tis = tis.where(TaskInstance.dag_id == self.dag_id)
        if run_id:
            tis = tis.where(TaskInstance.run_id == run_id)
        if start_date:
            tis = tis.where(DagRun.execution_date >= start_date)
        if task_ids is not None:
            tis = tis.where(TaskInstance.ti_selector_condition(task_ids))

        # This allows allow_trigger_in_future config to take affect, rather than mandating exec_date <= UTC
        if end_date or not self.allow_future_exec_dates:
            end_date = end_date or timezone.utcnow()
            tis = tis.where(DagRun.execution_date <= end_date)

        if state:
            if isinstance(state, (str, TaskInstanceState)):
                tis = tis.where(TaskInstance.state == state)
            elif len(state) == 1:
                tis = tis.where(TaskInstance.state == state[0])
            else:
                # this is required to deal with NULL values
                if None in state:
                    if all(x is None for x in state):
                        tis = tis.where(TaskInstance.state.is_(None))
                    else:
                        not_none_state = [s for s in state if s]
                        tis = tis.where(
                            or_(TaskInstance.state.in_(not_none_state), TaskInstance.state.is_(None))
                        )
                else:
                    tis = tis.where(TaskInstance.state.in_(state))

        # Next, get any of them from our parent DAG (if there is one)
        if include_parentdag and self.parent_dag is not None:
            if visited_external_tis is None:
                visited_external_tis = set()

            p_dag = self.parent_dag.partial_subset(
                task_ids_or_regex=r"^{}$".format(self.dag_id.split(".")[1]),
                include_upstream=False,
                include_downstream=True,
            )
            result.update(
                p_dag._get_task_instances(
                    task_ids=task_ids,
                    start_date=start_date,
                    end_date=end_date,
                    run_id=None,
                    state=state,
                    include_subdags=include_subdags,
                    include_parentdag=False,
                    include_dependent_dags=include_dependent_dags,
                    as_pk_tuple=True,
                    exclude_task_ids=exclude_task_ids,
                    session=session,
                    dag_bag=dag_bag,
                    recursion_depth=recursion_depth,
                    max_recursion_depth=max_recursion_depth,
                    visited_external_tis=visited_external_tis,
                )
            )

        if include_dependent_dags:
            # Recursively find external tasks indicated by ExternalTaskMarker
            from airflow.sensors.external_task import ExternalTaskMarker

            query = tis
            if as_pk_tuple:
                all_tis = session.execute(query).all()
                condition = TI.filter_for_tis(TaskInstanceKey(*cols) for cols in all_tis)
                if condition is not None:
                    query = select(TI).where(condition)

            if visited_external_tis is None:
                visited_external_tis = set()

            external_tasks = session.scalars(query.where(TI.operator == ExternalTaskMarker.__name__))

            for ti in external_tasks:
                ti_key = ti.key.primary
                if ti_key in visited_external_tis:
                    continue

                visited_external_tis.add(ti_key)

                task: ExternalTaskMarker = cast(ExternalTaskMarker, copy.copy(self.get_task(ti.task_id)))
                ti.task = task

                if max_recursion_depth is None:
                    # Maximum recursion depth allowed is the recursion_depth of the first
                    # ExternalTaskMarker in the tasks to be visited.
                    max_recursion_depth = task.recursion_depth

                if recursion_depth + 1 > max_recursion_depth:
                    # Prevent cycles or accidents.
                    raise AirflowException(
                        f"Maximum recursion depth {max_recursion_depth} reached for "
                        f"{ExternalTaskMarker.__name__} {ti.task_id}. "
                        f"Attempted to clear too many tasks or there may be a cyclic dependency."
                    )
                ti.render_templates()
                external_tis = session.scalars(
                    select(TI)
                    .join(TI.dag_run)
                    .where(
                        TI.dag_id == task.external_dag_id,
                        TI.task_id == task.external_task_id,
                        DagRun.execution_date == pendulum.parse(task.execution_date),
                    )
                )

                for tii in external_tis:
                    if not dag_bag:
                        from airflow.models.dagbag import DagBag

                        dag_bag = DagBag(read_dags_from_db=True)
                    external_dag = dag_bag.get_dag(tii.dag_id, session=session)
                    if not external_dag:
                        raise AirflowException(f"Could not find dag {tii.dag_id}")
                    downstream = external_dag.partial_subset(
                        task_ids_or_regex=[tii.task_id],
                        include_upstream=False,
                        include_downstream=True,
                    )
                    result.update(
                        downstream._get_task_instances(
                            task_ids=None,
                            run_id=tii.run_id,
                            start_date=None,
                            end_date=None,
                            state=state,
                            include_subdags=include_subdags,
                            include_dependent_dags=include_dependent_dags,
                            include_parentdag=False,
                            as_pk_tuple=True,
                            exclude_task_ids=exclude_task_ids,
                            dag_bag=dag_bag,
                            session=session,
                            recursion_depth=recursion_depth + 1,
                            max_recursion_depth=max_recursion_depth,
                            visited_external_tis=visited_external_tis,
                        )
                    )

        if result or as_pk_tuple:
            # Only execute the `ti` query if we have also collected some other results (i.e. subdags etc.)
            if as_pk_tuple:
                tis_query = session.execute(tis).all()
                result.update(TaskInstanceKey(**cols._mapping) for cols in tis_query)
            else:
                result.update(ti.key for ti in session.scalars(tis))

            if exclude_task_ids is not None:
                result = {
                    task
                    for task in result
                    if task.task_id not in exclude_task_ids
                    and (task.task_id, task.map_index) not in exclude_task_ids
                }

        if as_pk_tuple:
            return result
        if result:
            # We've been asked for objects, lets combine it all back in to a result set
            ti_filters = TI.filter_for_tis(result)
            if ti_filters is not None:
                tis = select(TI).where(ti_filters)
        elif exclude_task_ids is None:
            pass  # Disable filter if not set.
        elif isinstance(next(iter(exclude_task_ids), None), str):
            tis = tis.where(TI.task_id.notin_(exclude_task_ids))
        else:
            tis = tis.where(not_(tuple_in_condition((TI.task_id, TI.map_index), exclude_task_ids)))

        return tis

    @provide_session
    def set_task_instance_state(
        self,
        *,
        task_id: str,
        map_indexes: Collection[int] | None = None,
        execution_date: datetime | None = None,
        run_id: str | None = None,
        state: TaskInstanceState,
        upstream: bool = False,
        downstream: bool = False,
        future: bool = False,
        past: bool = False,
        commit: bool = True,
        session=NEW_SESSION,
    ) -> list[TaskInstance]:
        """
        Set the state of a TaskInstance and clear downstream tasks in failed or upstream_failed state.

        :param task_id: Task ID of the TaskInstance
        :param map_indexes: Only set TaskInstance if its map_index matches.
            If None (default), all mapped TaskInstances of the task are set.
        :param execution_date: Execution date of the TaskInstance
        :param run_id: The run_id of the TaskInstance
        :param state: State to set the TaskInstance to
        :param upstream: Include all upstream tasks of the given task_id
        :param downstream: Include all downstream tasks of the given task_id
        :param future: Include all future TaskInstances of the given task_id
        :param commit: Commit changes
        :param past: Include all past TaskInstances of the given task_id
        """
        from airflow.api.common.mark_tasks import set_state

        if not exactly_one(execution_date, run_id):
            raise ValueError("Exactly one of execution_date or run_id must be provided")

        task = self.get_task(task_id)
        task.dag = self

        tasks_to_set_state: list[Operator | tuple[Operator, int]]
        if map_indexes is None:
            tasks_to_set_state = [task]
        else:
            tasks_to_set_state = [(task, map_index) for map_index in map_indexes]

        altered = set_state(
            tasks=tasks_to_set_state,
            execution_date=execution_date,
            run_id=run_id,
            upstream=upstream,
            downstream=downstream,
            future=future,
            past=past,
            state=state,
            commit=commit,
            session=session,
        )

        if not commit:
            return altered

        # Clear downstream tasks that are in failed/upstream_failed state to resume them.
        # Flush the session so that the tasks marked success are reflected in the db.
        session.flush()
        subdag = self.partial_subset(
            task_ids_or_regex={task_id},
            include_downstream=True,
            include_upstream=False,
        )

        if execution_date is None:
            dag_run = session.scalars(
                select(DagRun).where(DagRun.run_id == run_id, DagRun.dag_id == self.dag_id)
            ).one()  # Raises an error if not found
            resolve_execution_date = dag_run.execution_date
        else:
            resolve_execution_date = execution_date

        end_date = resolve_execution_date if not future else None
        start_date = resolve_execution_date if not past else None

        subdag.clear(
            start_date=start_date,
            end_date=end_date,
            include_subdags=True,
            include_parentdag=True,
            only_failed=True,
            session=session,
            # Exclude the task itself from being cleared
            exclude_task_ids=frozenset({task_id}),
        )

        return altered

    @provide_session
    def set_task_group_state(
        self,
        *,
        group_id: str,
        execution_date: datetime | None = None,
        run_id: str | None = None,
        state: TaskInstanceState,
        upstream: bool = False,
        downstream: bool = False,
        future: bool = False,
        past: bool = False,
        commit: bool = True,
        session: Session = NEW_SESSION,
    ) -> list[TaskInstance]:
        """
        Set TaskGroup to the given state and clear downstream tasks in failed or upstream_failed state.

        :param group_id: The group_id of the TaskGroup
        :param execution_date: Execution date of the TaskInstance
        :param run_id: The run_id of the TaskInstance
        :param state: State to set the TaskInstance to
        :param upstream: Include all upstream tasks of the given task_id
        :param downstream: Include all downstream tasks of the given task_id
        :param future: Include all future TaskInstances of the given task_id
        :param commit: Commit changes
        :param past: Include all past TaskInstances of the given task_id
        :param session: new session
        """
        from airflow.api.common.mark_tasks import set_state

        if not exactly_one(execution_date, run_id):
            raise ValueError("Exactly one of execution_date or run_id must be provided")

        tasks_to_set_state: list[BaseOperator | tuple[BaseOperator, int]] = []
        task_ids: list[str] = []

        if execution_date is None:
            dag_run = session.scalars(
                select(DagRun).where(DagRun.run_id == run_id, DagRun.dag_id == self.dag_id)
            ).one()  # Raises an error if not found
            resolve_execution_date = dag_run.execution_date
        else:
            resolve_execution_date = execution_date

        end_date = resolve_execution_date if not future else None
        start_date = resolve_execution_date if not past else None

        task_group_dict = self.task_group.get_task_group_dict()
        task_group = task_group_dict.get(group_id)
        if task_group is None:
            raise ValueError("TaskGroup {group_id} could not be found")
        tasks_to_set_state = [task for task in task_group.iter_tasks() if isinstance(task, BaseOperator)]
        task_ids = [task.task_id for task in task_group.iter_tasks()]
        dag_runs_query = select(DagRun.id).where(DagRun.dag_id == self.dag_id)
        if start_date is None and end_date is None:
            dag_runs_query = dag_runs_query.where(DagRun.execution_date == start_date)
        else:
            if start_date is not None:
                dag_runs_query = dag_runs_query.where(DagRun.execution_date >= start_date)
            if end_date is not None:
                dag_runs_query = dag_runs_query.where(DagRun.execution_date <= end_date)

        with lock_rows(dag_runs_query, session):
            altered = set_state(
                tasks=tasks_to_set_state,
                execution_date=execution_date,
                run_id=run_id,
                upstream=upstream,
                downstream=downstream,
                future=future,
                past=past,
                state=state,
                commit=commit,
                session=session,
            )
            if not commit:
                return altered

            # Clear downstream tasks that are in failed/upstream_failed state to resume them.
            # Flush the session so that the tasks marked success are reflected in the db.
            session.flush()
            task_subset = self.partial_subset(
                task_ids_or_regex=task_ids,
                include_downstream=True,
                include_upstream=False,
            )

            task_subset.clear(
                start_date=start_date,
                end_date=end_date,
                include_subdags=True,
                include_parentdag=True,
                only_failed=True,
                session=session,
                # Exclude the task from the current group from being cleared
                exclude_task_ids=frozenset(task_ids),
            )

        return altered

    @property
    def roots(self) -> list[Operator]:
        """Return nodes with no parents. These are first to execute and are called roots or root nodes."""
        return [task for task in self.tasks if not task.upstream_list]

    @property
    def leaves(self) -> list[Operator]:
        """Return nodes with no children. These are last to execute and are called leaves or leaf nodes."""
        return [task for task in self.tasks if not task.downstream_list]

    def topological_sort(self, include_subdag_tasks: bool = False):
        """
        Sorts tasks in topographical order, such that a task comes after any of its upstream dependencies.

        Deprecated in place of ``task_group.topological_sort``
        """
        from airflow.utils.task_group import TaskGroup

        def nested_topo(group):
            for node in group.topological_sort(_include_subdag_tasks=include_subdag_tasks):
                if isinstance(node, TaskGroup):
                    yield from nested_topo(node)
                else:
                    yield node

        return tuple(nested_topo(self.task_group))

    @provide_session
    def set_dag_runs_state(
        self,
        state: DagRunState = DagRunState.RUNNING,
        session: Session = NEW_SESSION,
        start_date: datetime | None = None,
        end_date: datetime | None = None,
        dag_ids: list[str] = [],
    ) -> None:
        warnings.warn(
            "This method is deprecated and will be removed in a future version.",
            RemovedInAirflow3Warning,
            stacklevel=3,
        )
        dag_ids = dag_ids or [self.dag_id]
        query = update(DagRun).where(DagRun.dag_id.in_(dag_ids))
        if start_date:
            query = query.where(DagRun.execution_date >= start_date)
        if end_date:
            query = query.where(DagRun.execution_date <= end_date)
        session.execute(query.values(state=state).execution_options(synchronize_session="fetch"))

    @provide_session
    def clear(
        self,
        task_ids: Collection[str | tuple[str, int]] | None = None,
        start_date: datetime | None = None,
        end_date: datetime | None = None,
        only_failed: bool = False,
        only_running: bool = False,
        confirm_prompt: bool = False,
        include_subdags: bool = True,
        include_parentdag: bool = True,
        dag_run_state: DagRunState = DagRunState.QUEUED,
        dry_run: bool = False,
        session: Session = NEW_SESSION,
        get_tis: bool = False,
        recursion_depth: int = 0,
        max_recursion_depth: int | None = None,
        dag_bag: DagBag | None = None,
        exclude_task_ids: frozenset[str] | frozenset[tuple[str, int]] | None = frozenset(),
    ) -> int | Iterable[TaskInstance]:
        """
        Clear a set of task instances associated with the current dag for a specified date range.

        :param task_ids: List of task ids or (``task_id``, ``map_index``) tuples to clear
        :param start_date: The minimum execution_date to clear
        :param end_date: The maximum execution_date to clear
        :param only_failed: Only clear failed tasks
        :param only_running: Only clear running tasks.
        :param confirm_prompt: Ask for confirmation
        :param include_subdags: Clear tasks in subdags and clear external tasks
            indicated by ExternalTaskMarker
        :param include_parentdag: Clear tasks in the parent dag of the subdag.
        :param dag_run_state: state to set DagRun to. If set to False, dagrun state will not
            be changed.
        :param dry_run: Find the tasks to clear but don't clear them.
        :param session: The sqlalchemy session to use
        :param dag_bag: The DagBag used to find the dags subdags (Optional)
        :param exclude_task_ids: A set of ``task_id`` or (``task_id``, ``map_index``)
            tuples that should not be cleared
        """
        if get_tis:
            warnings.warn(
                "Passing `get_tis` to dag.clear() is deprecated. Use `dry_run` parameter instead.",
                RemovedInAirflow3Warning,
                stacklevel=2,
            )
            dry_run = True

        if recursion_depth:
            warnings.warn(
                "Passing `recursion_depth` to dag.clear() is deprecated.",
                RemovedInAirflow3Warning,
                stacklevel=2,
            )
        if max_recursion_depth:
            warnings.warn(
                "Passing `max_recursion_depth` to dag.clear() is deprecated.",
                RemovedInAirflow3Warning,
                stacklevel=2,
            )

        state: list[TaskInstanceState] = []
        if only_failed:
            state += [TaskInstanceState.FAILED, TaskInstanceState.UPSTREAM_FAILED]
        if only_running:
            # Yes, having `+=` doesn't make sense, but this was the existing behaviour
            state += [TaskInstanceState.RUNNING]

        tis = self._get_task_instances(
            task_ids=task_ids,
            start_date=start_date,
            end_date=end_date,
            run_id=None,
            state=state,
            include_subdags=include_subdags,
            include_parentdag=include_parentdag,
            include_dependent_dags=include_subdags,  # compat, yes this is not a typo
            session=session,
            dag_bag=dag_bag,
            exclude_task_ids=exclude_task_ids,
        )

        if dry_run:
            return session.scalars(tis).all()

        tis = session.scalars(tis).all()

        count = len(list(tis))
        do_it = True
        if count == 0:
            return 0
        if confirm_prompt:
            ti_list = "\n".join(str(t) for t in tis)
            question = f"You are about to delete these {count} tasks:\n{ti_list}\n\nAre you sure? [y/n]"
            do_it = utils.helpers.ask_yesno(question)

        if do_it:
            clear_task_instances(
                list(tis),
                session,
                dag=self,
                dag_run_state=dag_run_state,
            )
        else:
            count = 0
            print("Cancelled, nothing was cleared.")

        session.flush()
        return count

    @classmethod
    def clear_dags(
        cls,
        dags,
        start_date=None,
        end_date=None,
        only_failed=False,
        only_running=False,
        confirm_prompt=False,
        include_subdags=True,
        include_parentdag=False,
        dag_run_state=DagRunState.QUEUED,
        dry_run=False,
    ):
        all_tis = []
        for dag in dags:
            tis = dag.clear(
                start_date=start_date,
                end_date=end_date,
                only_failed=only_failed,
                only_running=only_running,
                confirm_prompt=False,
                include_subdags=include_subdags,
                include_parentdag=include_parentdag,
                dag_run_state=dag_run_state,
                dry_run=True,
            )
            all_tis.extend(tis)

        if dry_run:
            return all_tis

        count = len(all_tis)
        do_it = True
        if count == 0:
            print("Nothing to clear.")
            return 0
        if confirm_prompt:
            ti_list = "\n".join(str(t) for t in all_tis)
            question = f"You are about to delete these {count} tasks:\n{ti_list}\n\nAre you sure? [y/n]"
            do_it = utils.helpers.ask_yesno(question)

        if do_it:
            for dag in dags:
                dag.clear(
                    start_date=start_date,
                    end_date=end_date,
                    only_failed=only_failed,
                    only_running=only_running,
                    confirm_prompt=False,
                    include_subdags=include_subdags,
                    dag_run_state=dag_run_state,
                    dry_run=False,
                )
        else:
            count = 0
            print("Cancelled, nothing was cleared.")
        return count

    def __deepcopy__(self, memo):
        # Switcharoo to go around deepcopying objects coming through the
        # backdoor
        cls = self.__class__
        result = cls.__new__(cls)
        memo[id(self)] = result
        for k, v in self.__dict__.items():
            if k not in ("user_defined_macros", "user_defined_filters", "_log"):
                setattr(result, k, copy.deepcopy(v, memo))

        result.user_defined_macros = self.user_defined_macros
        result.user_defined_filters = self.user_defined_filters
        if hasattr(self, "_log"):
            result._log = self._log
        return result

    def sub_dag(self, *args, **kwargs):
        """Use `airflow.models.DAG.partial_subset`, this method is deprecated."""
        warnings.warn(
            "This method is deprecated and will be removed in a future version. Please use partial_subset",
            RemovedInAirflow3Warning,
            stacklevel=2,
        )
        return self.partial_subset(*args, **kwargs)

    def partial_subset(
        self,
        task_ids_or_regex: str | Pattern | Iterable[str],
        include_downstream=False,
        include_upstream=True,
        include_direct_upstream=False,
    ):
        """
        Return a subset of the current dag based on regex matching one or more tasks.

        Returns a subset of the current dag as a deep copy of the current dag
        based on a regex that should match one or many tasks, and includes
        upstream and downstream neighbours based on the flag passed.

        :param task_ids_or_regex: Either a list of task_ids, or a regex to
            match against task ids (as a string, or compiled regex pattern).
        :param include_downstream: Include all downstream tasks of matched
            tasks, in addition to matched tasks.
        :param include_upstream: Include all upstream tasks of matched tasks,
            in addition to matched tasks.
        :param include_direct_upstream: Include all tasks directly upstream of matched
            and downstream (if include_downstream = True) tasks
        """
        from airflow.models.baseoperator import BaseOperator
        from airflow.models.mappedoperator import MappedOperator

        # deep-copying self.task_dict and self._task_group takes a long time, and we don't want all
        # the tasks anyway, so we copy the tasks manually later
        memo = {id(self.task_dict): None, id(self._task_group): None}
        dag = copy.deepcopy(self, memo)  # type: ignore

        if isinstance(task_ids_or_regex, (str, Pattern)):
            matched_tasks = [t for t in self.tasks if re2.findall(task_ids_or_regex, t.task_id)]
        else:
            matched_tasks = [t for t in self.tasks if t.task_id in task_ids_or_regex]

        also_include_ids: set[str] = set()
        for t in matched_tasks:
            if include_downstream:
                for rel in t.get_flat_relatives(upstream=False):
                    also_include_ids.add(rel.task_id)
                    if rel not in matched_tasks:  # if it's in there, we're already processing it
                        # need to include setups and teardowns for tasks that are in multiple
                        # non-collinear setup/teardown paths
                        if not rel.is_setup and not rel.is_teardown:
                            also_include_ids.update(
                                x.task_id for x in rel.get_upstreams_only_setups_and_teardowns()
                            )
            if include_upstream:
                also_include_ids.update(x.task_id for x in t.get_upstreams_follow_setups())
            else:
                if not t.is_setup and not t.is_teardown:
                    also_include_ids.update(x.task_id for x in t.get_upstreams_only_setups_and_teardowns())
            if t.is_setup and not include_downstream:
                also_include_ids.update(x.task_id for x in t.downstream_list if x.is_teardown)

        also_include: list[Operator] = [self.task_dict[x] for x in also_include_ids]
        direct_upstreams: list[Operator] = []
        if include_direct_upstream:
            for t in itertools.chain(matched_tasks, also_include):
                upstream = (u for u in t.upstream_list if isinstance(u, (BaseOperator, MappedOperator)))
                direct_upstreams.extend(upstream)

        # Compiling the unique list of tasks that made the cut
        # Make sure to not recursively deepcopy the dag or task_group while copying the task.
        # task_group is reset later
        def _deepcopy_task(t) -> Operator:
            memo.setdefault(id(t.task_group), None)
            return copy.deepcopy(t, memo)

        dag.task_dict = {
            t.task_id: _deepcopy_task(t)
            for t in itertools.chain(matched_tasks, also_include, direct_upstreams)
        }

        def filter_task_group(group, parent_group):
            """Exclude tasks not included in the subdag from the given TaskGroup."""
            # We want to deepcopy _most but not all_ attributes of the task group, so we create a shallow copy
            # and then manually deep copy the instances. (memo argument to deepcopy only works for instances
            # of classes, not "native" properties of an instance)
            copied = copy.copy(group)

            memo[id(group.children)] = {}
            if parent_group:
                memo[id(group.parent_group)] = parent_group
            for attr, value in copied.__dict__.items():
                if id(value) in memo:
                    value = memo[id(value)]
                else:
                    value = copy.deepcopy(value, memo)
                copied.__dict__[attr] = value

            proxy = weakref.proxy(copied)

            for child in group.children.values():
                if isinstance(child, AbstractOperator):
                    if child.task_id in dag.task_dict:
                        task = copied.children[child.task_id] = dag.task_dict[child.task_id]
                        task.task_group = proxy
                    else:
                        copied.used_group_ids.discard(child.task_id)
                else:
                    filtered_child = filter_task_group(child, proxy)

                    # Only include this child TaskGroup if it is non-empty.
                    if filtered_child.children:
                        copied.children[child.group_id] = filtered_child

            return copied

        dag._task_group = filter_task_group(self.task_group, None)

        # Removing upstream/downstream references to tasks and TaskGroups that did not make
        # the cut.
        subdag_task_groups = dag.task_group.get_task_group_dict()
        for group in subdag_task_groups.values():
            group.upstream_group_ids.intersection_update(subdag_task_groups)
            group.downstream_group_ids.intersection_update(subdag_task_groups)
            group.upstream_task_ids.intersection_update(dag.task_dict)
            group.downstream_task_ids.intersection_update(dag.task_dict)

        for t in dag.tasks:
            # Removing upstream/downstream references to tasks that did not
            # make the cut
            t.upstream_task_ids.intersection_update(dag.task_dict)
            t.downstream_task_ids.intersection_update(dag.task_dict)

        if len(dag.tasks) < len(self.tasks):
            dag.partial = True

        return dag

    def has_task(self, task_id: str):
        return task_id in self.task_dict

    def has_task_group(self, task_group_id: str) -> bool:
        return task_group_id in self.task_group_dict

    @functools.cached_property
    def task_group_dict(self):
        return {k: v for k, v in self._task_group.get_task_group_dict().items() if k is not None}

    def get_task(self, task_id: str, include_subdags: bool = False) -> Operator:
        if task_id in self.task_dict:
            return self.task_dict[task_id]
        if include_subdags:
            for dag in self.subdags:
                if task_id in dag.task_dict:
                    return dag.task_dict[task_id]
        raise TaskNotFound(f"Task {task_id} not found")

    def pickle_info(self):
        d = {}
        d["is_picklable"] = True
        try:
            dttm = timezone.utcnow()
            pickled = pickle.dumps(self)
            d["pickle_len"] = len(pickled)
            d["pickling_duration"] = str(timezone.utcnow() - dttm)
        except Exception as e:
            self.log.debug(e)
            d["is_picklable"] = False
            d["stacktrace"] = traceback.format_exc()
        return d

    @provide_session
    def pickle(self, session=NEW_SESSION) -> DagPickle:
        dag = session.scalar(select(DagModel).where(DagModel.dag_id == self.dag_id).limit(1))
        dp = None
        if dag and dag.pickle_id:
            dp = session.scalar(select(DagPickle).where(DagPickle.id == dag.pickle_id).limit(1))
        if not dp or dp.pickle != self:
            dp = DagPickle(dag=self)
            session.add(dp)
            self.last_pickled = timezone.utcnow()
            session.commit()
            self.pickle_id = dp.id

        return dp

    def tree_view(self) -> None:
        """Print an ASCII tree representation of the DAG."""

        def get_downstream(task, level=0):
            print((" " * level * 4) + str(task))
            level += 1
            for t in task.downstream_list:
                get_downstream(t, level)

        for t in self.roots:
            get_downstream(t)

    @property
    def task(self) -> TaskDecoratorCollection:
        from airflow.decorators import task

        return cast("TaskDecoratorCollection", functools.partial(task, dag=self))

    def add_task(self, task: Operator) -> None:
        """
        Add a task to the DAG.

        :param task: the task you want to add
        """
        FailStopDagInvalidTriggerRule.check(dag=self, trigger_rule=task.trigger_rule)

        from airflow.utils.task_group import TaskGroupContext

        if not self.start_date and not task.start_date:
            raise AirflowException("DAG is missing the start_date parameter")
        # if the task has no start date, assign it the same as the DAG
        elif not task.start_date:
            task.start_date = self.start_date
        # otherwise, the task will start on the later of its own start date and
        # the DAG's start date
        elif self.start_date:
            task.start_date = max(task.start_date, self.start_date)

        # if the task has no end date, assign it the same as the dag
        if not task.end_date:
            task.end_date = self.end_date
        # otherwise, the task will end on the earlier of its own end date and
        # the DAG's end date
        elif task.end_date and self.end_date:
            task.end_date = min(task.end_date, self.end_date)

        task_id = task.task_id
        if not task.task_group:
            task_group = TaskGroupContext.get_current_task_group(self)
            if task_group:
                task_id = task_group.child_id(task_id)
                task_group.add(task)

        if (
            task_id in self.task_dict and self.task_dict[task_id] is not task
        ) or task_id in self._task_group.used_group_ids:
            raise DuplicateTaskIdFound(f"Task id '{task_id}' has already been added to the DAG")
        else:
            self.task_dict[task_id] = task
            task.dag = self
            # Add task_id to used_group_ids to prevent group_id and task_id collisions.
            self._task_group.used_group_ids.add(task_id)

        self.task_count = len(self.task_dict)

    def add_tasks(self, tasks: Iterable[Operator]) -> None:
        """
        Add a list of tasks to the DAG.

        :param tasks: a lit of tasks you want to add
        """
        for task in tasks:
            self.add_task(task)

    def _remove_task(self, task_id: str) -> None:
        # This is "private" as removing could leave a hole in dependencies if done incorrectly, and this
        # doesn't guard against that
        task = self.task_dict.pop(task_id)
        tg = getattr(task, "task_group", None)
        if tg:
            tg._remove(task)

        self.task_count = len(self.task_dict)

    def run(
        self,
        start_date=None,
        end_date=None,
        mark_success=False,
        local=False,
        executor=None,
        donot_pickle=airflow_conf.getboolean("core", "donot_pickle"),
        ignore_task_deps=False,
        ignore_first_depends_on_past=True,
        pool=None,
        delay_on_limit_secs=1.0,
        verbose=False,
        conf=None,
        rerun_failed_tasks=False,
        run_backwards=False,
        run_at_least_once=False,
        continue_on_failures=False,
        disable_retry=False,
    ):
        """
        Run the DAG.

        :param start_date: the start date of the range to run
        :param end_date: the end date of the range to run
        :param mark_success: True to mark jobs as succeeded without running them
        :param local: True to run the tasks using the LocalExecutor
        :param executor: The executor instance to run the tasks
        :param donot_pickle: True to avoid pickling DAG object and send to workers
        :param ignore_task_deps: True to skip upstream tasks
        :param ignore_first_depends_on_past: True to ignore depends_on_past
            dependencies for the first set of tasks only
        :param pool: Resource pool to use
        :param delay_on_limit_secs: Time in seconds to wait before next attempt to run
            dag run when max_active_runs limit has been reached
        :param verbose: Make logging output more verbose
        :param conf: user defined dictionary passed from CLI
        :param rerun_failed_tasks:
        :param run_backwards:
        :param run_at_least_once: If true, always run the DAG at least once even
            if no logical run exists within the time range.
        """
        from airflow.jobs.backfill_job_runner import BackfillJobRunner

        if not executor and local:
            from airflow.executors.local_executor import LocalExecutor

            executor = LocalExecutor()
        elif not executor:
            from airflow.executors.executor_loader import ExecutorLoader

            executor = ExecutorLoader.get_default_executor()
        from airflow.jobs.job import Job

        job = Job(executor=executor)
        job_runner = BackfillJobRunner(
            job=job,
            dag=self,
            start_date=start_date,
            end_date=end_date,
            mark_success=mark_success,
            donot_pickle=donot_pickle,
            ignore_task_deps=ignore_task_deps,
            ignore_first_depends_on_past=ignore_first_depends_on_past,
            pool=pool,
            delay_on_limit_secs=delay_on_limit_secs,
            verbose=verbose,
            conf=conf,
            rerun_failed_tasks=rerun_failed_tasks,
            run_backwards=run_backwards,
            run_at_least_once=run_at_least_once,
            continue_on_failures=continue_on_failures,
            disable_retry=disable_retry,
        )
        run_job(job=job, execute_callable=job_runner._execute)

    def cli(self):
        """Exposes a CLI specific to this DAG."""
        check_cycle(self)

        from airflow.cli import cli_parser

        parser = cli_parser.get_parser(dag_parser=True)
        args = parser.parse_args()
        args.func(args, self)

    @provide_session
    def test(
        self,
        execution_date: datetime | None = None,
        run_conf: dict[str, Any] | None = None,
        conn_file_path: str | None = None,
        variable_file_path: str | None = None,
        session: Session = NEW_SESSION,
    ) -> DagRun:
        """
        Execute one single DagRun for a given DAG and execution date.

        :param execution_date: execution date for the DAG run
        :param run_conf: configuration to pass to newly created dagrun
        :param conn_file_path: file path to a connection file in either yaml or json
        :param variable_file_path: file path to a variable file in either yaml or json
        :param session: database connection (optional)
        """

        def add_logger_if_needed(ti: TaskInstance):
            """Add a formatted logger to the task instance.

            This allows all logs to surface to the command line, instead of into
            a task file. Since this is a local test run, it is much better for
            the user to see logs in the command line, rather than needing to
            search for a log file.

            :param ti: The task instance that will receive a logger.
            """
            format = logging.Formatter("[%(asctime)s] {%(filename)s:%(lineno)d} %(levelname)s - %(message)s")
            handler = logging.StreamHandler(sys.stdout)
            handler.level = logging.INFO
            handler.setFormatter(format)
            # only add log handler once
            if not any(isinstance(h, logging.StreamHandler) for h in ti.log.handlers):
                self.log.debug("Adding Streamhandler to taskinstance %s", ti.task_id)
                ti.log.addHandler(handler)

        if conn_file_path or variable_file_path:
            local_secrets = LocalFilesystemBackend(
                variables_file_path=variable_file_path, connections_file_path=conn_file_path
            )
            secrets_backend_list.insert(0, local_secrets)

        execution_date = execution_date or timezone.utcnow()
        self.validate()
        self.log.debug("Clearing existing task instances for execution date %s", execution_date)
        self.clear(
            start_date=execution_date,
            end_date=execution_date,
            dag_run_state=False,  # type: ignore
            session=session,
        )
        self.log.debug("Getting dagrun for dag %s", self.dag_id)
        logical_date = timezone.coerce_datetime(execution_date)
        data_interval = self.timetable.infer_manual_data_interval(run_after=logical_date)
        dr: DagRun = _get_or_create_dagrun(
            dag=self,
            start_date=execution_date,
            execution_date=execution_date,
            run_id=DagRun.generate_run_id(DagRunType.MANUAL, execution_date),
            session=session,
            conf=run_conf,
            data_interval=data_interval,
        )

        tasks = self.task_dict
        self.log.debug("starting dagrun")
        # Instead of starting a scheduler, we run the minimal loop possible to check
        # for task readiness and dependency management. This is notably faster
        # than creating a BackfillJob and allows us to surface logs to the user
        while dr.state == DagRunState.RUNNING:
            schedulable_tis, _ = dr.update_state(session=session)
            for ti in schedulable_tis:
                try:
                    add_logger_if_needed(ti)
                    ti.task = tasks[ti.task_id]
                    _run_task(ti, session=session)
                except Exception:
                    self.log.exception("Task failed; ti=%s", ti)
        if conn_file_path or variable_file_path:
            # Remove the local variables we have added to the secrets_backend_list
            secrets_backend_list.pop(0)
        return dr

    @provide_session
    def create_dagrun(
        self,
        state: DagRunState,
        execution_date: datetime | None = None,
        run_id: str | None = None,
        start_date: datetime | None = None,
        external_trigger: bool | None = False,
        conf: dict | None = None,
        run_type: DagRunType | None = None,
        session: Session = NEW_SESSION,
        dag_hash: str | None = None,
        creating_job_id: int | None = None,
        data_interval: tuple[datetime, datetime] | None = None,
    ):
        """
        Create a dag run from this dag including the tasks associated with this dag.

        Returns the dag run.

        :param run_id: defines the run id for this dag run
        :param run_type: type of DagRun
        :param execution_date: the execution date of this dag run
        :param state: the state of the dag run
        :param start_date: the date this dag run should be evaluated
        :param external_trigger: whether this dag run is externally triggered
        :param conf: Dict containing configuration/parameters to pass to the DAG
        :param creating_job_id: id of the job creating this DagRun
        :param session: database session
        :param dag_hash: Hash of Serialized DAG
        :param data_interval: Data interval of the DagRun
        """
        logical_date = timezone.coerce_datetime(execution_date)

        if data_interval and not isinstance(data_interval, DataInterval):
            data_interval = DataInterval(*map(timezone.coerce_datetime, data_interval))

        if data_interval is None and logical_date is not None:
            warnings.warn(
                "Calling `DAG.create_dagrun()` without an explicit data interval is deprecated",
                RemovedInAirflow3Warning,
                stacklevel=3,
            )
            if run_type == DagRunType.MANUAL:
                data_interval = self.timetable.infer_manual_data_interval(run_after=logical_date)
            else:
                data_interval = self.infer_automated_data_interval(logical_date)

        if run_type is None or isinstance(run_type, DagRunType):
            pass
        elif isinstance(run_type, str):  # Compatibility: run_type used to be a str.
            run_type = DagRunType(run_type)
        else:
            raise ValueError(f"`run_type` should be a DagRunType, not {type(run_type)}")

        if run_id:  # Infer run_type from run_id if needed.
            if not isinstance(run_id, str):
                raise ValueError(f"`run_id` should be a str, not {type(run_id)}")
            inferred_run_type = DagRunType.from_run_id(run_id)
            if run_type is None:
                # No explicit type given, use the inferred type.
                run_type = inferred_run_type
            elif run_type == DagRunType.MANUAL and inferred_run_type != DagRunType.MANUAL:
                # Prevent a manual run from using an ID that looks like a scheduled run.
                raise ValueError(
                    f"A {run_type.value} DAG run cannot use ID {run_id!r} since it "
                    f"is reserved for {inferred_run_type.value} runs"
                )
        elif run_type and logical_date is not None:  # Generate run_id from run_type and execution_date.
            run_id = self.timetable.generate_run_id(
                run_type=run_type, logical_date=logical_date, data_interval=data_interval
            )
        else:
            raise AirflowException(
                "Creating DagRun needs either `run_id` or both `run_type` and `execution_date`"
            )

        regex = airflow_conf.get("scheduler", "allowed_run_id_pattern")

        if run_id and not re2.match(RUN_ID_REGEX, run_id):
            if not regex.strip() or not re2.match(regex.strip(), run_id):
                raise AirflowException(
                    f"The provided run ID '{run_id}' is invalid. It does not match either "
                    f"the configured pattern: '{regex}' or the built-in pattern: '{RUN_ID_REGEX}'"
                )

        # create a copy of params before validating
        copied_params = copy.deepcopy(self.params)
        copied_params.update(conf or {})
        copied_params.validate()

        run = DagRun(
            dag_id=self.dag_id,
            run_id=run_id,
            execution_date=logical_date,
            start_date=start_date,
            external_trigger=external_trigger,
            conf=conf,
            state=state,
            run_type=run_type,
            dag_hash=dag_hash,
            creating_job_id=creating_job_id,
            data_interval=data_interval,
        )
        session.add(run)
        session.flush()

        run.dag = self

        # create the associated task instances
        # state is None at the moment of creation
        run.verify_integrity(session=session)

        return run

    @classmethod
    @provide_session
    def bulk_sync_to_db(
        cls,
        dags: Collection[DAG],
        session=NEW_SESSION,
    ):
        """Use `airflow.models.DAG.bulk_write_to_db`, this method is deprecated."""
        warnings.warn(
            "This method is deprecated and will be removed in a future version. Please use bulk_write_to_db",
            RemovedInAirflow3Warning,
            stacklevel=2,
        )
        return cls.bulk_write_to_db(dags=dags, session=session)

    @classmethod
    @provide_session
    def bulk_write_to_db(
        cls,
        dags: Collection[DAG],
        processor_subdir: str | None = None,
        session=NEW_SESSION,
    ):
        """
        Ensure the DagModel rows for the given dags are up-to-date in the dag table in the DB.

        Note that this method can be called for both DAGs and SubDAGs. A SubDag is actually a SubDagOperator.

        :param dags: the DAG objects to save to the DB
        :return: None
        """
        if not dags:
            return

        log.info("Sync %s DAGs", len(dags))
        dag_by_ids = {dag.dag_id: dag for dag in dags}

        dag_ids = set(dag_by_ids)
        query = (
            select(DagModel)
            .options(joinedload(DagModel.tags, innerjoin=False))
            .where(DagModel.dag_id.in_(dag_ids))
            .options(joinedload(DagModel.schedule_dataset_references))
            .options(joinedload(DagModel.task_outlet_dataset_references))
        )
        query = with_row_locks(query, of=DagModel, session=session)
        orm_dags: list[DagModel] = session.scalars(query).unique().all()
        existing_dags = {orm_dag.dag_id: orm_dag for orm_dag in orm_dags}
        missing_dag_ids = dag_ids.difference(existing_dags)

        for missing_dag_id in missing_dag_ids:
            orm_dag = DagModel(dag_id=missing_dag_id)
            dag = dag_by_ids[missing_dag_id]
            if dag.is_paused_upon_creation is not None:
                orm_dag.is_paused = dag.is_paused_upon_creation
            orm_dag.tags = []
            log.info("Creating ORM DAG for %s", dag.dag_id)
            session.add(orm_dag)
            orm_dags.append(orm_dag)

        dag_id_to_last_automated_run: dict[str, DagRun] = {}
        num_active_runs: dict[str, int] = {}
        # Skip these queries entirely if no DAGs can be scheduled to save time.
        if any(dag.timetable.can_be_scheduled for dag in dags):
<<<<<<< HEAD
            # Get the latest dag run for each existing dag as a single query (avoid n+1 query)
            if len(existing_dags) == 1:
                # Index optimized fast path to avoid more complicated & slower groupby queryplan
                existing_dag_id = list(existing_dags)[0]
                most_recent_subq = (
                    select(func.max(DagRun.execution_date).label("max_execution_date"))
                    .where(
                        DagRun.dag_id == existing_dag_id,
                        or_(
                            DagRun.run_type == DagRunType.BACKFILL_JOB,
                            DagRun.run_type == DagRunType.SCHEDULED,
                        ),
                    )
                    .subquery()
                )
                most_recent_runs_iter = session.scalars(
                    select(DagRun).where(
                        DagRun.dag_id == existing_dag_id,
                        DagRun.execution_date == most_recent_subq.c.max_execution_date,
                    )
                )
            else:
                most_recent_subq = (
                    select(DagRun.dag_id, func.max(DagRun.execution_date).label("max_execution_date"))
                    .where(
                        DagRun.dag_id.in_(existing_dags),
                        or_(
                            DagRun.run_type == DagRunType.BACKFILL_JOB,
                            DagRun.run_type == DagRunType.SCHEDULED,
                        ),
                    )
                    .group_by(DagRun.dag_id)
                    .subquery()
                )
                most_recent_runs_iter = session.scalars(
                    select(DagRun).where(
                        DagRun.dag_id == most_recent_subq.c.dag_id,
                        DagRun.execution_date == most_recent_subq.c.max_execution_date,
                    )
                )
            most_recent_runs = {run.dag_id: run for run in most_recent_runs_iter}
=======
            # Get the latest automated dag run for each existing dag as a single query (avoid n+1 query)
            last_automated_runs_subq = (
                select(DagRun.dag_id, func.max(DagRun.execution_date).label("max_execution_date"))
                .where(
                    DagRun.dag_id.in_(existing_dags),
                    or_(DagRun.run_type == DagRunType.BACKFILL_JOB, DagRun.run_type == DagRunType.SCHEDULED),
                )
                .group_by(DagRun.dag_id)
                .subquery()
            )
            last_automated_runs = session.scalars(
                select(DagRun).where(
                    DagRun.dag_id == last_automated_runs_subq.c.dag_id,
                    DagRun.execution_date == last_automated_runs_subq.c.max_execution_date,
                )
            )
            dag_id_to_last_automated_run = {run.dag_id: run for run in last_automated_runs}
>>>>>>> 3a4712e3

            # Get number of active dagruns for all dags we are processing as a single query.
            num_active_runs = DagRun.active_runs_of_dags(dag_ids=existing_dags, session=session)

        filelocs = []

        for orm_dag in sorted(orm_dags, key=lambda d: d.dag_id):
            dag = dag_by_ids[orm_dag.dag_id]
            filelocs.append(dag.fileloc)
            if dag.is_subdag:
                orm_dag.is_subdag = True
                orm_dag.fileloc = dag.parent_dag.fileloc  # type: ignore
                orm_dag.root_dag_id = dag.parent_dag.dag_id  # type: ignore
                orm_dag.owners = dag.parent_dag.owner  # type: ignore
            else:
                orm_dag.is_subdag = False
                orm_dag.fileloc = dag.fileloc
                orm_dag.owners = dag.owner
            orm_dag.is_active = True
            orm_dag.has_import_errors = False
            orm_dag.last_parsed_time = timezone.utcnow()
            orm_dag.default_view = dag.default_view
            orm_dag.description = dag.description
            orm_dag.max_active_tasks = dag.max_active_tasks
            orm_dag.max_active_runs = dag.max_active_runs
            orm_dag.has_task_concurrency_limits = any(
                t.max_active_tis_per_dag is not None or t.max_active_tis_per_dagrun is not None
                for t in dag.tasks
            )
            orm_dag.schedule_interval = dag.schedule_interval
            orm_dag.timetable_description = dag.timetable.description
            orm_dag.processor_subdir = processor_subdir

            last_automated_run: DagRun | None = dag_id_to_last_automated_run.get(dag.dag_id)
            if last_automated_run is None:
                last_automated_data_interval = None
            else:
                last_automated_data_interval = dag.get_run_data_interval(last_automated_run)
            if num_active_runs.get(dag.dag_id, 0) >= orm_dag.max_active_runs:
                orm_dag.next_dagrun_create_after = None
            else:
                orm_dag.calculate_dagrun_date_fields(dag, last_automated_data_interval)

            dag_tags = set(dag.tags or {})
            orm_dag_tags = list(orm_dag.tags or [])
            for orm_tag in orm_dag_tags:
                if orm_tag.name not in dag_tags:
                    session.delete(orm_tag)
                    orm_dag.tags.remove(orm_tag)
            orm_tag_names = {t.name for t in orm_dag_tags}
            for dag_tag in dag_tags:
                if dag_tag not in orm_tag_names:
                    dag_tag_orm = DagTag(name=dag_tag, dag_id=dag.dag_id)
                    orm_dag.tags.append(dag_tag_orm)
                    session.add(dag_tag_orm)

            orm_dag_links = orm_dag.dag_owner_links or []
            for orm_dag_link in orm_dag_links:
                if orm_dag_link not in dag.owner_links:
                    session.delete(orm_dag_link)
            for owner_name, owner_link in dag.owner_links.items():
                dag_owner_orm = DagOwnerAttributes(dag_id=dag.dag_id, owner=owner_name, link=owner_link)
                session.add(dag_owner_orm)

        DagCode.bulk_sync_to_db(filelocs, session=session)

        from airflow.datasets import Dataset
        from airflow.models.dataset import (
            DagScheduleDatasetReference,
            DatasetModel,
            TaskOutletDatasetReference,
        )

        dag_references = collections.defaultdict(set)
        outlet_references = collections.defaultdict(set)
        # We can't use a set here as we want to preserve order
        outlet_datasets: dict[Dataset, None] = {}
        input_datasets: dict[Dataset, None] = {}

        # here we go through dags and tasks to check for dataset references
        # if there are now None and previously there were some, we delete them
        # if there are now *any*, we add them to the above data structures, and
        # later we'll persist them to the database.
        for dag in dags:
            curr_orm_dag = existing_dags.get(dag.dag_id)
            if not dag.dataset_triggers:
                if curr_orm_dag and curr_orm_dag.schedule_dataset_references:
                    curr_orm_dag.schedule_dataset_references = []
            for dataset in dag.dataset_triggers:
                dag_references[dag.dag_id].add(dataset.uri)
                input_datasets[DatasetModel.from_public(dataset)] = None
            curr_outlet_references = curr_orm_dag and curr_orm_dag.task_outlet_dataset_references
            for task in dag.tasks:
                dataset_outlets = [x for x in task.outlets or [] if isinstance(x, Dataset)]
                if not dataset_outlets:
                    if curr_outlet_references:
                        this_task_outlet_refs = [
                            x
                            for x in curr_outlet_references
                            if x.dag_id == dag.dag_id and x.task_id == task.task_id
                        ]
                        for ref in this_task_outlet_refs:
                            curr_outlet_references.remove(ref)
                for d in dataset_outlets:
                    outlet_references[(task.dag_id, task.task_id)].add(d.uri)
                    outlet_datasets[DatasetModel.from_public(d)] = None
        all_datasets = outlet_datasets
        all_datasets.update(input_datasets)

        # store datasets
        stored_datasets = {}
        for dataset in all_datasets:
            stored_dataset = session.scalar(
                select(DatasetModel).where(DatasetModel.uri == dataset.uri).limit(1)
            )
            if stored_dataset:
                # Some datasets may have been previously unreferenced, and therefore orphaned by the
                # scheduler. But if we're here, then we have found that dataset again in our DAGs, which
                # means that it is no longer an orphan, so set is_orphaned to False.
                stored_dataset.is_orphaned = expression.false()
                stored_datasets[stored_dataset.uri] = stored_dataset
            else:
                session.add(dataset)
                stored_datasets[dataset.uri] = dataset

        session.flush()  # this is required to ensure each dataset has its PK loaded

        del all_datasets

        # reconcile dag-schedule-on-dataset references
        for dag_id, uri_list in dag_references.items():
            dag_refs_needed = {
                DagScheduleDatasetReference(dataset_id=stored_datasets[uri].id, dag_id=dag_id)
                for uri in uri_list
            }
            dag_refs_stored = set(
                existing_dags.get(dag_id)
                and existing_dags.get(dag_id).schedule_dataset_references  # type: ignore
                or []
            )
            dag_refs_to_add = {x for x in dag_refs_needed if x not in dag_refs_stored}
            session.bulk_save_objects(dag_refs_to_add)
            for obj in dag_refs_stored - dag_refs_needed:
                session.delete(obj)

        existing_task_outlet_refs_dict = collections.defaultdict(set)
        for dag_id, orm_dag in existing_dags.items():
            for todr in orm_dag.task_outlet_dataset_references:
                existing_task_outlet_refs_dict[(dag_id, todr.task_id)].add(todr)

        # reconcile task-outlet-dataset references
        for (dag_id, task_id), uri_list in outlet_references.items():
            task_refs_needed = {
                TaskOutletDatasetReference(dataset_id=stored_datasets[uri].id, dag_id=dag_id, task_id=task_id)
                for uri in uri_list
            }
            task_refs_stored = existing_task_outlet_refs_dict[(dag_id, task_id)]
            task_refs_to_add = {x for x in task_refs_needed if x not in task_refs_stored}
            session.bulk_save_objects(task_refs_to_add)
            for obj in task_refs_stored - task_refs_needed:
                session.delete(obj)

        # Issue SQL/finish "Unit of Work", but let @provide_session commit (or if passed a session, let caller
        # decide when to commit
        session.flush()

        for dag in dags:
            cls.bulk_write_to_db(dag.subdags, processor_subdir=processor_subdir, session=session)

    @provide_session
    def sync_to_db(self, processor_subdir: str | None = None, session=NEW_SESSION):
        """
        Save attributes about this DAG to the DB.

        Note that this method can be called for both DAGs and SubDAGs. A SubDag is actually a SubDagOperator.

        :return: None
        """
        self.bulk_write_to_db([self], processor_subdir=processor_subdir, session=session)

    def get_default_view(self):
        """Allow backward compatible jinja2 templates."""
        if self.default_view is None:
            return airflow_conf.get("webserver", "dag_default_view").lower()
        else:
            return self.default_view

    @staticmethod
    @provide_session
    def deactivate_unknown_dags(active_dag_ids, session=NEW_SESSION):
        """
        Given a list of known DAGs, deactivate any other DAGs that are marked as active in the ORM.

        :param active_dag_ids: list of DAG IDs that are active
        :return: None
        """
        if not active_dag_ids:
            return
        for dag in session.scalars(select(DagModel).where(~DagModel.dag_id.in_(active_dag_ids))).all():
            dag.is_active = False
            session.merge(dag)
        session.commit()

    @staticmethod
    @provide_session
    def deactivate_stale_dags(expiration_date, session=NEW_SESSION):
        """
        Deactivate any DAGs that were last touched by the scheduler before the expiration date.

        These DAGs were likely deleted.

        :param expiration_date: set inactive DAGs that were touched before this time
        :return: None
        """
        for dag in session.scalars(
            select(DagModel).where(DagModel.last_parsed_time < expiration_date, DagModel.is_active)
        ):
            log.info(
                "Deactivating DAG ID %s since it was last touched by the scheduler at %s",
                dag.dag_id,
                dag.last_parsed_time.isoformat(),
            )
            dag.is_active = False
            session.merge(dag)
            session.commit()

    @staticmethod
    @provide_session
    def get_num_task_instances(dag_id, run_id=None, task_ids=None, states=None, session=NEW_SESSION) -> int:
        """
        Return the number of task instances in the given DAG.

        :param session: ORM session
        :param dag_id: ID of the DAG to get the task concurrency of
        :param run_id: ID of the DAG run to get the task concurrency of
        :param task_ids: A list of valid task IDs for the given DAG
        :param states: A list of states to filter by if supplied
        :return: The number of running tasks
        """
        qry = select(func.count(TaskInstance.task_id)).where(
            TaskInstance.dag_id == dag_id,
        )
        if run_id:
            qry = qry.where(
                TaskInstance.run_id == run_id,
            )
        if task_ids:
            qry = qry.where(
                TaskInstance.task_id.in_(task_ids),
            )

        if states:
            if None in states:
                if all(x is None for x in states):
                    qry = qry.where(TaskInstance.state.is_(None))
                else:
                    not_none_states = [state for state in states if state]
                    qry = qry.where(
                        or_(TaskInstance.state.in_(not_none_states), TaskInstance.state.is_(None))
                    )
            else:
                qry = qry.where(TaskInstance.state.in_(states))
        return session.scalar(qry)

    @classmethod
    def get_serialized_fields(cls):
        """Stringified DAGs and operators contain exactly these fields."""
        if not cls.__serialized_fields:
            exclusion_list = {
                "parent_dag",
                "schedule_dataset_references",
                "task_outlet_dataset_references",
                "_old_context_manager_dags",
                "safe_dag_id",
                "last_loaded",
                "user_defined_filters",
                "user_defined_macros",
                "partial",
                "params",
                "_pickle_id",
                "_log",
                "task_dict",
                "template_searchpath",
                "sla_miss_callback",
                "on_success_callback",
                "on_failure_callback",
                "template_undefined",
                "jinja_environment_kwargs",
                # has_on_*_callback are only stored if the value is True, as the default is False
                "has_on_success_callback",
                "has_on_failure_callback",
                "auto_register",
                "fail_stop",
            }
            cls.__serialized_fields = frozenset(vars(DAG(dag_id="test"))) - exclusion_list
        return cls.__serialized_fields

    def get_edge_info(self, upstream_task_id: str, downstream_task_id: str) -> EdgeInfoType:
        """Return edge information for the given pair of tasks or an empty edge if there is no information."""
        # Note - older serialized DAGs may not have edge_info being a dict at all
        empty = cast(EdgeInfoType, {})
        if self.edge_info:
            return self.edge_info.get(upstream_task_id, {}).get(downstream_task_id, empty)
        else:
            return empty

    def set_edge_info(self, upstream_task_id: str, downstream_task_id: str, info: EdgeInfoType):
        """
        Set the given edge information on the DAG.

        Note that this will overwrite, rather than merge with, existing info.
        """
        self.edge_info.setdefault(upstream_task_id, {})[downstream_task_id] = info

    def validate_schedule_and_params(self):
        """
        Validate Param values when the DAG has schedule defined.

        Raise exception if there are any Params which can not be resolved by their schema definition.
        """
        if not self.timetable.can_be_scheduled:
            return

        try:
            self.params.validate()
        except ParamValidationError as pverr:
            raise AirflowException(
                "DAG is not allowed to define a Schedule, "
                "if there are any required params without default values or default values are not valid."
            ) from pverr

    def iter_invalid_owner_links(self) -> Iterator[tuple[str, str]]:
        """
        Parse a given link, and verifies if it's a valid URL, or a 'mailto' link.

        Returns an iterator of invalid (owner, link) pairs.
        """
        for owner, link in self.owner_links.items():
            result = urlsplit(link)
            if result.scheme == "mailto":
                # netloc is not existing for 'mailto' link, so we are checking that the path is parsed
                if not result.path:
                    yield result.path, link
            elif not result.scheme or not result.netloc:
                yield owner, link


class DagTag(Base):
    """A tag name per dag, to allow quick filtering in the DAG view."""

    __tablename__ = "dag_tag"
    name = Column(String(TAG_MAX_LEN), primary_key=True)
    dag_id = Column(
        StringID(),
        ForeignKey("dag.dag_id", name="dag_tag_dag_id_fkey", ondelete="CASCADE"),
        primary_key=True,
    )

    def __repr__(self):
        return self.name


class DagOwnerAttributes(Base):
    """
    Table defining different owner attributes.

    For example, a link for an owner that will be passed as a hyperlink to the "DAGs" view.
    """

    __tablename__ = "dag_owner_attributes"
    dag_id = Column(
        StringID(),
        ForeignKey("dag.dag_id", name="dag.dag_id", ondelete="CASCADE"),
        nullable=False,
        primary_key=True,
    )
    owner = Column(String(500), primary_key=True, nullable=False)
    link = Column(String(500), nullable=False)

    def __repr__(self):
        return f"<DagOwnerAttributes: dag_id={self.dag_id}, owner={self.owner}, link={self.link}>"

    @classmethod
    def get_all(cls, session) -> dict[str, dict[str, str]]:
        dag_links: dict = collections.defaultdict(dict)
        for obj in session.scalars(select(cls)):
            dag_links[obj.dag_id].update({obj.owner: obj.link})
        return dag_links


class DagModel(Base):
    """Table containing DAG properties."""

    __tablename__ = "dag"
    """
    These items are stored in the database for state related information
    """
    dag_id = Column(StringID(), primary_key=True)
    root_dag_id = Column(StringID())
    # A DAG can be paused from the UI / DB
    # Set this default value of is_paused based on a configuration value!
    is_paused_at_creation = airflow_conf.getboolean("core", "dags_are_paused_at_creation")
    is_paused = Column(Boolean, default=is_paused_at_creation)
    # Whether the DAG is a subdag
    is_subdag = Column(Boolean, default=False)
    # Whether that DAG was seen on the last DagBag load
    is_active = Column(Boolean, default=False)
    # Last time the scheduler started
    last_parsed_time = Column(UtcDateTime)
    # Last time this DAG was pickled
    last_pickled = Column(UtcDateTime)
    # Time when the DAG last received a refresh signal
    # (e.g. the DAG's "refresh" button was clicked in the web UI)
    last_expired = Column(UtcDateTime)
    # Whether (one  of) the scheduler is scheduling this DAG at the moment
    scheduler_lock = Column(Boolean)
    # Foreign key to the latest pickle_id
    pickle_id = Column(Integer)
    # The location of the file containing the DAG object
    # Note: Do not depend on fileloc pointing to a file; in the case of a
    # packaged DAG, it will point to the subpath of the DAG within the
    # associated zip.
    fileloc = Column(String(2000))
    # The base directory used by Dag Processor that parsed this dag.
    processor_subdir = Column(String(2000), nullable=True)
    # String representing the owners
    owners = Column(String(2000))
    # Description of the dag
    description = Column(Text)
    # Default view of the DAG inside the webserver
    default_view = Column(String(25))
    # Schedule interval
    schedule_interval = Column(Interval)
    # Timetable/Schedule Interval description
    timetable_description = Column(String(1000), nullable=True)
    # Tags for view filter
    tags = relationship("DagTag", cascade="all, delete, delete-orphan", backref=backref("dag"))
    # Dag owner links for DAGs view
    dag_owner_links = relationship(
        "DagOwnerAttributes", cascade="all, delete, delete-orphan", backref=backref("dag")
    )

    max_active_tasks = Column(Integer, nullable=False)
    max_active_runs = Column(Integer, nullable=True)

    has_task_concurrency_limits = Column(Boolean, nullable=False)
    has_import_errors = Column(Boolean(), default=False, server_default="0")

    # The logical date of the next dag run.
    next_dagrun = Column(UtcDateTime)

    # Must be either both NULL or both datetime.
    next_dagrun_data_interval_start = Column(UtcDateTime)
    next_dagrun_data_interval_end = Column(UtcDateTime)

    # Earliest time at which this ``next_dagrun`` can be created.
    next_dagrun_create_after = Column(UtcDateTime)

    __table_args__ = (
        Index("idx_root_dag_id", root_dag_id, unique=False),
        Index("idx_next_dagrun_create_after", next_dagrun_create_after, unique=False),
    )

    parent_dag = relationship(
        "DagModel", remote_side=[dag_id], primaryjoin=root_dag_id == dag_id, foreign_keys=[root_dag_id]
    )
    schedule_dataset_references = relationship(
        "DagScheduleDatasetReference",
        cascade="all, delete, delete-orphan",
    )
    schedule_datasets = association_proxy("schedule_dataset_references", "dataset")
    task_outlet_dataset_references = relationship(
        "TaskOutletDatasetReference",
        cascade="all, delete, delete-orphan",
    )
    NUM_DAGS_PER_DAGRUN_QUERY = airflow_conf.getint(
        "scheduler", "max_dagruns_to_create_per_loop", fallback=10
    )

    def __init__(self, concurrency=None, **kwargs):
        super().__init__(**kwargs)
        if self.max_active_tasks is None:
            if concurrency:
                warnings.warn(
                    "The 'DagModel.concurrency' parameter is deprecated. Please use 'max_active_tasks'.",
                    RemovedInAirflow3Warning,
                    stacklevel=2,
                )
                self.max_active_tasks = concurrency
            else:
                self.max_active_tasks = airflow_conf.getint("core", "max_active_tasks_per_dag")

        if self.max_active_runs is None:
            self.max_active_runs = airflow_conf.getint("core", "max_active_runs_per_dag")

        if self.has_task_concurrency_limits is None:
            # Be safe -- this will be updated later once the DAG is parsed
            self.has_task_concurrency_limits = True

    def __repr__(self):
        return f"<DAG: {self.dag_id}>"

    @property
    def next_dagrun_data_interval(self) -> DataInterval | None:
        return _get_model_data_interval(
            self,
            "next_dagrun_data_interval_start",
            "next_dagrun_data_interval_end",
        )

    @next_dagrun_data_interval.setter
    def next_dagrun_data_interval(self, value: tuple[datetime, datetime] | None) -> None:
        if value is None:
            self.next_dagrun_data_interval_start = self.next_dagrun_data_interval_end = None
        else:
            self.next_dagrun_data_interval_start, self.next_dagrun_data_interval_end = value

    @property
    def timezone(self):
        return settings.TIMEZONE

    @staticmethod
    @provide_session
    def get_dagmodel(dag_id: str, session: Session = NEW_SESSION) -> DagModel | None:
        return session.get(
            DagModel,
            dag_id,
            options=[joinedload(DagModel.parent_dag)],
        )

    @classmethod
    @internal_api_call
    @provide_session
    def get_current(cls, dag_id: str, session=NEW_SESSION) -> DagModel | DagModelPydantic:
        return session.scalar(select(cls).where(cls.dag_id == dag_id))

    @provide_session
    def get_last_dagrun(self, session=NEW_SESSION, include_externally_triggered=False):
        return get_last_dagrun(
            self.dag_id, session=session, include_externally_triggered=include_externally_triggered
        )

    def get_is_paused(self, *, session: Session | None = None) -> bool:
        """Provide interface compatibility to 'DAG'."""
        return self.is_paused

    @staticmethod
    @internal_api_call
    @provide_session
    def get_paused_dag_ids(dag_ids: list[str], session: Session = NEW_SESSION) -> set[str]:
        """
        Given a list of dag_ids, get a set of Paused Dag Ids.

        :param dag_ids: List of Dag ids
        :param session: ORM Session
        :return: Paused Dag_ids
        """
        paused_dag_ids = session.execute(
            select(DagModel.dag_id)
            .where(DagModel.is_paused == expression.true())
            .where(DagModel.dag_id.in_(dag_ids))
        )

        paused_dag_ids = {paused_dag_id for paused_dag_id, in paused_dag_ids}
        return paused_dag_ids

    def get_default_view(self) -> str:
        """Get the Default DAG View, returns the default config value if DagModel does not have a value."""
        # This is for backwards-compatibility with old dags that don't have None as default_view
        return self.default_view or airflow_conf.get_mandatory_value("webserver", "dag_default_view").lower()

    @property
    def safe_dag_id(self):
        return self.dag_id.replace(".", "__dot__")

    @property
    def relative_fileloc(self) -> pathlib.Path | None:
        """File location of the importable dag 'file' relative to the configured DAGs folder."""
        if self.fileloc is None:
            return None
        path = pathlib.Path(self.fileloc)
        try:
            return path.relative_to(settings.DAGS_FOLDER)
        except ValueError:
            # Not relative to DAGS_FOLDER.
            return path

    @provide_session
    def set_is_paused(self, is_paused: bool, including_subdags: bool = True, session=NEW_SESSION) -> None:
        """
        Pause/Un-pause a DAG.

        :param is_paused: Is the DAG paused
        :param including_subdags: whether to include the DAG's subdags
        :param session: session
        """
        filter_query = [
            DagModel.dag_id == self.dag_id,
        ]
        if including_subdags:
            filter_query.append(DagModel.root_dag_id == self.dag_id)
        session.execute(
            update(DagModel)
            .where(or_(*filter_query))
            .values(is_paused=is_paused)
            .execution_options(synchronize_session="fetch")
        )
        session.commit()

    @classmethod
    @internal_api_call
    @provide_session
    def deactivate_deleted_dags(
        cls,
        alive_dag_filelocs: Container[str],
        processor_subdir: str,
        session: Session = NEW_SESSION,
    ) -> None:
        """
        Set ``is_active=False`` on the DAGs for which the DAG files have been removed.

        :param alive_dag_filelocs: file paths of alive DAGs
        :param processor_subdir: dag processor subdir
        :param session: ORM Session
        """
        log.debug("Deactivating DAGs (for which DAG files are deleted) from %s table ", cls.__tablename__)
        dag_models = session.scalars(
            select(cls).where(
                cls.fileloc.is_not(None),
                or_(
                    cls.processor_subdir.is_(None),
                    cls.processor_subdir == processor_subdir,
                ),
            )
        )

        for dag_model in dag_models:
            if dag_model.fileloc not in alive_dag_filelocs:
                dag_model.is_active = False

    @classmethod
    def dags_needing_dagruns(cls, session: Session) -> tuple[Query, dict[str, tuple[datetime, datetime]]]:
        """
        Return (and lock) a list of Dag objects that are due to create a new DagRun.

        This will return a resultset of rows that is row-level-locked with a "SELECT ... FOR UPDATE" query,
        you should ensure that any scheduling decisions are made in a single transaction -- as soon as the
        transaction is committed it will be unlocked.
        """
        from airflow.models.dataset import DagScheduleDatasetReference, DatasetDagRunQueue as DDRQ

        # these dag ids are triggered by datasets, and they are ready to go.
        dataset_triggered_dag_info = {
            x.dag_id: (x.first_queued_time, x.last_queued_time)
            for x in session.execute(
                select(
                    DagScheduleDatasetReference.dag_id,
                    func.max(DDRQ.created_at).label("last_queued_time"),
                    func.min(DDRQ.created_at).label("first_queued_time"),
                )
                .join(DagScheduleDatasetReference.queue_records, isouter=True)
                .group_by(DagScheduleDatasetReference.dag_id)
                .having(func.count() == func.sum(case((DDRQ.target_dag_id.is_not(None), 1), else_=0)))
            )
        }
        dataset_triggered_dag_ids = set(dataset_triggered_dag_info)
        if dataset_triggered_dag_ids:
            exclusion_list = set(
                session.scalars(
                    select(DagModel.dag_id)
                    .join(DagRun.dag_model)
                    .where(DagRun.state.in_((DagRunState.QUEUED, DagRunState.RUNNING)))
                    .where(DagModel.dag_id.in_(dataset_triggered_dag_ids))
                    .group_by(DagModel.dag_id)
                    .having(func.count() >= func.max(DagModel.max_active_runs))
                )
            )
            if exclusion_list:
                dataset_triggered_dag_ids -= exclusion_list
                dataset_triggered_dag_info = {
                    k: v for k, v in dataset_triggered_dag_info.items() if k not in exclusion_list
                }

        # We limit so that _one_ scheduler doesn't try to do all the creation of dag runs
        query = (
            select(cls)
            .where(
                cls.is_paused == expression.false(),
                cls.is_active == expression.true(),
                cls.has_import_errors == expression.false(),
                or_(
                    cls.next_dagrun_create_after <= func.now(),
                    cls.dag_id.in_(dataset_triggered_dag_ids),
                ),
            )
            .order_by(cls.next_dagrun_create_after)
            .limit(cls.NUM_DAGS_PER_DAGRUN_QUERY)
        )

        return (
            session.scalars(with_row_locks(query, of=cls, session=session, **skip_locked(session=session))),
            dataset_triggered_dag_info,
        )

    def calculate_dagrun_date_fields(
        self,
        dag: DAG,
        last_automated_dag_run: None | datetime | DataInterval,
    ) -> None:
        """
        Calculate ``next_dagrun`` and `next_dagrun_create_after``.

        :param dag: The DAG object
        :param last_automated_dag_run: DataInterval (or datetime) of most recent run of this dag, or none
            if not yet scheduled.
        """
        last_automated_data_interval: DataInterval | None
        if isinstance(last_automated_dag_run, datetime):
            warnings.warn(
                "Passing a datetime to `DagModel.calculate_dagrun_date_fields` is deprecated. "
                "Provide a data interval instead.",
                RemovedInAirflow3Warning,
                stacklevel=2,
            )
            last_automated_data_interval = dag.infer_automated_data_interval(last_automated_dag_run)
        else:
            last_automated_data_interval = last_automated_dag_run
        next_dagrun_info = dag.next_dagrun_info(last_automated_data_interval)
        if next_dagrun_info is None:
            self.next_dagrun_data_interval = self.next_dagrun = self.next_dagrun_create_after = None
        else:
            self.next_dagrun_data_interval = next_dagrun_info.data_interval
            self.next_dagrun = next_dagrun_info.logical_date
            self.next_dagrun_create_after = next_dagrun_info.run_after

        log.info(
            "Setting next_dagrun for %s to %s, run_after=%s",
            dag.dag_id,
            self.next_dagrun,
            self.next_dagrun_create_after,
        )

    @provide_session
    def get_dataset_triggered_next_run_info(self, *, session=NEW_SESSION) -> dict[str, int | str] | None:
        if self.schedule_interval != "Dataset":
            return None
        return get_dataset_triggered_next_run_info([self.dag_id], session=session)[self.dag_id]


# NOTE: Please keep the list of arguments in sync with DAG.__init__.
# Only exception: dag_id here should have a default value, but not in DAG.
def dag(
    dag_id: str = "",
    description: str | None = None,
    schedule: ScheduleArg = NOTSET,
    schedule_interval: ScheduleIntervalArg = NOTSET,
    timetable: Timetable | None = None,
    start_date: datetime | None = None,
    end_date: datetime | None = None,
    full_filepath: str | None = None,
    template_searchpath: str | Iterable[str] | None = None,
    template_undefined: type[jinja2.StrictUndefined] = jinja2.StrictUndefined,
    user_defined_macros: dict | None = None,
    user_defined_filters: dict | None = None,
    default_args: dict | None = None,
    concurrency: int | None = None,
    max_active_tasks: int = airflow_conf.getint("core", "max_active_tasks_per_dag"),
    max_active_runs: int = airflow_conf.getint("core", "max_active_runs_per_dag"),
    dagrun_timeout: timedelta | None = None,
    sla_miss_callback: None | SLAMissCallback | list[SLAMissCallback] = None,
    default_view: str = airflow_conf.get_mandatory_value("webserver", "dag_default_view").lower(),
    orientation: str = airflow_conf.get_mandatory_value("webserver", "dag_orientation"),
    catchup: bool = airflow_conf.getboolean("scheduler", "catchup_by_default"),
    on_success_callback: None | DagStateChangeCallback | list[DagStateChangeCallback] = None,
    on_failure_callback: None | DagStateChangeCallback | list[DagStateChangeCallback] = None,
    doc_md: str | None = None,
    params: collections.abc.MutableMapping | None = None,
    access_control: dict | None = None,
    is_paused_upon_creation: bool | None = None,
    jinja_environment_kwargs: dict | None = None,
    render_template_as_native_obj: bool = False,
    tags: list[str] | None = None,
    owner_links: dict[str, str] | None = None,
    auto_register: bool = True,
    fail_stop: bool = False,
) -> Callable[[Callable], Callable[..., DAG]]:
    """
    Python dag decorator which wraps a function into an Airflow DAG.

    Accepts kwargs for operator kwarg. Can be used to parameterize DAGs.

    :param dag_args: Arguments for DAG object
    :param dag_kwargs: Kwargs for DAG object.
    """

    def wrapper(f: Callable) -> Callable[..., DAG]:
        @functools.wraps(f)
        def factory(*args, **kwargs):
            # Generate signature for decorated function and bind the arguments when called
            # we do this to extract parameters, so we can annotate them on the DAG object.
            # In addition, this fails if we are missing any args/kwargs with TypeError as expected.
            f_sig = signature(f).bind(*args, **kwargs)
            # Apply defaults to capture default values if set.
            f_sig.apply_defaults()

            # Initialize DAG with bound arguments
            with DAG(
                dag_id or f.__name__,
                description=description,
                schedule_interval=schedule_interval,
                timetable=timetable,
                start_date=start_date,
                end_date=end_date,
                full_filepath=full_filepath,
                template_searchpath=template_searchpath,
                template_undefined=template_undefined,
                user_defined_macros=user_defined_macros,
                user_defined_filters=user_defined_filters,
                default_args=default_args,
                concurrency=concurrency,
                max_active_tasks=max_active_tasks,
                max_active_runs=max_active_runs,
                dagrun_timeout=dagrun_timeout,
                sla_miss_callback=sla_miss_callback,
                default_view=default_view,
                orientation=orientation,
                catchup=catchup,
                on_success_callback=on_success_callback,
                on_failure_callback=on_failure_callback,
                doc_md=doc_md,
                params=params,
                access_control=access_control,
                is_paused_upon_creation=is_paused_upon_creation,
                jinja_environment_kwargs=jinja_environment_kwargs,
                render_template_as_native_obj=render_template_as_native_obj,
                tags=tags,
                schedule=schedule,
                owner_links=owner_links,
                auto_register=auto_register,
                fail_stop=fail_stop,
            ) as dag_obj:
                # Set DAG documentation from function documentation if it exists and doc_md is not set.
                if f.__doc__ and not dag_obj.doc_md:
                    dag_obj.doc_md = f.__doc__

                # Generate DAGParam for each function arg/kwarg and replace it for calling the function.
                # All args/kwargs for function will be DAGParam object and replaced on execution time.
                f_kwargs = {}
                for name, value in f_sig.arguments.items():
                    f_kwargs[name] = dag_obj.param(name, value)

                # set file location to caller source path
                back = sys._getframe().f_back
                dag_obj.fileloc = back.f_code.co_filename if back else ""

                # Invoke function to create operators in the DAG scope.
                f(**f_kwargs)

            # Return dag object such that it's accessible in Globals.
            return dag_obj

        # Ensure that warnings from inside DAG() are emitted from the caller, not here
        fixup_decorator_warning_stack(factory)
        return factory

    return wrapper


STATICA_HACK = True
globals()["kcah_acitats"[::-1].upper()] = False
if STATICA_HACK:  # pragma: no cover
    from airflow.models.serialized_dag import SerializedDagModel

    DagModel.serialized_dag = relationship(SerializedDagModel)
    """:sphinx-autoapi-skip:"""


class DagContext:
    """
    DAG context is used to keep the current DAG when DAG is used as ContextManager.

    You can use DAG as context:

    .. code-block:: python

        with DAG(
            dag_id="example_dag",
            default_args=default_args,
            schedule="0 0 * * *",
            dagrun_timeout=timedelta(minutes=60),
        ) as dag:
            ...

    If you do this the context stores the DAG and whenever new task is created, it will use
    such stored DAG as the parent DAG.

    """

    _context_managed_dags: collections.deque[DAG] = deque()
    autoregistered_dags: set[tuple[DAG, ModuleType]] = set()
    current_autoregister_module_name: str | None = None

    @classmethod
    def push_context_managed_dag(cls, dag: DAG):
        cls._context_managed_dags.appendleft(dag)

    @classmethod
    def pop_context_managed_dag(cls) -> DAG | None:
        dag = cls._context_managed_dags.popleft()

        # In a few cases around serialization we explicitly push None in to the stack
        if cls.current_autoregister_module_name is not None and dag and dag.auto_register:
            mod = sys.modules[cls.current_autoregister_module_name]
            cls.autoregistered_dags.add((dag, mod))

        return dag

    @classmethod
    def get_current_dag(cls) -> DAG | None:
        try:
            return cls._context_managed_dags[0]
        except IndexError:
            return None


def _run_task(ti: TaskInstance, session):
    """
    Run a single task instance, and push result to Xcom for downstream tasks.

    Bypasses a lot of extra steps used in `task.run` to keep our local running as fast as
    possible.  This function is only meant for the `dag.test` function as a helper function.

    Args:
        ti: TaskInstance to run
    """
    log.info("*****************************************************")
    if ti.map_index > 0:
        log.info("Running task %s index %d", ti.task_id, ti.map_index)
    else:
        log.info("Running task %s", ti.task_id)
    try:
        ti._run_raw_task(session=session)
        session.flush()
        log.info("%s ran successfully!", ti.task_id)
    except AirflowSkipException:
        log.info("Task Skipped, continuing")
    log.info("*****************************************************")


def _get_or_create_dagrun(
    dag: DAG,
    conf: dict[Any, Any] | None,
    start_date: datetime,
    execution_date: datetime,
    run_id: str,
    session: Session,
    data_interval: tuple[datetime, datetime] | None = None,
) -> DagRun:
    """Create a DAG run, replacing an existing instance if needed to prevent collisions.

    This function is only meant to be used by :meth:`DAG.test` as a helper function.

    :param dag: DAG to be used to find run.
    :param conf: Configuration to pass to newly created run.
    :param start_date: Start date of new run.
    :param execution_date: Logical date for finding an existing run.
    :param run_id: Run ID for the new DAG run.

    :return: The newly created DAG run.
    """
    log.info("dagrun id: %s", dag.dag_id)
    dr: DagRun = session.scalar(
        select(DagRun).where(DagRun.dag_id == dag.dag_id, DagRun.execution_date == execution_date)
    )
    if dr:
        session.delete(dr)
        session.commit()
    dr = dag.create_dagrun(
        state=DagRunState.RUNNING,
        execution_date=execution_date,
        run_id=run_id,
        start_date=start_date or execution_date,
        session=session,
        conf=conf,
        data_interval=data_interval,
    )
    log.info("created dagrun %s", dr)
    return dr<|MERGE_RESOLUTION|>--- conflicted
+++ resolved
@@ -2945,12 +2945,11 @@
         num_active_runs: dict[str, int] = {}
         # Skip these queries entirely if no DAGs can be scheduled to save time.
         if any(dag.timetable.can_be_scheduled for dag in dags):
-<<<<<<< HEAD
-            # Get the latest dag run for each existing dag as a single query (avoid n+1 query)
+            # Get the latest automated dag run for each existing dag as a single query (avoid n+1 query)
             if len(existing_dags) == 1:
                 # Index optimized fast path to avoid more complicated & slower groupby queryplan
                 existing_dag_id = list(existing_dags)[0]
-                most_recent_subq = (
+                last_automated_runs_subq = (
                     select(func.max(DagRun.execution_date).label("max_execution_date"))
                     .where(
                         DagRun.dag_id == existing_dag_id,
@@ -2961,14 +2960,14 @@
                     )
                     .subquery()
                 )
-                most_recent_runs_iter = session.scalars(
+                last_automated_runs = session.scalars(
                     select(DagRun).where(
                         DagRun.dag_id == existing_dag_id,
-                        DagRun.execution_date == most_recent_subq.c.max_execution_date,
+                        DagRun.execution_date == last_automated_runs_subq.c.max_execution_date,
                     )
                 )
             else:
-                most_recent_subq = (
+                last_automated_runs_subq = (
                     select(DagRun.dag_id, func.max(DagRun.execution_date).label("max_execution_date"))
                     .where(
                         DagRun.dag_id.in_(existing_dags),
@@ -2980,32 +2979,13 @@
                     .group_by(DagRun.dag_id)
                     .subquery()
                 )
-                most_recent_runs_iter = session.scalars(
+                last_automated_runs = session.scalars(
                     select(DagRun).where(
-                        DagRun.dag_id == most_recent_subq.c.dag_id,
-                        DagRun.execution_date == most_recent_subq.c.max_execution_date,
+                        DagRun.dag_id == last_automated_runs_subq.c.dag_id,
+                        DagRun.execution_date == last_automated_runs_subq.c.max_execution_date,
                     )
                 )
-            most_recent_runs = {run.dag_id: run for run in most_recent_runs_iter}
-=======
-            # Get the latest automated dag run for each existing dag as a single query (avoid n+1 query)
-            last_automated_runs_subq = (
-                select(DagRun.dag_id, func.max(DagRun.execution_date).label("max_execution_date"))
-                .where(
-                    DagRun.dag_id.in_(existing_dags),
-                    or_(DagRun.run_type == DagRunType.BACKFILL_JOB, DagRun.run_type == DagRunType.SCHEDULED),
-                )
-                .group_by(DagRun.dag_id)
-                .subquery()
-            )
-            last_automated_runs = session.scalars(
-                select(DagRun).where(
-                    DagRun.dag_id == last_automated_runs_subq.c.dag_id,
-                    DagRun.execution_date == last_automated_runs_subq.c.max_execution_date,
-                )
-            )
-            dag_id_to_last_automated_run = {run.dag_id: run for run in last_automated_runs}
->>>>>>> 3a4712e3
+            dag_id_to_last_automated_run = {run.dag_id: run for run in most_recent_runs_iter}
 
             # Get number of active dagruns for all dags we are processing as a single query.
             num_active_runs = DagRun.active_runs_of_dags(dag_ids=existing_dags, session=session)
