--- conflicted
+++ resolved
@@ -2006,13 +2006,6 @@
                 direct_upstream.extend(upstream)
 
         # Compiling the unique list of tasks that made the cut
-<<<<<<< HEAD
-        # Make sure to not recursively deepcopy the dag while copying the task
-        dag.task_dict = {
-            t.task_id: copy.deepcopy(t, {id(t.dag): dag})  # type: ignore
-            for t in matched_tasks + also_include + direct_upstream
-        }
-=======
         # Make sure to not recursively deepcopy the dag or task_group while copying the task.
         # task_group is reset later
         def _deepcopy_task(t) -> "Operator":
@@ -2020,7 +2013,6 @@
             return copy.deepcopy(t, memo)
 
         dag.task_dict = {t.task_id: _deepcopy_task(t) for t in matched_tasks + also_include}
->>>>>>> f02b0b6b
 
         def filter_task_group(group, parent_group):
             """Exclude tasks not included in the subdag from the given TaskGroup."""
