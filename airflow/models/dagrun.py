--- conflicted
+++ resolved
@@ -77,11 +77,8 @@
 
     from airflow.models.dag import DAG
     from airflow.models.operator import Operator
-<<<<<<< HEAD
     from airflow.serialization.pydantic.dag_run import DagRunPydantic
-=======
     from airflow.utils.types import ArgNotSet
->>>>>>> 0d49d1fe
 
     CreatedTasks = TypeVar("CreatedTasks", Iterator["dict[str, Any]"], Iterator[TI])
     TaskCreator = Callable[[Operator, Iterable[int]], CreatedTasks]
