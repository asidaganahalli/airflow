#
# Licensed to the Apache Software Foundation (ASF) under one
# or more contributor license agreements.  See the NOTICE file
# distributed with this work for additional information
# regarding copyright ownership.  The ASF licenses this file
# to you under the Apache License, Version 2.0 (the
# "License"); you may not use this file except in compliance
# with the License.  You may obtain a copy of the License at
#
#   http://www.apache.org/licenses/LICENSE-2.0
#
# Unless required by applicable law or agreed to in writing,
# software distributed under the License is distributed on an
# "AS IS" BASIS, WITHOUT WARRANTIES OR CONDITIONS OF ANY
# KIND, either express or implied.  See the License for the
# specific language governing permissions and limitations
# under the License.
from __future__ import annotations

import json
import logging
from typing import Any

from sqlalchemy import Boolean, Column, Integer, String, Text
from sqlalchemy.dialects.mysql import MEDIUMTEXT
from sqlalchemy.orm import Session, declared_attr, reconstructor, synonym

from airflow.api_internal.internal_api_call import internal_api_call
from airflow.configuration import ensure_secrets_loaded
from airflow.models.base import ID_LEN, Base
from airflow.models.crypto import get_fernet
from airflow.secrets.metastore import MetastoreBackend
from airflow.utils.log.logging_mixin import LoggingMixin
from airflow.utils.log.secrets_masker import mask_secret
from airflow.utils.session import provide_session

log = logging.getLogger(__name__)


class Variable(Base, LoggingMixin):
    """
    Variables are a generic way to store and retrieve arbitrary content or settings
    as a simple key value store within Airflow.
    """

    __tablename__ = "variable"
    __NO_DEFAULT_SENTINEL = object()

    id = Column(Integer, primary_key=True)
    key = Column(String(ID_LEN), unique=True)
    _val = Column("val", Text().with_variant(MEDIUMTEXT, "mysql"))
    description = Column(Text)
    is_encrypted = Column(Boolean, unique=False, default=False)

    def __init__(self, key=None, val=None, description=None):
        super().__init__()
        self.key = key
        self.val = val
        self.description = description

    @reconstructor
    def on_db_load(self):
        if self._val:
            mask_secret(self.val, self.key)

    def __repr__(self):
        # Hiding the value
        return f"{self.key} : {self._val}"

    def get_val(self):
        """Get Airflow Variable from Metadata DB and decode it using the Fernet Key."""
        from cryptography.fernet import InvalidToken as InvalidFernetToken

        if self._val is not None and self.is_encrypted:
            try:
                fernet = get_fernet()
                return fernet.decrypt(bytes(self._val, "utf-8")).decode()
            except InvalidFernetToken:
                self.log.error("Can't decrypt _val for key=%s, invalid token or value", self.key)
                return None
            except Exception:
                self.log.error("Can't decrypt _val for key=%s, FERNET_KEY configuration missing", self.key)
                return None
        else:
            return self._val

    def set_val(self, value):
        """Encode the specified value with Fernet Key and store it in Variables Table."""
        if value is not None:
            fernet = get_fernet()
            self._val = fernet.encrypt(bytes(value, "utf-8")).decode()
            self.is_encrypted = fernet.is_encrypted

    @declared_attr
    def val(cls):
        """Get Airflow Variable from Metadata DB and decode it using the Fernet Key."""
        return synonym("_val", descriptor=property(cls.get_val, cls.set_val))

    @classmethod
    def setdefault(cls, key, default, description=None, deserialize_json=False):
        """
        Like a Python builtin dict object, setdefault returns the current value
        for a key, and if it isn't there, stores the default value and returns it.

        :param key: Dict key for this Variable
        :param default: Default value to set and return if the variable
            isn't already in the DB
        :param description: Default value to set Description of the Variable
        :param deserialize_json: Store this as a JSON encoded value in the DB
            and un-encode it when retrieving a value
        :return: Mixed
        """
        obj = Variable.get(key, default_var=None, deserialize_json=deserialize_json)
        if obj is None:
            if default is not None:
                Variable.set(key, default, description=description, serialize_json=deserialize_json)
                return default
            else:
                raise ValueError("Default Value must be set")
        else:
            return obj

    @classmethod
    def get(
        cls,
        key: str,
        default_var: Any = __NO_DEFAULT_SENTINEL,
        deserialize_json: bool = False,
    ) -> Any:
<<<<<<< HEAD
        """
        Gets a value for an Airflow Variable Key.
=======
        """Gets a value for an Airflow Variable Key
>>>>>>> e6f21174

        :param key: Variable Key
        :param default_var: Default value of the Variable if the Variable doesn't exist
        :param deserialize_json: Deserialize the value to a Python dict
        """
        var_val = Variable.get_variable_from_secrets(key=key)
        if var_val is None:
            if default_var is not cls.__NO_DEFAULT_SENTINEL:
                return default_var
            else:
                raise KeyError(f"Variable {key} does not exist")
        else:
            if deserialize_json:
                obj = json.loads(var_val)
                mask_secret(var_val, key)
                return obj
            else:
                mask_secret(var_val, key)
                return var_val

    @staticmethod
    @provide_session
    @internal_api_call
    def set(
        key: str,
        value: Any,
        description: str | None = None,
        serialize_json: bool = False,
        session: Session = None,
    ) -> None:
        """Sets a value for an Airflow Variable with a given Key.

        This operation overwrites an existing variable.

        :param key: Variable Key
        :param value: Value to set for the Variable
        :param description: Description of the Variable
        :param serialize_json: Serialize the value to a JSON string
        """
        # check if the secret exists in the custom secrets' backend.
        Variable.check_for_write_conflict(key)
        if serialize_json:
            stored_value = json.dumps(value, indent=2)
        else:
            stored_value = str(value)

        Variable.delete(key, session=session)
        session.add(Variable(key=key, val=stored_value, description=description))
        session.flush()

    @staticmethod
    @provide_session
    @internal_api_call
    def update(
        key: str,
        value: Any,
        serialize_json: bool = False,
        session: Session = None,
<<<<<<< HEAD
    ):
        """
        Updates a given Airflow Variable with the Provided value.
=======
    ) -> None:
        """Updates a given Airflow Variable with the Provided value.
>>>>>>> e6f21174

        :param key: Variable Key
        :param value: Value to set for the Variable
        :param serialize_json: Serialize the value to a JSON string
        """
        Variable.check_for_write_conflict(key)

        if Variable.get_variable_from_secrets(key=key) is None:
            raise KeyError(f"Variable {key} does not exist")

        obj = session.query(Variable).filter(Variable.key == key).first()
        if obj is None:
            raise AttributeError(f"Variable {key} does not exist in the Database and cannot be updated.")

        Variable.set(key, value, description=obj.description, serialize_json=serialize_json)

    @staticmethod
    @provide_session
    @internal_api_call
    def delete(key: str, session: Session = None) -> int:
<<<<<<< HEAD
        """
        Delete an Airflow Variable for a given key.
=======
        """Delete an Airflow Variable for a given key.
>>>>>>> e6f21174

        :param key: Variable Keys
        """
        return session.query(Variable).filter(Variable.key == key).delete()

    def rotate_fernet_key(self):
        """Rotate Fernet Key."""
        fernet = get_fernet()
        if self._val and self.is_encrypted:
            self._val = fernet.rotate(self._val.encode("utf-8")).decode()

    @staticmethod
    def check_for_write_conflict(key: str) -> None:
        """Logs a warning if a variable exists outside of the metastore.

        If we try to write a variable to the metastore while the same key
        exists in an environment variable or custom secrets backend, then
        subsequent reads will not read the set value.

        :param key: Variable Key
        """
        for secrets_backend in ensure_secrets_loaded():
            if not isinstance(secrets_backend, MetastoreBackend):
                try:
                    var_val = secrets_backend.get_variable(key=key)
                    if var_val is not None:
                        log.warning(
                            "The variable {key} is defined in the {cls} secrets backend, which takes "
                            "precedence over reading from the database. The value in the database will be "
                            "updated, but to read it you have to delete the conflicting variable "
                            "from {cls}".format(key=key, cls=secrets_backend.__class__.__name__)
                        )
                        return
                except Exception:
                    log.exception(
                        "Unable to retrieve variable from secrets backend (%s). "
                        "Checking subsequent secrets backend.",
                        type(secrets_backend).__name__,
                    )
            return None

    @staticmethod
    def get_variable_from_secrets(key: str) -> str | None:
        """
        Get Airflow Variable by iterating over all Secret Backends.

        :param key: Variable Key
        :return: Variable Value
        """
        for secrets_backend in ensure_secrets_loaded():
            try:
                var_val = secrets_backend.get_variable(key=key)
                if var_val is not None:
                    return var_val
            except Exception:
                log.exception(
                    "Unable to retrieve variable from secrets backend (%s). "
                    "Checking subsequent secrets backend.",
                    type(secrets_backend).__name__,
                )
        return None<|MERGE_RESOLUTION|>--- conflicted
+++ resolved
@@ -127,12 +127,7 @@
         default_var: Any = __NO_DEFAULT_SENTINEL,
         deserialize_json: bool = False,
     ) -> Any:
-<<<<<<< HEAD
-        """
-        Gets a value for an Airflow Variable Key.
-=======
         """Gets a value for an Airflow Variable Key
->>>>>>> e6f21174
 
         :param key: Variable Key
         :param default_var: Default value of the Variable if the Variable doesn't exist
@@ -191,14 +186,8 @@
         value: Any,
         serialize_json: bool = False,
         session: Session = None,
-<<<<<<< HEAD
-    ):
-        """
-        Updates a given Airflow Variable with the Provided value.
-=======
     ) -> None:
         """Updates a given Airflow Variable with the Provided value.
->>>>>>> e6f21174
 
         :param key: Variable Key
         :param value: Value to set for the Variable
@@ -219,12 +208,7 @@
     @provide_session
     @internal_api_call
     def delete(key: str, session: Session = None) -> int:
-<<<<<<< HEAD
-        """
-        Delete an Airflow Variable for a given key.
-=======
         """Delete an Airflow Variable for a given key.
->>>>>>> e6f21174
 
         :param key: Variable Keys
         """
