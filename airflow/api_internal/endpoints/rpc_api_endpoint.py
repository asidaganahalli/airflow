# Licensed to the Apache Software Foundation (ASF) under one
# or more contributor license agreements.  See the NOTICE file
# distributed with this work for additional information
# regarding copyright ownership.  The ASF licenses this file
# to you under the Apache License, Version 2.0 (the
# "License"); you may not use this file except in compliance
# with the License.  You may obtain a copy of the License at
#
#   http://www.apache.org/licenses/LICENSE-2.0
#
# Unless required by applicable law or agreed to in writing,
# software distributed under the License is distributed on an
# "AS IS" BASIS, WITHOUT WARRANTIES OR CONDITIONS OF ANY
# KIND, either express or implied.  See the License for the
# specific language governing permissions and limitations
# under the License.

from __future__ import annotations

import functools
import json
import logging
from typing import Any, Callable

from flask import Response

from airflow.api_connexion.types import APIResponse
from airflow.serialization.serialized_objects import BaseSerialization

log = logging.getLogger(__name__)


@functools.lru_cache()
def _initialize_map() -> dict[str, Callable]:
    from airflow.dag_processing.processor import DagFileProcessor
    from airflow.models.dag import DagModel

    functions: list[Callable] = [
        DagFileProcessor.update_import_errors,
<<<<<<< HEAD
        DagFileProcessor.manage_slas,
=======
        DagModel.get_paused_dag_ids,
>>>>>>> bac7b302
    ]
    return {f"{func.__module__}.{func.__name__}": func for func in functions}


def internal_airflow_api(body: dict[str, Any]) -> APIResponse:
    """Handler for Internal API /internal_api/v1/rpcapi endpoint."""
    log.debug("Got request")
    json_rpc = body.get("jsonrpc")
    if json_rpc != "2.0":
        log.error("Not jsonrpc-2.0 request.")
        return Response(response="Expected jsonrpc 2.0 request.", status=400)

    methods_map = _initialize_map()

    method_name = body.get("method")
    if method_name not in methods_map:
        log.error("Unrecognized method: %s.", method_name)
        return Response(response=f"Unrecognized method: {method_name}.", status=400)

    handler = methods_map[method_name]
    params = {}
    try:
        if body.get("params"):
            params_json = json.loads(str(body.get("params")))
            params = BaseSerialization.deserialize(params_json)
    except Exception as err:
        log.error("Error deserializing parameters.")
        log.error(err)
        return Response(response="Error deserializing parameters.", status=400)

    log.debug("Calling method %.", {method_name})
    try:
        output = handler(**params)
        output_json = BaseSerialization.serialize(output)
        log.debug("Returning response")
        return Response(
            response=json.dumps(output_json or "{}"), headers={"Content-Type": "application/json"}
        )
    except Exception as e:
        log.error("Error when calling method %s.", method_name)
        log.error(e)
        return Response(response=f"Error executing method: {method_name}.", status=500)<|MERGE_RESOLUTION|>--- conflicted
+++ resolved
@@ -37,11 +37,8 @@
 
     functions: list[Callable] = [
         DagFileProcessor.update_import_errors,
-<<<<<<< HEAD
         DagFileProcessor.manage_slas,
-=======
         DagModel.get_paused_dag_ids,
->>>>>>> bac7b302
     ]
     return {f"{func.__module__}.{func.__name__}": func for func in functions}
 
