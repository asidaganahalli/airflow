# Licensed to the Apache Software Foundation (ASF) under one
# or more contributor license agreements.  See the NOTICE file
# distributed with this work for additional information
# regarding copyright ownership.  The ASF licenses this file
# to you under the Apache License, Version 2.0 (the
# "License"); you may not use this file except in compliance
# with the License.  You may obtain a copy of the License at
#
#   http://www.apache.org/licenses/LICENSE-2.0
#
# Unless required by applicable law or agreed to in writing,
# software distributed under the License is distributed on an
# "AS IS" BASIS, WITHOUT WARRANTIES OR CONDITIONS OF ANY
# KIND, either express or implied.  See the License for the
# specific language governing permissions and limitations
# under the License.

from __future__ import annotations

import functools
import json
import logging
from typing import Any, Callable

from flask import Response

from airflow.api_connexion.types import APIResponse
from airflow.models import Trigger, Variable, XCom
from airflow.models.dagwarning import DagWarning
from airflow.serialization.serialized_objects import BaseSerialization

log = logging.getLogger(__name__)


@functools.lru_cache()
def _initialize_map() -> dict[str, Callable]:
    from airflow.dag_processing.manager import DagFileProcessorManager
    from airflow.dag_processing.processor import DagFileProcessor
    from airflow.models import TaskInstance
    from airflow.models.dag import DAG, DagModel
    from airflow.models.serialized_dag import SerializedDagModel

    functions: list[Callable] = [
        DagFileProcessor.update_import_errors,
        DagFileProcessor.manage_slas,
        DagFileProcessorManager.deactivate_stale_dags,
        DagModel.deactivate_deleted_dags,
        DagModel.get_paused_dag_ids,
        DagFileProcessorManager.clear_nonexistent_import_errors,
        DagWarning.purge_inactive_dag_warnings,
        XCom.get_value,
        XCom.get_one,
        XCom.get_many,
        XCom.clear,
        Variable.set,
        Variable.update,
        Variable.delete,
<<<<<<< HEAD
        DAG.fetch_callback,
        DAG.fetch_dagrun,
        SerializedDagModel.get_serialized_dag,
        TaskInstance.get_task_instance,
        TaskInstance.fetch_handle_failure_context,
        TaskInstance.save_to_db,
=======
        Trigger.from_object,
        Trigger.bulk_fetch,
        Trigger.clean_unused,
        Trigger.submit_event,
        Trigger.submit_failure,
        Trigger.ids_for_triggerer,
        Trigger.assign_unassigned,
>>>>>>> 01b69d30
    ]
    return {f"{func.__module__}.{func.__qualname__}": func for func in functions}


def internal_airflow_api(body: dict[str, Any]) -> APIResponse:
    """Handler for Internal API /internal_api/v1/rpcapi endpoint."""
    log.debug("Got request")
    json_rpc = body.get("jsonrpc")
    if json_rpc != "2.0":
        log.error("Not jsonrpc-2.0 request.")
        return Response(response="Expected jsonrpc 2.0 request.", status=400)

    methods_map = _initialize_map()
    method_name = body.get("method")
    if method_name not in methods_map:
        log.error("Unrecognized method: %s.", method_name)
        return Response(response=f"Unrecognized method: {method_name}.", status=400)

    handler = methods_map[method_name]
    params = {}
    try:
        if body.get("params"):
            params_json = json.loads(str(body.get("params")))
            params = BaseSerialization.deserialize(params_json)
    except Exception as err:
        log.error("Error deserializing parameters.")
        log.error(err)
        return Response(response="Error deserializing parameters.", status=400)

    log.debug("Calling method %.", {method_name})
    try:
        output = handler(**params)
        output_json = BaseSerialization.serialize(output)
        log.debug("Returning response")
        return Response(
            response=json.dumps(output_json or "{}"), headers={"Content-Type": "application/json"}
        )
    except Exception as e:
        log.error("Error when calling method %s.", method_name)
        log.error(e)
        return Response(response=f"Error executing method: {method_name}.", status=500)<|MERGE_RESOLUTION|>--- conflicted
+++ resolved
@@ -55,14 +55,12 @@
         Variable.set,
         Variable.update,
         Variable.delete,
-<<<<<<< HEAD
         DAG.fetch_callback,
         DAG.fetch_dagrun,
         SerializedDagModel.get_serialized_dag,
         TaskInstance.get_task_instance,
         TaskInstance.fetch_handle_failure_context,
         TaskInstance.save_to_db,
-=======
         Trigger.from_object,
         Trigger.bulk_fetch,
         Trigger.clean_unused,
@@ -70,7 +68,6 @@
         Trigger.submit_failure,
         Trigger.ids_for_triggerer,
         Trigger.assign_unassigned,
->>>>>>> 01b69d30
     ]
     return {f"{func.__module__}.{func.__qualname__}": func for func in functions}
 
