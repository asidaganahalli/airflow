--- conflicted
+++ resolved
@@ -22,15 +22,11 @@
 
 from airflow.exceptions import DagNotFound, DagRunNotFound, TaskNotFound
 from airflow.models import DagBag, DagModel
-<<<<<<< HEAD
-from airflow.models.dagrun import DagRun
-=======
 
 if TYPE_CHECKING:
     from datetime import datetime
 
     from airflow.models import DagRun
->>>>>>> 0d49d1fe
 
 
 def check_and_get_dag(dag_id: str, task_id: str | None = None) -> DagModel:
