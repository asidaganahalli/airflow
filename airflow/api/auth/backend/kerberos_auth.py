--- conflicted
+++ resolved
@@ -71,11 +71,7 @@
 
 
 def init_app(app):
-<<<<<<< HEAD
-    """Initializes application with kerberos."""
-=======
     """Initialize application with kerberos."""
->>>>>>> 5ce9c827
     hostname = app.config.get("SERVER_NAME")
     if not hostname:
         hostname = getfqdn()
@@ -135,11 +131,7 @@
 
 
 def requires_authentication(function: T):
-<<<<<<< HEAD
-    """Decorator for functions that require authentication with Kerberos."""
-=======
     """Decorate functions that require authentication with Kerberos."""
->>>>>>> 5ce9c827
 
     @wraps(function)
     def decorated(*args, **kwargs):
