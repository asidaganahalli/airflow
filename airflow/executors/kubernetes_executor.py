--- conflicted
+++ resolved
@@ -20,107 +20,25 @@
 from queue import Empty
 
 import re
+import json
 import multiprocessing
 from dateutil import parser
 from uuid import uuid4
 import kubernetes
 from kubernetes import watch, client
 from kubernetes.client.rest import ApiException
+from airflow.configuration import conf
 from airflow.kubernetes.pod_launcher import PodLauncher
 from airflow.kubernetes.kube_client import get_kube_client
 from airflow.kubernetes.worker_configuration import WorkerConfiguration
-from airflow.kubernetes.kube_config import KubeConfig
+from airflow.kubernetes.pod_generator import PodGenerator
 from airflow.executors.base_executor import BaseExecutor
-from airflow.kubernetes.pod_generator import PodGenerator
 from airflow.models import KubeResourceVersion, KubeWorkerIdentifier, TaskInstance
 from airflow.utils.state import State
 from airflow.utils.db import provide_session, create_session
-from airflow.exceptions import AirflowException
+from airflow import configuration, settings
+from airflow.exceptions import AirflowConfigException, AirflowException
 from airflow.utils.log.logging_mixin import LoggingMixin
-
-
-<<<<<<< HEAD
-class KubernetesJobWatcher(multiprocessing.Process, LoggingMixin, object):
-=======
-class KubernetesExecutorConfig:
-    def __init__(self, image=None, image_pull_policy=None, request_memory=None,
-                 request_cpu=None, limit_memory=None, limit_cpu=None, limit_gpu=None,
-                 gcp_service_account_key=None, node_selectors=None, affinity=None,
-                 annotations=None, volumes=None, volume_mounts=None, tolerations=None, labels=None):
-        self.image = image
-        self.image_pull_policy = image_pull_policy
-        self.request_memory = request_memory
-        self.request_cpu = request_cpu
-        self.limit_memory = limit_memory
-        self.limit_cpu = limit_cpu
-        self.limit_gpu = limit_gpu
-        self.gcp_service_account_key = gcp_service_account_key
-        self.node_selectors = node_selectors
-        self.affinity = affinity
-        self.annotations = annotations
-        self.volumes = volumes
-        self.volume_mounts = volume_mounts
-        self.tolerations = tolerations
-        self.labels = labels or {}
-
-    def __repr__(self):
-        return "{}(image={}, image_pull_policy={}, request_memory={}, request_cpu={}, " \
-               "limit_memory={}, limit_cpu={}, limit_gpu={}, gcp_service_account_key={}, " \
-               "node_selectors={}, affinity={}, annotations={}, volumes={}, " \
-               "volume_mounts={}, tolerations={}, labels={})" \
-            .format(KubernetesExecutorConfig.__name__, self.image, self.image_pull_policy,
-                    self.request_memory, self.request_cpu, self.limit_memory,
-                    self.limit_cpu, self.limit_gpu, self.gcp_service_account_key, self.node_selectors,
-                    self.affinity, self.annotations, self.volumes, self.volume_mounts,
-                    self.tolerations, self.labels)
-
-    @staticmethod
-    def from_dict(obj):
-        if obj is None:
-            return KubernetesExecutorConfig()
-
-        if not isinstance(obj, dict):
-            raise TypeError(
-                'Cannot convert a non-dictionary object into a KubernetesExecutorConfig')
-
-        namespaced = obj.get(Executors.KubernetesExecutor, {})
-
-        return KubernetesExecutorConfig(
-            image=namespaced.get('image', None),
-            image_pull_policy=namespaced.get('image_pull_policy', None),
-            request_memory=namespaced.get('request_memory', None),
-            request_cpu=namespaced.get('request_cpu', None),
-            limit_memory=namespaced.get('limit_memory', None),
-            limit_cpu=namespaced.get('limit_cpu', None),
-            limit_gpu=namespaced.get('limit_gpu', None),
-            gcp_service_account_key=namespaced.get('gcp_service_account_key', None),
-            node_selectors=namespaced.get('node_selectors', None),
-            affinity=namespaced.get('affinity', None),
-            annotations=namespaced.get('annotations', {}),
-            volumes=namespaced.get('volumes', []),
-            volume_mounts=namespaced.get('volume_mounts', []),
-            tolerations=namespaced.get('tolerations', None),
-            labels=namespaced.get('labels', {}),
-        )
-
-    def as_dict(self):
-        return {
-            'image': self.image,
-            'image_pull_policy': self.image_pull_policy,
-            'request_memory': self.request_memory,
-            'request_cpu': self.request_cpu,
-            'limit_memory': self.limit_memory,
-            'limit_cpu': self.limit_cpu,
-            'limit_gpu': self.limit_gpu,
-            'gcp_service_account_key': self.gcp_service_account_key,
-            'node_selectors': self.node_selectors,
-            'affinity': self.affinity,
-            'annotations': self.annotations,
-            'volumes': self.volumes,
-            'volume_mounts': self.volume_mounts,
-            'tolerations': self.tolerations,
-            'labels': self.labels,
-        }
 
 
 class KubeConfig:
@@ -305,8 +223,7 @@
                 'through ssh key, but not both')
 
 
-class KubernetesJobWatcher(multiprocessing.Process, LoggingMixin):
->>>>>>> 8288cf1c
+class KubernetesJobWatcher(multiprocessing.Process, LoggingMixin, object):
     def __init__(self, namespace, watcher_queue, resource_version, worker_uuid, kube_config):
         multiprocessing.Process.__init__(self)
         self.namespace = namespace
