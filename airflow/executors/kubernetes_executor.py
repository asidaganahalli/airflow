# Licensed to the Apache Software Foundation (ASF) under one
# or more contributor license agreements.  See the NOTICE file
# distributed with this work for additional information
# regarding copyright ownership.  The ASF licenses this file
# to you under the Apache License, Version 2.0 (the
# "License"); you may not use this file except in compliance
# with the License.  You may obtain a copy of the License at
#
#   http://www.apache.org/licenses/LICENSE-2.0
#
# Unless required by applicable law or agreed to in writing,
# software distributed under the License is distributed on an
# "AS IS" BASIS, WITHOUT WARRANTIES OR CONDITIONS OF ANY
# KIND, either express or implied.  See the License for the
# specific language governing permissions and limitations
# under the License.
"""Kubernetes executor"""
import base64
import datetime
import hashlib
import json
import multiprocessing
import re
from queue import Empty, Queue  # pylint: disable=unused-import
from typing import Any, Dict, Optional, Tuple, Union
from uuid import uuid4

import kubernetes
from dateutil import parser
from kubernetes import client, watch
from kubernetes.client import Configuration
from kubernetes.client.rest import ApiException

from airflow import settings
from airflow.configuration import conf
from airflow.exceptions import AirflowConfigException, AirflowException
from airflow.executors.base_executor import NOT_STARTED_MESSAGE, BaseExecutor, CommandType
from airflow.kubernetes.kube_client import get_kube_client
from airflow.kubernetes.pod_generator import PodGenerator
from airflow.kubernetes.pod_launcher import PodLauncher
from airflow.kubernetes.worker_configuration import WorkerConfiguration
from airflow.models import KubeResourceVersion, KubeWorkerIdentifier, TaskInstance
from airflow.models.taskinstance import TaskInstanceKeyType
from airflow.utils.db import create_session, provide_session
from airflow.utils.log.logging_mixin import LoggingMixin
from airflow.utils.state import State

MAX_POD_ID_LEN = 253
MAX_LABEL_LEN = 63

# TaskInstance key, command, configuration
KubernetesJobType = Tuple[TaskInstanceKeyType, CommandType, Any]

# key, state, pod_id, resource_version
KubernetesResultsType = Tuple[TaskInstanceKeyType, Optional[str], str, str]

# pod_id, state, labels, resource_version
KubernetesWatchType = Tuple[str, Optional[str], Dict[str, str], str]


class KubeConfig:  # pylint: disable=too-many-instance-attributes
    """Configuration for Kubernetes"""
    core_section = 'core'
    kubernetes_section = 'kubernetes'

    def __init__(self):  # pylint: disable=too-many-statements
        configuration_dict = conf.as_dict(display_sensitive=True)
        self.core_configuration = configuration_dict['core']
        self.kube_secrets = configuration_dict.get('kubernetes_secrets', {})
        self.kube_env_vars = configuration_dict.get('kubernetes_environment_variables', {})
        self.env_from_configmap_ref = conf.get(self.kubernetes_section,
                                               'env_from_configmap_ref')
        self.env_from_secret_ref = conf.get(self.kubernetes_section,
                                            'env_from_secret_ref')
        self.airflow_home = settings.AIRFLOW_HOME
        self.dags_folder = conf.get(self.core_section, 'dags_folder')
        self.parallelism = conf.getint(self.core_section, 'parallelism')
        self.worker_container_repository = conf.get(
            self.kubernetes_section, 'worker_container_repository')
        self.worker_container_tag = conf.get(
            self.kubernetes_section, 'worker_container_tag')
        self.kube_image = '{}:{}'.format(
            self.worker_container_repository, self.worker_container_tag)
        self.kube_image_pull_policy = conf.get(
            self.kubernetes_section, "worker_container_image_pull_policy"
        )
        self.kube_node_selectors = configuration_dict.get('kubernetes_node_selectors', {})

        kube_worker_annotations = conf.get(self.kubernetes_section, 'worker_annotations')
        if kube_worker_annotations:
            self.kube_annotations = json.loads(kube_worker_annotations)
        else:
            self.kube_annotations = None

        self.kube_labels = configuration_dict.get('kubernetes_labels', {})
        self.delete_worker_pods = conf.getboolean(
            self.kubernetes_section, 'delete_worker_pods')
        self.worker_pods_creation_batch_size = conf.getint(
            self.kubernetes_section, 'worker_pods_creation_batch_size')
        self.worker_service_account_name = conf.get(
            self.kubernetes_section, 'worker_service_account_name')
        self.image_pull_secrets = conf.get(self.kubernetes_section, 'image_pull_secrets')

        # NOTE: user can build the dags into the docker image directly,
        # this will set to True if so
        self.dags_in_image = conf.getboolean(self.kubernetes_section, 'dags_in_image')

        # Run as user for pod security context
        self.worker_run_as_user = self._get_security_context_val('run_as_user')
        self.worker_fs_group = self._get_security_context_val('fs_group')

        # NOTE: `git_repo` and `git_branch` must be specified together as a pair
        # The http URL of the git repository to clone from
        self.git_repo = conf.get(self.kubernetes_section, 'git_repo')
        # The branch of the repository to be checked out
        self.git_branch = conf.get(self.kubernetes_section, 'git_branch')
        # Optionally, the directory in the git repository containing the dags
        self.git_subpath = conf.get(self.kubernetes_section, 'git_subpath')
        # Optionally, the root directory for git operations
        self.git_sync_root = conf.get(self.kubernetes_section, 'git_sync_root')
        # Optionally, the name at which to publish the checked-out files under --root
        self.git_sync_dest = conf.get(self.kubernetes_section, 'git_sync_dest')
        # Optionally, if git_dags_folder_mount_point is set the worker will use
        # {git_dags_folder_mount_point}/{git_sync_dest}/{git_subpath} as dags_folder
        self.git_dags_folder_mount_point = conf.get(self.kubernetes_section,
                                                    'git_dags_folder_mount_point')

        # Optionally a user may supply a (`git_user` AND `git_password`) OR
        # (`git_ssh_key_secret_name` AND `git_ssh_key_secret_key`) for private repositories
        self.git_user = conf.get(self.kubernetes_section, 'git_user')
        self.git_password = conf.get(self.kubernetes_section, 'git_password')
        self.git_ssh_key_secret_name = conf.get(self.kubernetes_section, 'git_ssh_key_secret_name')
        self.git_ssh_known_hosts_configmap_name = conf.get(self.kubernetes_section,
                                                           'git_ssh_known_hosts_configmap_name')
        self.git_sync_credentials_secret = conf.get(self.kubernetes_section,
                                                    'git_sync_credentials_secret')

        # NOTE: The user may optionally use a volume claim to mount a PV containing
        # DAGs directly
        self.dags_volume_claim = conf.get(self.kubernetes_section, 'dags_volume_claim')

        # This prop may optionally be set for PV Claims and is used to write logs
        self.logs_volume_claim = conf.get(self.kubernetes_section, 'logs_volume_claim')

        # This prop may optionally be set for PV Claims and is used to locate DAGs
        # on a SubPath
        self.dags_volume_subpath = conf.get(
            self.kubernetes_section, 'dags_volume_subpath')

        # This prop may optionally be set for PV Claims and is used to locate logs
        # on a SubPath
        self.logs_volume_subpath = conf.get(
            self.kubernetes_section, 'logs_volume_subpath')

        # Optionally, hostPath volume containing DAGs
        self.dags_volume_host = conf.get(self.kubernetes_section, 'dags_volume_host')

        # Optionally, write logs to a hostPath Volume
        self.logs_volume_host = conf.get(self.kubernetes_section, 'logs_volume_host')

        # This prop may optionally be set for PV Claims and is used to write logs
        self.base_log_folder = conf.get(self.core_section, 'base_log_folder')

        # The Kubernetes Namespace in which the Scheduler and Webserver reside. Note
        # that if your
        # cluster has RBAC enabled, your scheduler may need service account permissions to
        # create, watch, get, and delete pods in this namespace.
        self.kube_namespace = conf.get(self.kubernetes_section, 'namespace')
        # The Kubernetes Namespace in which pods will be created by the executor. Note
        # that if your
        # cluster has RBAC enabled, your workers may need service account permissions to
        # interact with cluster components.
        self.executor_namespace = conf.get(self.kubernetes_section, 'namespace')

        # If the user is using the git-sync container to clone their repository via git,
        # allow them to specify repository, tag, and pod name for the init container.
        self.git_sync_container_repository = conf.get(
            self.kubernetes_section, 'git_sync_container_repository')

        self.git_sync_container_tag = conf.get(
            self.kubernetes_section, 'git_sync_container_tag')
        self.git_sync_container = '{}:{}'.format(
            self.git_sync_container_repository, self.git_sync_container_tag)

        self.git_sync_init_container_name = conf.get(
            self.kubernetes_section, 'git_sync_init_container_name')

        self.git_sync_run_as_user = self._get_security_context_val('git_sync_run_as_user')

        # The worker pod may optionally have a  valid Airflow config loaded via a
        # configmap
        self.airflow_configmap = conf.get(self.kubernetes_section, 'airflow_configmap')

        affinity_json = conf.get(self.kubernetes_section, 'affinity')
        if affinity_json:
            self.kube_affinity = json.loads(affinity_json)
        else:
            self.kube_affinity = None

        tolerations_json = conf.get(self.kubernetes_section, 'tolerations')
        if tolerations_json:
            self.kube_tolerations = json.loads(tolerations_json)
        else:
            self.kube_tolerations = None

        kube_client_request_args = conf.get(self.kubernetes_section, 'kube_client_request_args')
        if kube_client_request_args:
            self.kube_client_request_args = json.loads(kube_client_request_args)
            if self.kube_client_request_args['_request_timeout'] and \
                    isinstance(self.kube_client_request_args['_request_timeout'], list):
                self.kube_client_request_args['_request_timeout'] = \
                    tuple(self.kube_client_request_args['_request_timeout'])
        else:
            self.kube_client_request_args = {}
        self._validate()

    # pod security context items should return integers
    # and only return a blank string if contexts are not set.
    def _get_security_context_val(self, scontext: str) -> Union[str, int]:
        val = conf.get(self.kubernetes_section, scontext)
        if not val:
            return ""
        else:
            return int(val)

    def _validate(self):
        # TODO: use XOR for dags_volume_claim and git_dags_folder_mount_point
        # pylint: disable=too-many-boolean-expressions
        if not self.dags_volume_claim \
           and not self.dags_volume_host \
           and not self.dags_in_image \
           and (not self.git_repo or not self.git_branch or not self.git_dags_folder_mount_point):
            raise AirflowConfigException(
                'In kubernetes mode the following must be set in the `kubernetes` '
                'config section: `dags_volume_claim` '
                'or `dags_volume_host` '
                'or `dags_in_image` '
                'or `git_repo and git_branch and git_dags_folder_mount_point`')
        if self.git_repo \
           and (self.git_user or self.git_password) \
           and self.git_ssh_key_secret_name:
            raise AirflowConfigException(
                'In kubernetes mode, using `git_repo` to pull the DAGs: '
                'for private repositories, either `git_user` and `git_password` '
                'must be set for authentication through user credentials; '
                'or `git_ssh_key_secret_name` must be set for authentication '
                'through ssh key, but not both')
        # pylint: enable=too-many-boolean-expressions


class KubernetesJobWatcher(multiprocessing.Process, LoggingMixin):
    """Watches for Kubernetes jobs"""
    def __init__(self,
                 namespace: str,
                 watcher_queue: 'Queue[KubernetesWatchType]',
                 resource_version: Optional[str],
                 worker_uuid: Optional[str],
                 kube_config: Configuration):
        multiprocessing.Process.__init__(self)
        self.namespace = namespace
        self.worker_uuid = worker_uuid
        self.watcher_queue = watcher_queue
        self.resource_version = resource_version
        self.kube_config = kube_config

    def run(self) -> None:
        """Performs watching"""
        kube_client: client.CoreV1Api = get_kube_client()
        if not self.worker_uuid:
            raise AirflowException(NOT_STARTED_MESSAGE)
        while True:
            try:
                self.resource_version = self._run(kube_client, self.resource_version,
                                                  self.worker_uuid, self.kube_config)
            except Exception:
                self.log.exception('Unknown error in KubernetesJobWatcher. Failing')
                raise
            else:
                self.log.warning('Watch died gracefully, starting back up with: '
                                 'last resource_version: %s', self.resource_version)

    def _run(self,
             kube_client: client.CoreV1Api,
             resource_version: Optional[str],
             worker_uuid: str,
             kube_config: Any) -> Optional[str]:
        self.log.info(
            'Event: and now my watch begins starting at resource_version: %s',
            resource_version
        )
        watcher = watch.Watch()

        kwargs = {'label_selector': 'airflow-worker={}'.format(worker_uuid)}
        if resource_version:
            kwargs['resource_version'] = resource_version
        if kube_config.kube_client_request_args:
            for key, value in kube_config.kube_client_request_args.items():
                kwargs[key] = value

        last_resource_version: Optional[str] = None
        for event in watcher.stream(kube_client.list_namespaced_pod, self.namespace,
                                    **kwargs):
            task = event['object']
            self.log.info(
                'Event: %s had an event of type %s',
                task.metadata.name, event['type']
            )
            if event['type'] == 'ERROR':
                return self.process_error(event)
            self.process_status(
                task.metadata.name, task.status.phase, task.metadata.labels,
                task.metadata.resource_version, event
            )
            last_resource_version = task.metadata.resource_version

        return last_resource_version

    def process_error(self, event: Any) -> str:
        """Process error response"""
        self.log.error(
            'Encountered Error response from k8s list namespaced pod stream => %s',
            event
        )
        raw_object = event['raw_object']
        if raw_object['code'] == 410:
            self.log.info(
                'Kubernetes resource version is too old, must reset to 0 => %s',
                (raw_object['message'],)
            )
            # Return resource version 0
            return '0'
        raise AirflowException(
            'Kubernetes failure for %s with code %s and message: %s' %
            (raw_object['reason'], raw_object['code'], raw_object['message'])
        )

<<<<<<< HEAD
    def process_status(self, pod_id, status, labels, resource_version, event):
=======
    def process_status(self, pod_id: str, status: str, labels: Dict[str, str], resource_version: str) -> None:
>>>>>>> 0863d412
        """Process status response"""
        if status == 'Pending':
            if event['type'] == 'DELETED':
                self.log.info('Event: Failed to start pod %s, will reschedule', pod_id)
                self.watcher_queue.put((pod_id, State.UP_FOR_RESCHEDULE, labels, resource_version))
            else:
                self.log.info('Event: %s Pending', pod_id)
        elif status == 'Failed':
            self.log.info('Event: %s Failed', pod_id)
            self.watcher_queue.put((pod_id, State.FAILED, labels, resource_version))
        elif status == 'Succeeded':
            self.log.info('Event: %s Succeeded', pod_id)
            self.watcher_queue.put((pod_id, None, labels, resource_version))
        elif status == 'Running':
            self.log.info('Event: %s is Running', pod_id)
        else:
            self.log.warning(
                'Event: Invalid state: %s on pod: %s with labels: %s with '
                'resource_version: %s', status, pod_id, labels, resource_version
            )


class AirflowKubernetesScheduler(LoggingMixin):
    """Airflow Scheduler for Kubernetes"""
    def __init__(self,
                 kube_config: Any,
                 task_queue: 'Queue[KubernetesJobType]',
                 result_queue: 'Queue[KubernetesResultsType]',
                 kube_client: client.CoreV1Api,
                 worker_uuid: str):
        super().__init__()
        self.log.debug("Creating Kubernetes executor")
        self.kube_config = kube_config
        self.task_queue = task_queue
        self.result_queue = result_queue
        self.namespace = self.kube_config.kube_namespace
        self.log.debug("Kubernetes using namespace %s", self.namespace)
        self.kube_client = kube_client
        self.launcher = PodLauncher(kube_client=self.kube_client)
        self.worker_configuration = WorkerConfiguration(kube_config=self.kube_config)
        self._manager = multiprocessing.Manager()
        self.watcher_queue = self._manager.Queue()
        self.worker_uuid = worker_uuid
        self.kube_watcher = self._make_kube_watcher()

    def _make_kube_watcher(self) -> KubernetesJobWatcher:
        resource_version = KubeResourceVersion.get_current_resource_version()
        watcher = KubernetesJobWatcher(self.namespace, self.watcher_queue,
                                       resource_version, self.worker_uuid, self.kube_config)
        watcher.start()
        return watcher

    def _health_check_kube_watcher(self):
        if self.kube_watcher.is_alive():
            pass
        else:
            self.log.error(
                'Error while health checking kube watcher process. '
                'Process died for unknown reasons')
            self.kube_watcher = self._make_kube_watcher()

    def run_next(self, next_job: KubernetesJobType) -> None:
        """
        The run_next command will check the task_queue for any un-run jobs.
        It will then create a unique job-id, launch that job in the cluster,
        and store relevant info in the current_jobs map so we can track the job's
        status
        """
        self.log.info('Kubernetes job is %s', str(next_job))
        key, command, kube_executor_config = next_job
        dag_id, task_id, execution_date, try_number = key

        config_pod = self.worker_configuration.make_pod(
            namespace=self.namespace,
            worker_uuid=self.worker_uuid,
            pod_id=self._create_pod_id(dag_id, task_id),
            dag_id=self._make_safe_label_value(dag_id),
            task_id=self._make_safe_label_value(task_id),
            try_number=try_number,
            execution_date=self._datetime_to_label_safe_datestring(execution_date),
            airflow_command=command
        )
        # Reconcile the pod generated by the Operator and the Pod
        # generated by the .cfg file
        pod = PodGenerator.reconcile_pods(config_pod, kube_executor_config)
        self.log.debug("Kubernetes running for command %s", command)
        self.log.debug("Kubernetes launching image %s", pod.spec.containers[0].image)

        # the watcher will monitor pods, so we do not block.
        self.launcher.run_pod_async(pod, **self.kube_config.kube_client_request_args)
        self.log.debug("Kubernetes Job created!")

    def delete_pod(self, pod_id: str) -> None:
        """Deletes POD"""
        try:
            self.kube_client.delete_namespaced_pod(
                pod_id, self.namespace, body=client.V1DeleteOptions(),
                **self.kube_config.kube_client_request_args)
        except ApiException as e:
            # If the pod is already deleted
            if e.status != 404:
                raise

    def sync(self) -> None:
        """
        The sync function checks the status of all currently running kubernetes jobs.
        If a job is completed, its status is placed in the result queue to
        be sent back to the scheduler.

        :return:

        """
        self._health_check_kube_watcher()
        while True:
            try:
                task = self.watcher_queue.get_nowait()
                try:
                    self.process_watcher_task(task)
                finally:
                    self.watcher_queue.task_done()
            except Empty:
                break

    def process_watcher_task(self, task: KubernetesWatchType) -> None:
        """Process the task by watcher."""
        pod_id, state, labels, resource_version = task
        self.log.info(
            'Attempting to finish pod; pod_id: %s; state: %s; labels: %s',
            pod_id, state, labels
        )
        key = self._labels_to_key(labels=labels)
        if key:
            self.log.debug('finishing job %s - %s (%s)', key, state, pod_id)
            self.result_queue.put((key, state, pod_id, resource_version))

    @staticmethod
    def _strip_unsafe_kubernetes_special_chars(string: str) -> str:
        """
        Kubernetes only supports lowercase alphanumeric characters and "-" and "." in
        the pod name
        However, there are special rules about how "-" and "." can be used so let's
        only keep
        alphanumeric chars  see here for detail:
        https://kubernetes.io/docs/concepts/overview/working-with-objects/names/

        :param string: The requested Pod name
        :return: ``str`` Pod name stripped of any unsafe characters
        """
        return ''.join(ch.lower() for ind, ch in enumerate(string) if ch.isalnum())

    @staticmethod
    def _make_safe_pod_id(safe_dag_id: str, safe_task_id: str, safe_uuid: str) -> str:
        """
        Kubernetes pod names must be <= 253 chars and must pass the following regex for
        validation
        ``^[a-z0-9]([-a-z0-9]*[a-z0-9])?(\\.[a-z0-9]([-a-z0-9]*[a-z0-9])?)*$``

        :param safe_dag_id: a dag_id with only alphanumeric characters
        :param safe_task_id: a task_id with only alphanumeric characters
        :param safe_uuid: a uuid
        :return: ``str`` valid Pod name of appropriate length
        """
        safe_key = safe_dag_id + safe_task_id

        safe_pod_id = safe_key[:MAX_POD_ID_LEN - len(safe_uuid) - 1] + "-" + safe_uuid

        return safe_pod_id

    @staticmethod
    def _make_safe_label_value(string: str) -> str:
        """
        Valid label values must be 63 characters or less and must be empty or begin and
        end with an alphanumeric character ([a-z0-9A-Z]) with dashes (-), underscores (_),
        dots (.), and alphanumerics between.

        If the label value is then greater than 63 chars once made safe, or differs in any
        way from the original value sent to this function, then we need to truncate to
        53chars, and append it with a unique hash.
        """
        safe_label = re.sub(r'^[^a-z0-9A-Z]*|[^a-zA-Z0-9_\-\.]|[^a-z0-9A-Z]*$', '', string)

        if len(safe_label) > MAX_LABEL_LEN or string != safe_label:
            safe_hash = hashlib.md5(string.encode()).hexdigest()[:9]
            safe_label = safe_label[:MAX_LABEL_LEN - len(safe_hash) - 1] + "-" + safe_hash

        return safe_label

    @staticmethod
    def _create_pod_id(dag_id: str, task_id: str) -> str:
        safe_dag_id = AirflowKubernetesScheduler._strip_unsafe_kubernetes_special_chars(
            dag_id)
        safe_task_id = AirflowKubernetesScheduler._strip_unsafe_kubernetes_special_chars(
            task_id)
        safe_uuid = AirflowKubernetesScheduler._strip_unsafe_kubernetes_special_chars(
            uuid4().hex)
        return AirflowKubernetesScheduler._make_safe_pod_id(safe_dag_id, safe_task_id,
                                                            safe_uuid)

    @staticmethod
    def _label_safe_datestring_to_datetime(string: str) -> datetime.datetime:
        """
        Kubernetes doesn't permit ":" in labels. ISO datetime format uses ":" but not
        "_", let's
        replace ":" with "_"

        :param string: str
        :return: datetime.datetime object
        """
        return parser.parse(string.replace('_plus_', '+').replace("_", ":"))

    @staticmethod
    def _datetime_to_label_safe_datestring(datetime_obj: datetime.datetime) -> str:
        """
        Kubernetes doesn't like ":" in labels, since ISO datetime format uses ":" but
        not "_" let's
        replace ":" with "_"

        :param datetime_obj: datetime.datetime object
        :return: ISO-like string representing the datetime
        """
        return datetime_obj.isoformat().replace(":", "_").replace('+', '_plus_')

    def _labels_to_key(self, labels: Dict[str, str]) -> Optional[TaskInstanceKeyType]:
        try_num = 1
        try:
            try_num = int(labels.get('try_number', '1'))
        except ValueError:
            self.log.warning("could not get try_number as an int: %s", labels.get('try_number', '1'))

        try:
            dag_id = labels['dag_id']
            task_id = labels['task_id']
            ex_time = self._label_safe_datestring_to_datetime(labels['execution_date'])
        except Exception as e:  # pylint: disable=broad-except
            self.log.warning(
                'Error while retrieving labels; labels: %s; exception: %s',
                labels, e
            )
            return None

        with create_session() as session:
            tasks = (
                session
                .query(TaskInstance)
                .filter_by(execution_date=ex_time).all()
            )
            self.log.info(
                'Checking %s task instances.',
                len(tasks)
            )
            for task in tasks:
                if (
                    self._make_safe_label_value(task.dag_id) == dag_id and
                    self._make_safe_label_value(task.task_id) == task_id and
                    task.execution_date == ex_time
                ):
                    self.log.info(
                        'Found matching task %s-%s (%s) with current state of %s',
                        task.dag_id, task.task_id, task.execution_date, task.state
                    )
                    dag_id = task.dag_id
                    task_id = task.task_id
                    return dag_id, task_id, ex_time, try_num
        self.log.warning(
            'Failed to find and match task details to a pod; labels: %s',
            labels
        )
        return None

    def _flush_watcher_queue(self) -> None:
        self.log.debug('Executor shutting down, watcher_queue approx. size=%d', self.watcher_queue.qsize())
        while True:
            try:
                task = self.watcher_queue.get_nowait()
                # Ignoring it since it can only have either FAILED or SUCCEEDED pods
                self.log.warning('Executor shutting down, IGNORING watcher task=%s', task)
                self.watcher_queue.task_done()
            except Empty:
                break

    def terminate(self) -> None:
        """Terminates the watcher."""
        self.log.debug("Terminating kube_watcher...")
        self.kube_watcher.terminate()
        self.kube_watcher.join()
        self.log.debug("kube_watcher=%s", self.kube_watcher)
        self.log.debug("Flushing watcher_queue...")
        self._flush_watcher_queue()
        # Queue should be empty...
        self.watcher_queue.join()
        self.log.debug("Shutting down manager...")
        self._manager.shutdown()


class KubernetesExecutor(BaseExecutor, LoggingMixin):
    """Executor for Kubernetes"""

    def __init__(self):
        self.kube_config = KubeConfig()
        self._manager = multiprocessing.Manager()
        self.task_queue: 'Queue[KubernetesJobType]' = self._manager.Queue()
        self.result_queue: 'Queue[KubernetesResultsType]' = self._manager.Queue()
        self.kube_scheduler: Optional[AirflowKubernetesScheduler] = None
        self.kube_client: Optional[client.CoreV1Api] = None
        self.worker_uuid: Optional[str] = None
        super().__init__(parallelism=self.kube_config.parallelism)

    @provide_session
    def clear_not_launched_queued_tasks(self, session=None) -> None:
        """
        If the airflow scheduler restarts with pending "Queued" tasks, the tasks may or
        may not
        have been launched. Thus on starting up the scheduler let's check every
        "Queued" task to
        see if it has been launched (ie: if there is a corresponding pod on kubernetes)

        If it has been launched then do nothing, otherwise reset the state to "None" so
        the task
        will be rescheduled

        This will not be necessary in a future version of airflow in which there is
        proper support
        for State.LAUNCHED
        """
        if not self.kube_client:
            raise AirflowException(NOT_STARTED_MESSAGE)
        queued_tasks = session\
            .query(TaskInstance)\
            .filter(TaskInstance.state == State.QUEUED).all()
        self.log.info(
            'When executor started up, found %s queued task instances',
            len(queued_tasks)
        )

        for task in queued_tasks:
            # noinspection PyProtectedMember
            # pylint: disable=protected-access
            dict_string = (
                "dag_id={},task_id={},execution_date={},airflow-worker={}".format(
                    AirflowKubernetesScheduler._make_safe_label_value(task.dag_id),
                    AirflowKubernetesScheduler._make_safe_label_value(task.task_id),
                    AirflowKubernetesScheduler._datetime_to_label_safe_datestring(
                        task.execution_date
                    ),
                    self.worker_uuid
                )
            )
            # pylint: enable=protected-access
            kwargs = dict(label_selector=dict_string)
            if self.kube_config.kube_client_request_args:
                for key, value in self.kube_config.kube_client_request_args.items():
                    kwargs[key] = value
            pod_list = self.kube_client.list_namespaced_pod(
                self.kube_config.kube_namespace, **kwargs)
            if not pod_list.items:
                self.log.info(
                    'TaskInstance: %s found in queued state but was not launched, '
                    'rescheduling', task
                )
                session.query(TaskInstance).filter(
                    TaskInstance.dag_id == task.dag_id,
                    TaskInstance.task_id == task.task_id,
                    TaskInstance.execution_date == task.execution_date
                ).update({TaskInstance.state: State.NONE})

    def _inject_secrets(self) -> None:
        def _create_or_update_secret(secret_name, secret_path):
            try:
                return self.kube_client.create_namespaced_secret(
                    self.kube_config.executor_namespace, kubernetes.client.V1Secret(
                        data={
                            'key.json': base64.b64encode(open(secret_path, 'r').read())},
                        metadata=kubernetes.client.V1ObjectMeta(name=secret_name)),
                    **self.kube_config.kube_client_request_args)
            except ApiException as e:
                if e.status == 409:
                    return self.kube_client.replace_namespaced_secret(
                        secret_name, self.kube_config.executor_namespace,
                        kubernetes.client.V1Secret(
                            data={'key.json': base64.b64encode(
                                open(secret_path, 'r').read())},
                            metadata=kubernetes.client.V1ObjectMeta(name=secret_name)),
                        **self.kube_config.kube_client_request_args)
                self.log.exception(
                    'Exception while trying to inject secret. '
                    'Secret name: %s, error details: %s',
                    secret_name, e
                )
                raise

    def start(self) -> None:
        """Starts the executor"""
        self.log.info('Start Kubernetes executor')
        self.worker_uuid = KubeWorkerIdentifier.get_or_create_current_kube_worker_uuid()
        if not self.worker_uuid:
            raise AirflowException("Could not get worker uuid")
        self.log.debug('Start with worker_uuid: %s', self.worker_uuid)
        # always need to reset resource version since we don't know
        # when we last started, note for behavior below
        # https://github.com/kubernetes-client/python/blob/master/kubernetes/docs
        # /CoreV1Api.md#list_namespaced_pod
        KubeResourceVersion.reset_resource_version()
        self.kube_client = get_kube_client()
        self.kube_scheduler = AirflowKubernetesScheduler(
            self.kube_config, self.task_queue, self.result_queue,
            self.kube_client, self.worker_uuid
        )
        self._inject_secrets()
        self.clear_not_launched_queued_tasks()

    def execute_async(self,
                      key: TaskInstanceKeyType,
                      command: CommandType,
                      queue: Optional[str] = None,
                      executor_config: Optional[Any] = None) -> None:
        """Executes task asynchronously"""
        self.log.info(
            'Add task %s with command %s with executor_config %s',
            key, command, executor_config
        )

        kube_executor_config = PodGenerator.from_obj(executor_config)
        if not self.task_queue:
            raise AirflowException(NOT_STARTED_MESSAGE)
        self.task_queue.put((key, command, kube_executor_config))

    def sync(self) -> None:
        """Synchronize task state."""
        if self.running:
            self.log.debug('self.running: %s', self.running)
        if self.queued_tasks:
            self.log.debug('self.queued: %s', self.queued_tasks)
        if not self.worker_uuid:
            raise AirflowException(NOT_STARTED_MESSAGE)
        if not self.kube_scheduler:
            raise AirflowException(NOT_STARTED_MESSAGE)
        if not self.kube_config:
            raise AirflowException(NOT_STARTED_MESSAGE)
        if not self.result_queue:
            raise AirflowException(NOT_STARTED_MESSAGE)
        if not self.task_queue:
            raise AirflowException(NOT_STARTED_MESSAGE)
        self.kube_scheduler.sync()

        last_resource_version = None
        while True:  # pylint: disable=too-many-nested-blocks
            try:
                results = self.result_queue.get_nowait()
                try:
                    key, state, pod_id, resource_version = results
                    last_resource_version = resource_version
                    self.log.info('Changing state of %s to %s', results, state)
                    try:
                        self._change_state(key, state, pod_id)
                    except Exception as e:  # pylint: disable=broad-except
                        self.log.exception('Exception: %s when attempting ' +
                                           'to change state of %s to %s, re-queueing.', e, results, state)
                        self.result_queue.put(results)
                finally:
                    self.result_queue.task_done()
            except Empty:
                break

        KubeResourceVersion.checkpoint_resource_version(last_resource_version)

        # pylint: disable=too-many-nested-blocks
        for _ in range(self.kube_config.worker_pods_creation_batch_size):
            try:
                task = self.task_queue.get_nowait()
                try:
                    self.kube_scheduler.run_next(task)
                except ApiException as e:
                    self.log.warning('ApiException when attempting to run task, re-queueing. '
                                     'Message: %s' % json.loads(e.body)['message'])
                    self.task_queue.put(task)
                finally:
                    self.task_queue.task_done()
            except Empty:
                break
        # pylint: enable=too-many-nested-blocks

    def _change_state(self, key: TaskInstanceKeyType, state: Optional[str], pod_id: str) -> None:
        if state != State.RUNNING:
            if self.kube_config.delete_worker_pods:
                if not self.kube_scheduler:
                    raise AirflowException(NOT_STARTED_MESSAGE)
                self.kube_scheduler.delete_pod(pod_id)
                self.log.info('Deleted pod: %s', str(key))
            try:
                self.running.remove(key)
            except KeyError:
                self.log.debug('Could not find key: %s', str(key))
        self.event_buffer[key] = state

    def _flush_task_queue(self) -> None:
        if not self.task_queue:
            raise AirflowException(NOT_STARTED_MESSAGE)
        self.log.debug('Executor shutting down, task_queue approximate size=%d', self.task_queue.qsize())
        while True:
            try:
                task = self.task_queue.get_nowait()
                # This is a new task to run thus ok to ignore.
                self.log.warning('Executor shutting down, will NOT run task=%s', task)
                self.task_queue.task_done()
            except Empty:
                break

    def _flush_result_queue(self) -> None:
        if not self.result_queue:
            raise AirflowException(NOT_STARTED_MESSAGE)
        self.log.debug('Executor shutting down, result_queue approximate size=%d', self.result_queue.qsize())
        while True:  # pylint: disable=too-many-nested-blocks
            try:
                results = self.result_queue.get_nowait()
                self.log.warning('Executor shutting down, flushing results=%s', results)
                try:
                    key, state, pod_id, resource_version = results
                    self.log.info('Changing state of %s to %s : resource_version=%d', results, state,
                                  resource_version)
                    try:
                        self._change_state(key, state, pod_id)
                    except Exception as e:  # pylint: disable=broad-except
                        self.log.exception('Ignoring exception: %s when attempting to change state of %s '
                                           'to %s.', e, results, state)
                finally:
                    self.result_queue.task_done()
            except Empty:
                break

    def end(self) -> None:
        """Called when the executor shuts down"""
        if not self.task_queue:
            raise AirflowException(NOT_STARTED_MESSAGE)
        if not self.result_queue:
            raise AirflowException(NOT_STARTED_MESSAGE)
        if not self.kube_scheduler:
            raise AirflowException(NOT_STARTED_MESSAGE)
        self.log.info('Shutting down Kubernetes executor')
        self.log.debug('Flushing task_queue...')
        self._flush_task_queue()
        self.log.debug('Flushing result_queue...')
        self._flush_result_queue()
        # Both queues should be empty...
        self.task_queue.join()
        self.result_queue.join()
        if self.kube_scheduler:
            self.kube_scheduler.terminate()
        self._manager.shutdown()

    def terminate(self):
        """Terminate the executor is not doing anything."""<|MERGE_RESOLUTION|>--- conflicted
+++ resolved
@@ -334,11 +334,8 @@
             (raw_object['reason'], raw_object['code'], raw_object['message'])
         )
 
-<<<<<<< HEAD
-    def process_status(self, pod_id, status, labels, resource_version, event):
-=======
+
     def process_status(self, pod_id: str, status: str, labels: Dict[str, str], resource_version: str) -> None:
->>>>>>> 0863d412
         """Process status response"""
         if status == 'Pending':
             if event['type'] == 'DELETED':
