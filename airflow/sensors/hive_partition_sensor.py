--- conflicted
+++ resolved
@@ -21,63 +21,8 @@
 
 from airflow.providers.apache.hive.sensors.hive_partition import HivePartitionSensor  # noqa
 
-<<<<<<< HEAD
-class HivePartitionSensor(BaseSensorOperator):
-    """
-    Waits for a partition to show up in Hive.
-
-    Note: Because ``partition`` supports general logical operators, it
-    can be inefficient. Consider using NamedHivePartitionSensor instead if
-    you don't need the full flexibility of HivePartitionSensor.
-
-    :param table: The name of the table to wait for, supports the dot
-        notation (my_database.my_table)
-    :type table: str
-    :param partition: The partition clause to wait for. This is passed as
-        is to the metastore Thrift client ``get_partitions_by_filter`` method,
-        and apparently supports SQL like notation as in ``ds='2015-01-01'
-        AND type='value'`` and comparison operators as in ``"ds>=2015-01-01"``
-    :type partition: str
-    :param metastore_conn_id: reference to the metastore thrift service
-        connection id
-    :type metastore_conn_id: str
-    """
-    template_fields = ('schema', 'table', 'partition',)
-    ui_color = '#C5CAE9'
-
-    @apply_defaults
-    def __init__(self,
-                 table, partition="ds='{{ ds }}'",
-                 metastore_conn_id='metastore_default',
-                 schema='default',
-                 poke_interval=60 * 3,
-                 *args,
-                 **kwargs):
-        super(HivePartitionSensor, self).__init__(
-            poke_interval=poke_interval, *args, **kwargs)
-        if not partition:
-            partition = "ds='{{ ds }}'"
-        self.metastore_conn_id = metastore_conn_id
-        self.table = table
-        self.partition = partition
-        self.schema = schema
-
-    def poke(self, context):
-        if '.' in self.table:
-            self.schema, self.table = self.table.split('.')
-        self.log.info(
-            'Poking for table %s.%s, partition %s', self.schema, self.table, self.partition
-        )
-        if not hasattr(self, 'hook'):
-            from airflow.hooks.hive_hooks import HiveMetastoreHook
-            self.hook = HiveMetastoreHook(
-                metastore_conn_id=self.metastore_conn_id)
-        return self.hook.check_for_partition(
-            self.schema, self.table, self.partition)
-=======
 warnings.warn(
     "This module is deprecated. Please use `airflow.providers.apache.hive.sensors.hive_partition`.",
     DeprecationWarning,
     stacklevel=2,
-)
->>>>>>> d25854dd
+)