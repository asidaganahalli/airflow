--- conflicted
+++ resolved
@@ -1436,7 +1436,6 @@
       type: string
       example: ~
       default: "30"
-<<<<<<< HEAD
     - name: dag_cleanup_interval
       description: |
         How often unseen Dags should be marked inactive and their serializations deleted.
@@ -1445,7 +1444,6 @@
       type: string
       example: ~
       default: "300"
-=======
     - name: removed_tasks_lead_to_dagrun_running
       description: |
         Do we keep DagRun "running" when it has a task in the "removed" state? (Tasks are marked as
@@ -1454,7 +1452,6 @@
       type: string
       example: ~
       default: "False"
->>>>>>> 50a2bed4
     - name: scheduler_health_check_threshold
       description: |
         If the last scheduler heartbeat happened more than scheduler_health_check_threshold
