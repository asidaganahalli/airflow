# Licensed to the Apache Software Foundation (ASF) under one
# or more contributor license agreements.  See the NOTICE file
# distributed with this work for additional information
# regarding copyright ownership.  The ASF licenses this file
# to you under the Apache License, Version 2.0 (the
# "License"); you may not use this file except in compliance
# with the License.  You may obtain a copy of the License at
#
#   http://www.apache.org/licenses/LICENSE-2.0
#
# Unless required by applicable law or agreed to in writing,
# software distributed under the License is distributed on an
# "AS IS" BASIS, WITHOUT WARRANTIES OR CONDITIONS OF ANY
# KIND, either express or implied.  See the License for the
# specific language governing permissions and limitations
# under the License.

---

core:
  description: ~
  options:
    dags_folder:
      description: |
        The folder where your airflow pipelines live, most likely a
        subfolder in a code repository. This path must be absolute.
      version_added: ~
      type: string
      example: ~
      default: "{AIRFLOW_HOME}/dags"
    hostname_callable:
      description: |
        Hostname by providing a path to a callable, which will resolve the hostname.
        The format is "package.function".

        For example, default value ``airflow.utils.net.getfqdn`` means that result from patched
        version of `socket.getfqdn() <https://docs.python.org/3/library/socket.html#socket.getfqdn>`__,
        see related `CPython Issue <https://github.com/python/cpython/issues/49254>`__.

        No argument should be required in the function specified.
        If using IP address as hostname is preferred, use value ``airflow.utils.net.get_host_ip_address``
      version_added: ~
      type: string
      example: ~
      default: "airflow.utils.net.getfqdn"
    might_contain_dag_callable:
      description: |
        A callable to check if a python file has airflow dags defined or not and should
        return ``True`` if it has dags otherwise ``False``.
        If this is not provided, Airflow uses its own heuristic rules.

        The function should have the following signature

        .. code-block:: python

            def func_name(file_path: str, zip_file: zipfile.ZipFile | None = None) -> bool: ...
      version_added: 2.6.0
      type: string
      example: ~
      default: "airflow.utils.file.might_contain_dag_via_default_heuristic"
    default_timezone:
      description: |
        Default timezone in case supplied date times are naive
        can be `UTC` (default), `system`, or any `IANA <https://www.iana.org/time-zones>`
        timezone string (e.g. Europe/Amsterdam)
      version_added: ~
      type: string
      example: ~
      default: "utc"
    executor:
      description: |
        The executor class that airflow should use. Choices include
        ``SequentialExecutor``, ``LocalExecutor``, ``CeleryExecutor``,
        ``KubernetesExecutor``, ``CeleryKubernetesExecutor``, ``LocalKubernetesExecutor`` or the
        full import path to the class when using a custom executor.
      version_added: ~
      type: string
      example: ~
      default: "SequentialExecutor"
    auth_manager:
      description: |
        The auth manager class that airflow should use. Full import path to the auth manager class.
      version_added: 2.7.0
      type: string
      example: ~
      default: "airflow.providers.fab.auth_manager.fab_auth_manager.FabAuthManager"
    parallelism:
      description: |
        This defines the maximum number of task instances that can run concurrently per scheduler in
        Airflow, regardless of the worker count. Generally this value, multiplied by the number of
        schedulers in your cluster, is the maximum number of task instances with the running
        state in the metadata database.
      version_added: ~
      type: string
      example: ~
      default: "32"
    max_active_tasks_per_dag:
      description: |
        The maximum number of task instances allowed to run concurrently in each DAG. To calculate
        the number of tasks that is running concurrently for a DAG, add up the number of running
        tasks for all DAG runs of the DAG. This is configurable at the DAG level with ``max_active_tasks``,
        which is defaulted as ``[core] max_active_tasks_per_dag``.

        An example scenario when this would be useful is when you want to stop a new dag with an early
        start date from stealing all the executor slots in a cluster.
      version_added: 2.2.0
      type: string
      example: ~
      default: "16"
    dags_are_paused_at_creation:
      description: |
        Are DAGs paused by default at creation
      version_added: ~
      type: string
      example: ~
      default: "True"
    max_active_runs_per_dag:
      description: |
        The maximum number of active DAG runs per DAG. The scheduler will not create more DAG runs
        if it reaches the limit. This is configurable at the DAG level with ``max_active_runs``,
        which is defaulted as ``[core] max_active_runs_per_dag``.
      version_added: ~
      type: string
      example: ~
      default: "16"
    max_consecutive_failed_dag_runs_per_dag:
      description: |
        (experimental) The maximum number of consecutive DAG failures before DAG is automatically paused.
        This is also configurable per DAG level with ``max_consecutive_failed_dag_runs``,
        which is defaulted as ``[core] max_consecutive_failed_dag_runs_per_dag``.
        If not specified, then the value is considered as 0,
        meaning that the dags are never paused out by default.
      version_added: 2.9.0
      type: string
      example: ~
      default: "0"
    mp_start_method:
      description: |
        The name of the method used in order to start Python processes via the multiprocessing module.
        This corresponds directly with the options available in the Python docs:
        `multiprocessing.set_start_method
        <https://docs.python.org/3/library/multiprocessing.html#multiprocessing.set_start_method>`__
        must be one of the values returned by `multiprocessing.get_all_start_methods()
        <https://docs.python.org/3/library/multiprocessing.html#multiprocessing.get_all_start_methods>`__.
      version_added: "2.0.0"
      type: string
      default: ~
      example: "fork"
    load_examples:
      description: |
        Whether to load the DAG examples that ship with Airflow. It's good to
        get started, but you probably want to set this to ``False`` in a production
        environment
      version_added: ~
      type: string
      example: ~
      default: "True"
    plugins_folder:
      description: |
        Path to the folder containing Airflow plugins
      version_added: ~
      type: string
      example: ~
      default: "{AIRFLOW_HOME}/plugins"
    execute_tasks_new_python_interpreter:
      description: |
        Should tasks be executed via forking of the parent process

        * ``False``: Execute via forking of the parent process
        * ``True``: Spawning a new python process, slower than fork, but means plugin changes picked
          up by tasks straight away
      default: "False"
      example: ~
      version_added: 2.0.0
      see_also: ":ref:`plugins:loading`"
      type: boolean
    fernet_key:
      description: |
        Secret key to save connection passwords in the db
      version_added: ~
      type: string
      sensitive: true
      example: ~
      default: "{FERNET_KEY}"
    donot_pickle:
      description: |
        Whether to disable pickling dags
      version_added: ~
      type: string
      example: ~
      default: "True"
    dagbag_import_timeout:
      description: |
        How long before timing out a python file import
      version_added: ~
      type: float
      example: ~
      default: "30.0"
    dagbag_import_error_tracebacks:
      description: |
        Should a traceback be shown in the UI for dagbag import errors,
        instead of just the exception message
      version_added: 2.0.0
      type: boolean
      example: ~
      default: "True"
    dagbag_import_error_traceback_depth:
      description: |
        If tracebacks are shown, how many entries from the traceback should be shown
      version_added: 2.0.0
      type: integer
      example: ~
      default: "2"
    dag_file_processor_timeout:
      description: |
        How long before timing out a DagFileProcessor, which processes a dag file
      version_added: 1.10.6
      type: string
      example: ~
      default: "50"
    task_runner:
      description: |
        The class to use for running task instances in a subprocess.
        Choices include StandardTaskRunner, CgroupTaskRunner or the full import path to the class
        when using a custom task runner.
      version_added: ~
      type: string
      example: ~
      default: "StandardTaskRunner"
    default_impersonation:
      description: |
        If set, tasks without a ``run_as_user`` argument will be run with this user
        Can be used to de-elevate a sudo user running Airflow when executing tasks
      version_added: ~
      type: string
      example: ~
      default: ""
    security:
      description: |
        What security module to use (for example kerberos)
      version_added: ~
      type: string
      example: ~
      default: ""
    unit_test_mode:
      description: |
        Turn unit test mode on (overwrites many configuration options with test
        values at runtime)
      version_added: ~
      type: string
      example: ~
      default: "False"
    enable_xcom_pickling:
      description: |
        Whether to enable pickling for xcom (note that this is insecure and allows for
        RCE exploits).
      version_added: ~
      type: string
      example: ~
      default: "False"
      see_also: "https://docs.python.org/3/library/pickle.html#comparison-with-json"
    allowed_deserialization_classes:
      description: |
        What classes can be imported during deserialization. This is a multi line value.
        The individual items will be parsed as a pattern to a glob function.
        Python built-in classes (like dict) are always allowed.
      version_added: 2.5.0
      type: string
      default: 'airflow.*'
      example: ~
    allowed_deserialization_classes_regexp:
      description: |
        What classes can be imported during deserialization. This is a multi line value.
        The individual items will be parsed as regexp patterns.
        This is a secondary option to ``[core] allowed_deserialization_classes``.
      version_added: 2.8.2
      type: string
      default: ''
      example: ~
    killed_task_cleanup_time:
      description: |
        When a task is killed forcefully, this is the amount of time in seconds that
        it has to cleanup after it is sent a SIGTERM, before it is SIGKILLED
      version_added: ~
      type: string
      example: ~
      default: "60"
    dag_run_conf_overrides_params:
      description: |
        Whether to override params with dag_run.conf. If you pass some key-value pairs
        through ``airflow dags backfill -c`` or
        ``airflow dags trigger -c``, the key-value pairs will override the existing ones in params.
      version_added: ~
      type: string
      example: ~
      default: "True"
    dag_discovery_safe_mode:
      description: |
        If enabled, Airflow will only scan files containing both ``DAG`` and ``airflow`` (case-insensitive).
      version_added: 1.10.3
      type: string
      example: ~
      default: "True"
    dag_ignore_file_syntax:
      description: |
        The pattern syntax used in the
        `.airflowignore
        <https://airflow.apache.org/docs/apache-airflow/stable/core-concepts/dags.html#airflowignore>`__
        files in the DAG directories. Valid values are ``regexp`` or ``glob``.
      version_added: 2.3.0
      type: string
      example: ~
      default: "regexp"
    default_task_retries:
      description: |
        The number of retries each task is going to have by default. Can be overridden at dag or task level.
      version_added: 1.10.6
      type: string
      example: ~
      default: "0"
    default_task_retry_delay:
      description: |
        The number of seconds each task is going to wait by default between retries. Can be overridden at
        dag or task level.
      version_added: 2.4.0
      type: integer
      example: ~
      default: "300"
    max_task_retry_delay:
      description: |
        The maximum delay (in seconds) each task is going to wait by default between retries.
        This is a global setting and cannot be overridden at task or DAG level.
      version_added: 2.6.0
      type: integer
      default: "86400"
      example: ~
    default_task_weight_rule:
      description: |
        The weighting method used for the effective total priority weight of the task
      version_added: 2.2.0
      type: string
      example: ~
      default: "downstream"
    task_success_overtime:
      description: |
        Maximum possible time (in seconds) that task will have for execution of auxiliary processes
        (like listeners, mini scheduler...) after task is marked as success..
      version_added: 2.10.0
      type: integer
      example: ~
      default: "20"
    default_task_execution_timeout:
      description: |
        The default task execution_timeout value for the operators. Expected an integer value to
        be passed into timedelta as seconds. If not specified, then the value is considered as None,
        meaning that the operators are never timed out by default.
      version_added: 2.3.0
      type: integer
      example: ~
      default: ""
    min_serialized_dag_update_interval:
      description: |
        Updating serialized DAG can not be faster than a minimum interval to reduce database write rate.
      version_added: 1.10.7
      type: string
      example: ~
      default: "30"
    compress_serialized_dags:
      description: |
        If ``True``, serialized DAGs are compressed before writing to DB.

        .. note::

            This will disable the DAG dependencies view
      version_added: 2.3.0
      type: string
      example: ~
      default: "False"
    min_serialized_dag_fetch_interval:
      description: |
        Fetching serialized DAG can not be faster than a minimum interval to reduce database
        read rate. This config controls when your DAGs are updated in the Webserver
      version_added: 1.10.12
      type: string
      example: ~
      default: "10"
    max_num_rendered_ti_fields_per_task:
      description: |
        Maximum number of Rendered Task Instance Fields (Template Fields) per task to store
        in the Database.
        All the template_fields for each of Task Instance are stored in the Database.
        Keeping this number small may cause an error when you try to view ``Rendered`` tab in
        TaskInstance view for older tasks.
      version_added: 1.10.10
      type: integer
      example: ~
      default: "30"
    check_slas:
      description: |
        On each dagrun check against defined SLAs
      version_added: 1.10.8
      type: string
      example: ~
      default: "True"
    xcom_backend:
      description: |
        Path to custom XCom class that will be used to store and resolve operators results
      version_added: 1.10.12
      type: string
      example: "path.to.CustomXCom"
      default: "airflow.models.xcom.BaseXCom"
    lazy_load_plugins:
      description: |
        By default Airflow plugins are lazily-loaded (only loaded when required). Set it to ``False``,
        if you want to load plugins whenever 'airflow' is invoked via cli or loaded from module.
      version_added: 2.0.0
      type: boolean
      example: ~
      default: "True"
    lazy_discover_providers:
      description: |
        By default Airflow providers are lazily-discovered (discovery and imports happen only when required).
        Set it to ``False``, if you want to discover providers whenever 'airflow' is invoked via cli or
        loaded from module.
      version_added: 2.0.0
      type: boolean
      example: ~
      default: "True"
    hide_sensitive_var_conn_fields:
      description: |
        Hide sensitive **Variables** or **Connection extra json keys** from UI
        and task logs when set to ``True``
<<<<<<< HEAD

        .. note::

=======

        .. note::

>>>>>>> 17b792d8
            Connection passwords are always hidden in logs
      version_added: 2.1.0
      type: boolean
      example: ~
      default: "True"
    sensitive_var_conn_names:
      description: |
        A comma-separated list of extra sensitive keywords to look for in variables names or connection's
        extra JSON.
      version_added: 2.1.0
      type: string
      example: ~
      default: ""
    default_pool_task_slot_count:
      description: |
        Task Slot counts for ``default_pool``. This setting would not have any effect in an existing
        deployment where the ``default_pool`` is already created. For existing deployments, users can
        change the number of slots using Webserver, API or the CLI
      version_added: 2.2.0
      type: string
      example: ~
      default: "128"
    max_map_length:
      description: |
        The maximum list/dict length an XCom can push to trigger task mapping. If the pushed list/dict has a
        length exceeding this value, the task pushing the XCom will be failed automatically to prevent the
        mapped tasks from clogging the scheduler.
      version_added: 2.3.0
      type: integer
      example: ~
      default: "1024"

    daemon_umask:
      description: |
        The default umask to use for process when run in daemon mode (scheduler, worker,  etc.)

        This controls the file-creation mode mask which determines the initial value of file permission bits
        for newly created files.

        This value is treated as an octal-integer.
      version_added: 2.3.4
      type: string
      default: "0o077"
      example: ~
    dataset_manager_class:
      description: Class to use as dataset manager.
      version_added: 2.4.0
      type: string
      default: ~
      example: 'airflow.datasets.manager.DatasetManager'
    dataset_manager_kwargs:
      description: Kwargs to supply to dataset manager.
      version_added: 2.4.0
      type: string
      sensitive: true
      default: ~
      example: '{"some_param": "some_value"}'
    strict_dataset_uri_validation:
      description: |
        Dataset URI validation should raise an exception if it is not compliant with AIP-60.
        By default this configuration is false, meaning that Airflow 2.x only warns the user.
        In Airflow 3, this configuration will be enabled by default.
      default: "False"
      example: ~
      version_added: 2.9.2
      type: boolean
    database_access_isolation:
      description: (experimental) Whether components should use Airflow Internal API for DB connectivity.
      version_added: 2.6.0
      type: boolean
      example: ~
      default: "False"
    internal_api_url:
      description: |
        (experimental) Airflow Internal API url.
        Only used if ``[core] database_access_isolation`` is ``True``.
      version_added: 2.6.0
      type: string
      default: ~
      example: 'http://localhost:8080'
    test_connection:
      description: |
        The ability to allow testing connections across Airflow UI, API and CLI.
        Supported options: ``Disabled``, ``Enabled``, ``Hidden``. Default: Disabled
        Disabled - Disables the test connection functionality and disables the Test Connection button in UI.
        Enabled - Enables the test connection functionality and shows the Test Connection button in UI.
        Hidden - Disables the test connection functionality and hides the Test Connection button in UI.
        Before setting this to Enabled, make sure that you review the users who are able to add/edit
        connections and ensure they are trusted. Connection testing can be done maliciously leading to
        undesired and insecure outcomes.
        See `Airflow Security Model: Capabilities of authenticated UI users
        <https://airflow.apache.org/docs/apache-airflow/stable/security/security_model.html#capabilities-of-authenticated-ui-users>`__
        for more details.
      version_added: 2.7.0
      type: string
      example: ~
      default: "Disabled"
    max_templated_field_length:
      description: |
        The maximum length of the rendered template field. If the value to be stored in the
        rendered template field exceeds this size, it's redacted.
      version_added: 2.9.0
      type: integer
      example: ~
      default: "4096"
database:
  description: ~
  options:
    alembic_ini_file_path:
      description: |
        Path to the ``alembic.ini`` file. You can either provide the file path relative
        to the Airflow home directory or the absolute path if it is located elsewhere.
      version_added: 2.7.0
      type: string
      example: ~
      default: "alembic.ini"
    sql_alchemy_conn:
      description: |
        The SQLAlchemy connection string to the metadata database.
        SQLAlchemy supports many different database engines.
        See: `Set up a Database Backend: Database URI
        <https://airflow.apache.org/docs/apache-airflow/stable/howto/set-up-database.html#database-uri>`__
        for more details.
      version_added: 2.3.0
      type: string
      sensitive: true
      example: ~
      default: "sqlite:///{AIRFLOW_HOME}/airflow.db"
    sql_alchemy_engine_args:
      description: |
        Extra engine specific keyword args passed to SQLAlchemy's create_engine, as a JSON-encoded value
      version_added: 2.3.0
      type: string
      sensitive: true
      example: '{"arg1": true}'
      default: ~
    sql_engine_encoding:
      description: |
        The encoding for the databases
      version_added: 2.3.0
      type: string
      example: ~
      default: "utf-8"
    sql_engine_collation_for_ids:
      description: |
        Collation for ``dag_id``, ``task_id``, ``key``, ``external_executor_id`` columns
        in case they have different encoding.
        By default this collation is the same as the database collation, however for ``mysql`` and ``mariadb``
        the default is ``utf8mb3_bin`` so that the index sizes of our index keys will not exceed
        the maximum size of allowed index when collation is set to ``utf8mb4`` variant, see
        `GitHub Issue Comment <https://github.com/apache/airflow/pull/17603#issuecomment-901121618>`__
        for more details.
      version_added: 2.3.0
      type: string
      example: ~
      default: ~
    sql_alchemy_pool_enabled:
      description: |
        If SQLAlchemy should pool database connections.
      version_added: 2.3.0
      type: string
      example: ~
      default: "True"
    sql_alchemy_pool_size:
      description: |
        The SQLAlchemy pool size is the maximum number of database connections
        in the pool. 0 indicates no limit.
      version_added: 2.3.0
      type: string
      example: ~
      default: "5"
    sql_alchemy_max_overflow:
      description: |
        The maximum overflow size of the pool.
        When the number of checked-out connections reaches the size set in pool_size,
        additional connections will be returned up to this limit.
        When those additional connections are returned to the pool, they are disconnected and discarded.
        It follows then that the total number of simultaneous connections the pool will allow
        is **pool_size** + **max_overflow**,
        and the total number of "sleeping" connections the pool will allow is pool_size.
        max_overflow can be set to ``-1`` to indicate no overflow limit;
        no limit will be placed on the total number of concurrent connections. Defaults to ``10``.
      version_added: 2.3.0
      type: string
      example: ~
      default: "10"
    sql_alchemy_pool_recycle:
      description: |
        The SQLAlchemy pool recycle is the number of seconds a connection
        can be idle in the pool before it is invalidated. This config does
        not apply to sqlite. If the number of DB connections is ever exceeded,
        a lower config value will allow the system to recover faster.
      version_added: 2.3.0
      type: string
      example: ~
      default: "1800"
    sql_alchemy_pool_pre_ping:
      description: |
        Check connection at the start of each connection pool checkout.
        Typically, this is a simple statement like "SELECT 1".
        See `SQLAlchemy Pooling: Disconnect Handling - Pessimistic
        <https://docs.sqlalchemy.org/en/14/core/pooling.html#disconnect-handling-pessimistic>`__
        for more details.
      version_added: 2.3.0
      type: string
      example: ~
      default: "True"
    sql_alchemy_schema:
      description: |
        The schema to use for the metadata database.
        SQLAlchemy supports databases with the concept of multiple schemas.
      version_added: 2.3.0
      type: string
      example: ~
      default: ""
    sql_alchemy_connect_args:
      description: |
        Import path for connect args in SQLAlchemy. Defaults to an empty dict.
        This is useful when you want to configure db engine args that SQLAlchemy won't parse
        in connection string. This can be set by passing a dictionary containing the create engine parameters.
        For more details about passing create engine parameters (keepalives variables, timeout etc)
        in Postgres DB Backend see `Setting up a PostgreSQL Database
        <https://airflow.apache.org/docs/apache-airflow/stable/howto/set-up-database.html#setting-up-a-postgresql-database>`__
        e.g ``connect_args={"timeout":30}`` can be defined in ``airflow_local_settings.py`` and
        can be imported as shown below
      version_added: 2.3.0
      type: string
      example: 'airflow_local_settings.connect_args'
      default: ~
    load_default_connections:
      description: |
        Whether to load the default connections that ship with Airflow when ``airflow db init`` is called.
        It's good to get started, but you probably want to set this to ``False`` in a production environment.
      version_added: 2.3.0
      version_deprecated: 2.7.0
      deprecation_reason: |
        This option is only used by the deprecated "airflow db init" command.
        This option has been used in previous versions of Airflow to determine if loading of the default
        connections is done with the ``airflow db init`` command. This command has been deprecated and
        replaced by two separate commands ``airflow db migrate`` and
        ``airflow connections create-default-connections`` and ``load_default_connections`` is not
        used anymore by those commands.
      type: string
      example: ~
      default: "True"
    max_db_retries:
      description: |
        Number of times the code should be retried in case of DB Operational Errors.
        Not all transactions will be retried as it can cause undesired state.
        Currently it is only used in ``DagFileProcessor.process_file`` to retry ``dagbag.sync_to_db``.
      version_added: 2.3.0
      type: integer
      example: ~
      default: "3"
    check_migrations:
      description: |
        Whether to run alembic migrations during Airflow start up. Sometimes this operation can be expensive,
        and the users can assert the correct version through other means (e.g. through a Helm chart).
        Accepts ``True`` or ``False``.
      version_added: 2.6.0
      type: string
      example: ~
      default: "True"
logging:
  description: ~
  options:
    base_log_folder:
      description: |
        The folder where airflow should store its log files.
        This path must be absolute.
        There are a few existing configurations that assume this is set to the default.
        If you choose to override this you may need to update the
        ``[logging] dag_processor_manager_log_location`` and
        ``[logging] child_process_log_directory settings`` as well.
      version_added: 2.0.0
      type: string
      example: ~
      default: "{AIRFLOW_HOME}/logs"
    remote_logging:
      description: |
        Airflow can store logs remotely in AWS S3, Google Cloud Storage or Elastic Search.
        Set this to ``True`` if you want to enable remote logging.
      version_added: 2.0.0
      type: string
      example: ~
      default: "False"
    remote_log_conn_id:
      description: |
        Users must supply an Airflow connection id that provides access to the storage
        location. Depending on your remote logging service, this may only be used for
        reading logs, not writing them.
      version_added: 2.0.0
      type: string
      example: ~
      default: ""
    delete_local_logs:
      description: |
        Whether the local log files for GCS, S3, WASB and OSS remote logging should be deleted after
        they are uploaded to the remote location.
      version_added: 2.6.0
      type: string
      example: ~
      default: "False"
    google_key_path:
      description: |
        Path to Google Credential JSON file. If omitted, authorization based on `the Application Default
        Credentials
        <https://cloud.google.com/docs/authentication/application-default-credentials>`__ will
        be used.
      version_added: 2.0.0
      type: string
      example: ~
      default: ""
    remote_base_log_folder:
      description: |
        Storage bucket URL for remote logging
        S3 buckets should start with **s3://**
        Cloudwatch log groups should start with **cloudwatch://**
        GCS buckets should start with **gs://**
        WASB buckets should start with **wasb** just to help Airflow select correct handler
        Stackdriver logs should start with **stackdriver://**
      version_added: 2.0.0
      type: string
      example: ~
      default: ""
    remote_task_handler_kwargs:
      description: |
        The remote_task_handler_kwargs param is loaded into a dictionary and passed to the ``__init__``
        of remote task handler and it overrides the values provided by Airflow config. For example if you set
        ``delete_local_logs=False`` and you provide ``{"delete_local_copy": true}``, then the local
        log files will be deleted after they are uploaded to remote location.
      version_added: 2.6.0
      type: string
      sensitive: true
      example: '{"delete_local_copy": true}'
      default: ""
    encrypt_s3_logs:
      description: |
        Use server-side encryption for logs stored in S3
      version_added: 2.0.0
      type: string
      example: ~
      default: "False"
    logging_level:
      description: |
        Logging level.

        Supported values: ``CRITICAL``, ``ERROR``, ``WARNING``, ``INFO``, ``DEBUG``.
      version_added: 2.0.0
      type: string
      example: ~
      default: "INFO"
    celery_logging_level:
      description: |
        Logging level for celery. If not set, it uses the value of logging_level

        Supported values: ``CRITICAL``, ``ERROR``, ``WARNING``, ``INFO``, ``DEBUG``.
      version_added: 2.3.0
      type: string
      example: ~
      default: ""
    fab_logging_level:
      description: |
        Logging level for Flask-appbuilder UI.

        Supported values: ``CRITICAL``, ``ERROR``, ``WARNING``, ``INFO``, ``DEBUG``.
      version_added: 2.0.0
      type: string
      example: ~
      default: "WARNING"
    logging_config_class:
      description: |
        Logging class
        Specify the class that will specify the logging configuration
        This class has to be on the python classpath
      version_added: 2.0.0
      type: string
      example: "my.path.default_local_settings.LOGGING_CONFIG"
      default: ""
    colored_console_log:
      description: |
        Flag to enable/disable Colored logs in Console
        Colour the logs when the controlling terminal is a TTY.
      version_added: 2.0.0
      type: string
      example: ~
      default: "True"
    colored_log_format:
      description: |
        Log format for when Colored logs is enabled
      version_added: 2.0.0
      type: string
      example: ~
      default: >-
        [%%(blue)s%%(asctime)s%%(reset)s] {{%%(blue)s%%(filename)s:%%(reset)s%%(lineno)d}}
        %%(log_color)s%%(levelname)s%%(reset)s - %%(log_color)s%%(message)s%%(reset)s
    colored_formatter_class:
      description: |
        Specifies the class utilized by Airflow to implement colored logging
      version_added: 2.0.0
      type: string
      example: ~
      default: "airflow.utils.log.colored_log.CustomTTYColoredFormatter"
    log_format:
      description: |
        Format of Log line
      version_added: 2.0.0
      type: string
      example: ~
      default: "[%%(asctime)s] {{%%(filename)s:%%(lineno)d}} %%(levelname)s - %%(message)s"
    simple_log_format:
      description: |
        Defines the format of log messages for simple logging configuration
      version_added: 2.0.0
      type: string
      example: ~
      default: "%%(asctime)s %%(levelname)s - %%(message)s"
    dag_processor_log_target:
      description: Where to send dag parser logs. If "file",
        logs are sent to log files defined by child_process_log_directory.
      version_added: 2.4.0
      type: string
      example: ~
      default: "file"
    dag_processor_log_format:
      description: |
        Format of Dag Processor Log line
      version_added: 2.4.0
      type: string
      example: ~
      default: "[%%(asctime)s] [SOURCE:DAG_PROCESSOR]
        {{%%(filename)s:%%(lineno)d}} %%(levelname)s - %%(message)s"
    log_formatter_class:
      description: |
        Determines the formatter class used by Airflow for structuring its log messages
        The default formatter class is timezone-aware, which means that timestamps attached to log entries
        will be adjusted to reflect the local timezone of the Airflow instance
      version_added: 2.3.4
      type: string
      example: ~
      default: "airflow.utils.log.timezone_aware.TimezoneAware"
    secret_mask_adapter:
      description: |
        An import path to a function to add adaptations of each secret added with
        ``airflow.utils.log.secrets_masker.mask_secret`` to be masked in log messages. The given function
        is expected to require a single parameter: the secret to be adapted. It may return a
        single adaptation of the secret or an iterable of adaptations to each be masked as secrets.
        The original secret will be masked as well as any adaptations returned.
      version_added: 2.6.0
      type: string
      default: ""
      example: "urllib.parse.quote"
    task_log_prefix_template:
      description: |
        Specify prefix pattern like mentioned below with stream handler ``TaskHandlerWithCustomFormatter``
      version_added: 2.0.0
      type: string
      example: "{{ti.dag_id}}-{{ti.task_id}}-{{execution_date}}-{{ti.try_number}}"
      is_template: true
      default: ""
    log_filename_template:
      description: |
        Formatting for how airflow generates file names/paths for each task run.
      version_added: 2.0.0
      type: string
      example: ~
      is_template: true
      default: "dag_id={{ ti.dag_id }}/run_id={{ ti.run_id }}/task_id={{ ti.task_id }}/\
               {%% if ti.map_index >= 0 %%}map_index={{ ti.map_index }}/{%% endif %%}\
               attempt={{ try_number }}.log"
    log_processor_filename_template:
      description: |
        Formatting for how airflow generates file names for log
      version_added: 2.0.0
      type: string
      example: ~
      is_template: true
      default: "{{ filename }}.log"
    dag_processor_manager_log_location:
      description: |
        Full path of dag_processor_manager logfile.
      version_added: 2.0.0
      type: string
      example: ~
      default: "{AIRFLOW_HOME}/logs/dag_processor_manager/dag_processor_manager.log"
    dag_processor_manager_log_stdout:
      description: |
        Whether DAG processor manager will write logs to stdout
      version_added: 2.9.0
      type: boolean
      example: ~
      default: "False"
    task_log_reader:
      description: |
        Name of handler to read task instance logs.
        Defaults to use ``task`` handler.
      version_added: 2.0.0
      type: string
      example: ~
      default: "task"
    extra_logger_names:
      description: |
        A comma\-separated list of third-party logger names that will be configured to print messages to
        consoles\.
      version_added: 2.0.0
      type: string
      example: "connexion,sqlalchemy"
      default: ""
    worker_log_server_port:
      description: |
        When you start an Airflow worker, Airflow starts a tiny web server
        subprocess to serve the workers local log files to the airflow main
        web server, who then builds pages and sends them to users. This defines
        the port on which the logs are served. It needs to be unused, and open
        visible from the main web server to connect into the workers.
      version_added: 2.2.0
      type: string
      example: ~
      default: "8793"
    trigger_log_server_port:
      description: |
        Port to serve logs from for triggerer.
        See ``[logging] worker_log_server_port`` description for more info.
      version_added: 2.6.0
      type: string
      example: ~
      default: "8794"
    interleave_timestamp_parser:
      description: |
        We must parse timestamps to interleave logs between trigger and task.  To do so,
        we need to parse timestamps in log files. In case your log format is non-standard,
        you may provide import path to callable which takes a string log line and returns
        the timestamp (datetime.datetime compatible).
      version_added: 2.6.0
      type: string
      example: path.to.my_func
      default: ~
    file_task_handler_new_folder_permissions:
      description: |
        Permissions in the form or of octal string as understood by chmod. The permissions are important
        when you use impersonation, when logs are written by a different user than airflow. The most secure
        way of configuring it in this case is to add both users to the same group and make it the default
        group of both users. Group-writeable logs are default in airflow, but you might decide that you are
        OK with having the logs other-writeable, in which case you should set it to ``0o777``. You might
        decide to add more security if you do not use impersonation and change it to ``0o755`` to make it
        only owner-writeable. You can also make it just readable only for owner by changing it to ``0o700``
        if all the access (read/write) for your logs happens from the same user.
      version_added: 2.6.0
      type: string
      example: "0o775"
      default: "0o775"
    file_task_handler_new_file_permissions:
      description: |
        Permissions in the form or of octal string as understood by chmod. The permissions are important
        when you use impersonation, when logs are written by a different user than airflow. The most secure
        way of configuring it in this case is to add both users to the same group and make it the default
        group of both users. Group-writeable logs are default in airflow, but you might decide that you are
        OK with having the logs other-writeable, in which case you should set it to ``0o666``. You might
        decide to add more security if you do not use impersonation and change it to ``0o644`` to make it
        only owner-writeable. You can also make it just readable only for owner by changing it to ``0o600``
        if all the access (read/write) for your logs happens from the same user.
      version_added: 2.6.0
      type: string
      example: "0o664"
      default: "0o664"
    celery_stdout_stderr_separation:
      description: |
        By default Celery sends all logs into stderr.
        If enabled any previous logging handlers will get *removed*.
        With this option AirFlow will create new handlers
        and send low level logs like INFO and WARNING to stdout,
        while sending higher severity logs to stderr.
      version_added: 2.7.0
      type: boolean
      example: ~
      default: "False"
    enable_task_context_logger:
      description: |
        If enabled, Airflow may ship messages to task logs from outside the task run context, e.g. from
        the scheduler, executor, or callback execution context. This can help in circumstances such as
        when there's something blocking the execution of the task and ordinarily there may be no task
        logs at all.
        This is set to ``True`` by default. If you encounter issues with this feature
        (e.g. scheduler performance issues) it can be disabled.
      version_added: 2.8.0
      type: boolean
      example: ~
      default: "True"
    color_log_error_keywords:
      description: |
        A comma separated list of keywords related to errors whose presence should display the line in red
        color in UI
      version_added: 2.10.0
      type: string
      example: ~
      default: "error,exception"
    color_log_warning_keywords:
      description: |
        A comma separated list of keywords related to warning whose presence should display the line in yellow
        color in UI
      version_added: 2.10.0
      type: string
      example: ~
      default: "warn"
metrics:
  description: |
    `StatsD <https://github.com/statsd/statsd>`__ integration settings.
  options:
    metrics_use_pattern_match:
      description: |
        If true, ``[metrics] metrics_allow_list`` and ``[metrics] metrics_block_list`` will use
        regex pattern matching anywhere within the metric name instead of only prefix matching
        at the start of the name.
      version_added: 2.9.0
      type: boolean
      example: ~
      default: "False"
    metrics_allow_list:
      description: |
        Configure an allow list (comma separated string) to send only certain metrics.
        If ``[metrics] metrics_use_pattern_match`` is ``false``, match only the exact metric name prefix.
        If ``[metrics] metrics_use_pattern_match`` is ``true``, provide regex patterns to match.
      version_added: 2.6.0
      type: string
      example: "\"scheduler,executor,dagrun,pool,triggerer,celery\"
      or \"^scheduler,^executor,heartbeat|timeout\""
      default: ""
    metrics_block_list:
      description: |
        Configure a block list (comma separated string) to block certain metrics from being emitted.
        If ``[metrics] metrics_allow_list`` and ``[metrics] metrics_block_list`` are both configured,
        ``[metrics] metrics_block_list`` is ignored.

        If ``[metrics] metrics_use_pattern_match`` is ``false``, match only the exact metric name prefix.

        If ``[metrics] metrics_use_pattern_match`` is ``true``, provide regex patterns to match.
      version_added: 2.6.0
      type: string
      example: "\"scheduler,executor,dagrun,pool,triggerer,celery\"
      or \"^scheduler,^executor,heartbeat|timeout\""
      default: ""
    statsd_on:
      description: |
        Enables sending metrics to StatsD.
      version_added: 2.0.0
      type: string
      example: ~
      default: "False"
    statsd_host:
      description: |
        Specifies the host address where the StatsD daemon (or server) is running
      version_added: 2.0.0
      type: string
      example: ~
      default: "localhost"
    statsd_port:
      description: |
        Specifies the port on which the StatsD daemon (or server) is listening to
      version_added: 2.0.0
      type: string
      example: ~
      default: "8125"
    statsd_prefix:
      description: |
        Defines the namespace for all metrics sent from Airflow to StatsD
      version_added: 2.0.0
      type: string
      example: ~
      default: "airflow"
    stat_name_handler:
      description: |
        A function that validate the StatsD stat name, apply changes to the stat name if necessary and return
        the transformed stat name.

        The function should have the following signature

        .. code-block:: python

            def func_name(stat_name: str) -> str: ...
      version_added: 2.0.0
      type: string
      example: ~
      default: ""
    statsd_datadog_enabled:
      description: |
        To enable datadog integration to send airflow metrics.
      version_added: 2.0.0
      type: string
      example: ~
      default: "False"
    statsd_datadog_tags:
      description: |
        List of datadog tags attached to all metrics(e.g: ``key1:value1,key2:value2``)
      version_added: 2.0.0
      type: string
      example: ~
      default: ""
    statsd_datadog_metrics_tags:
      description: |
        Set to ``False`` to disable metadata tags for some of the emitted metrics
      version_added: 2.6.0
      type: boolean
      example: ~
      default: "True"
    statsd_custom_client_path:
      description: |
        If you want to utilise your own custom StatsD client set the relevant
        module path below.
        Note: The module path must exist on your
        `PYTHONPATH <https://docs.python.org/3/using/cmdline.html#envvar-PYTHONPATH>`
        for Airflow to pick it up
      version_added: 2.0.0
      type: string
      example: ~
      default: ~
    statsd_disabled_tags:
      description: |
        If you want to avoid sending all the available metrics tags to StatsD,
        you can configure a block list of prefixes (comma separated) to filter out metric tags
        that start with the elements of the list (e.g: ``job_id,run_id``)
      version_added: 2.6.0
      type: string
      example: job_id,run_id,dag_id,task_id
      default: job_id,run_id
    statsd_influxdb_enabled:
      description: |
        To enable sending Airflow metrics with StatsD-Influxdb tagging convention.
      version_added: 2.6.0
      type: boolean
      example: ~
      default: "False"
    otel_on:
      description: |
        Enables sending metrics to OpenTelemetry.
      version_added: 2.6.0
      type: string
      example: ~
      default: "False"
    otel_host:
      description: |
        Specifies the hostname or IP address of the OpenTelemetry Collector to which Airflow sends
        metrics and traces.
      version_added: 2.6.0
      type: string
      example: ~
      default: "localhost"
    otel_port:
      description: |
        Specifies the port of the OpenTelemetry Collector that is listening to.
      version_added: 2.6.0
      type: string
      example: ~
      default: "8889"
    otel_prefix:
      description: |
        The prefix for the Airflow metrics.
      version_added: 2.6.0
      type: string
      example: ~
      default: "airflow"
    otel_interval_milliseconds:
      description: |
        Defines the interval, in milliseconds, at which Airflow sends batches of metrics and traces
        to the configured OpenTelemetry Collector.
      version_added: 2.6.0
      type: integer
      example: ~
      default: "60000"
    otel_debugging_on:
      description: |
        If ``True``, all metrics are also emitted to the console. Defaults to ``False``.
<<<<<<< HEAD
=======
      version_added: 2.7.0
      type: string
      example: ~
      default: "False"
    otel_ssl_active:
      description: |
        If ``True``, SSL will be enabled. Defaults to ``False``.
        To establish an HTTPS connection to the OpenTelemetry collector,
        you need to configure the SSL certificate and key within the OpenTelemetry collector's
        ``config.yml`` file.
>>>>>>> 17b792d8
      version_added: 2.7.0
      type: string
      example: ~
      default: "False"
traces:
  description: |
    Distributed traces integration settings.
  options:
    otel_on:
      description: |
        Enables sending traces to OpenTelemetry.
      version_added: 2.10.0
      type: string
      example: ~
      default: "False"
    otel_host:
      description: |
        Specifies the hostname or IP address of the OpenTelemetry Collector to which Airflow sends
        traces.
      version_added: 2.10.0
      type: string
      example: ~
      default: "localhost"
    otel_port:
      description: |
        Specifies the port of the OpenTelemetry Collector that is listening to.
      version_added: 2.10.0
      type: string
      example: ~
      default: "8889"
    otel_service:
      description: |
        The default service name of traces.
      version_added: 2.10.0
      type: string
      example: ~
      default: "Airflow"
    otel_debugging_on:
      description: |
        If True, all traces are also emitted to the console. Defaults to False.
      version_added: 2.10.0
      type: string
      example: ~
      default: "False"
    otel_ssl_active:
      description: |
        If ``True``, SSL will be enabled. Defaults to ``False``.
        To establish an HTTPS connection to the OpenTelemetry collector,
        you need to configure the SSL certificate and key within the OpenTelemetry collector's
<<<<<<< HEAD
        ``config.yml`` file.
      version_added: 2.7.0
=======
        config.yml file.
      version_added: 2.10.0
      type: string
      example: ~
      default: "False"
    otel_task_log_event:
      description: |
        If True, after the task is complete, the full task log messages will be added as the
        span events, chunked by 64k size. defaults to False.
      version_added: 2.10.0
>>>>>>> 17b792d8
      type: string
      example: ~
      default: "False"
secrets:
  description: ~
  options:
    backend:
      description: |
        Full class name of secrets backend to enable (will precede env vars and metastore in search path)
      version_added: 1.10.10
      type: string
      example: "airflow.providers.amazon.aws.secrets.systems_manager.SystemsManagerParameterStoreBackend"
      default: ""
    backend_kwargs:
      description: |
        The backend_kwargs param is loaded into a dictionary and passed to ``__init__``
        of secrets backend class. See documentation for the secrets backend you are using.
        JSON is expected.

        Example for AWS Systems Manager ParameterStore:
        ``{"connections_prefix": "/airflow/connections", "profile_name": "default"}``
      version_added: 1.10.10
      type: string
      sensitive: true
      example: ~
      default: ""
    use_cache:
      description: |
        .. note:: |experimental|

        Enables local caching of Variables, when parsing DAGs only.
        Using this option can make dag parsing faster if Variables are used in top level code, at the expense
        of longer propagation time for changes.
        Please note that this cache concerns only the DAG parsing step. There is no caching in place when DAG
        tasks are run.
      version_added: 2.7.0
      type: boolean
      example: ~
      default: "False"
    cache_ttl_seconds:
      description: |
        .. note:: |experimental|

        When the cache is enabled, this is the duration for which we consider an entry in the cache to be
        valid. Entries are refreshed if they are older than this many seconds.
        It means that when the cache is enabled, this is the maximum amount of time you need to wait to see a
        Variable change take effect.
      version_added: 2.7.0
      type: integer
      example: ~
      default: "900"
cli:
  description: ~
  options:
    api_client:
      description: |
        In what way should the cli access the API. The LocalClient will use the
        database directly, while the json_client will use the api running on the
        webserver
      version_added: ~
      type: string
      example: ~
      default: "airflow.api.client.local_client"
    endpoint_url:
      description: |
        If you set web_server_url_prefix, do NOT forget to append it here, ex:
        ``endpoint_url = http://localhost:8080/myroot``
        So api will look like: ``http://localhost:8080/myroot/api/experimental/...``
      version_added: ~
      type: string
      example: ~
      default: "http://localhost:8080"
debug:
  description: ~
  options:
    fail_fast:
      description: |
        Used only with ``DebugExecutor``. If set to ``True`` DAG will fail with first
        failed task. Helpful for debugging purposes.
      version_added: 1.10.8
      type: string
      example: ~
      default: "False"
api:
  description: ~
  options:
    enable_experimental_api:
      description: |
        Enables the deprecated experimental API. Please note that these API endpoints do not have
        access control. An authenticated user has full access.

        .. warning::

          This `Experimental REST API
          <https://airflow.apache.org/docs/apache-airflow/stable/deprecated-rest-api-ref.html>`__ is
          deprecated since version 2.0. Please consider using
          `the Stable REST API
          <https://airflow.apache.org/docs/apache-airflow/stable/stable-rest-api-ref.html>`__.
          For more information on migration, see
          `RELEASE_NOTES.rst <https://github.com/apache/airflow/blob/main/RELEASE_NOTES.rst>`_
      version_added: 2.0.0
      type: boolean
      example: ~
      default: "False"
    auth_backends:
      description: |
        Comma separated list of auth backends to authenticate users of the API. See
        `Security: API
        <https://airflow.apache.org/docs/apache-airflow/stable/security/api.html>`__ for possible values.
        ("airflow.api.auth.backend.default" allows all requests for historic reasons)
      version_added: 2.3.0
      type: string
      example: ~
      default: "airflow.api.auth.backend.session"
    maximum_page_limit:
      description: |
        Used to set the maximum page limit for API requests. If limit passed as param
        is greater than maximum page limit, it will be ignored and maximum page limit value
        will be set as the limit
      version_added: 2.0.0
      type: integer
      example: ~
      default: "100"
    fallback_page_limit:
      description: |
        Used to set the default page limit when limit param is zero or not provided in API
        requests. Otherwise if positive integer is passed in the API requests as limit, the
        smallest number of user given limit or maximum page limit is taken as limit.
      type: integer
      example: ~
      version_added: 2.0.0
      default: "100"
    google_oauth2_audience:
      description: The intended audience for JWT token credentials used for authorization.
        This value must match on the client and server sides.
        If empty, audience will not be tested.
      type: string
      version_added: 2.0.0
      example: project-id-random-value.apps.googleusercontent.com
      default: ""
    google_key_path:
      description: |
        Path to Google Cloud Service Account key file (JSON). If omitted, authorization based on
        `the Application Default Credentials
        <https://cloud.google.com/docs/authentication/production#finding_credentials_automatically>`__ will
        be used.
      type: string
      version_added: 2.0.0
      example: /files/service-account-json
      default: ""
    access_control_allow_headers:
      description: |
        Used in response to a preflight request to indicate which HTTP
        headers can be used when making the actual request. This header is
        the server side response to the browser's
        Access-Control-Request-Headers header.
      type: string
      version_added: 2.1.0
      example: ~
      default: ""
    access_control_allow_methods:
      description: |
        Specifies the method or methods allowed when accessing the resource.
      type: string
      version_added: 2.1.0
      example: ~
      default: ""
    access_control_allow_origins:
      description: |
        Indicates whether the response can be shared with requesting code from the given origins.
        Separate URLs with space.
      type: string
      version_added: 2.2.0
      example: ~
      default: ""
    enable_xcom_deserialize_support:
      description: |
        Indicates whether the **xcomEntries** endpoint supports the **deserialize**
        flag. If set to ``False``, setting this flag in a request would result in a
        400 Bad Request error.
      type: boolean
      version_added: 2.7.0
      example: ~
      default: "False"
lineage:
  description: ~
  options:
    backend:
      description: |
        what lineage backend to use
      version_added: ~
      type: string
      example: ~
      default: ""
operators:
  description: ~
  options:
    default_owner:
      description: |
        The default owner assigned to each new operator, unless
        provided explicitly or passed via ``default_args``
      version_added: ~
      type: string
      example: ~
      default: "airflow"
    default_deferrable:
      description: |
        The default value of attribute "deferrable" in operators and sensors.
      version_added: 2.7.0
      type: boolean
      example: ~
      default: "false"
    default_cpus:
      description: |
        Indicates the default number of CPU units allocated to each operator when no specific CPU request
        is specified in the operator's configuration
      version_added: ~
      type: string
      example: ~
      default: "1"
    default_ram:
      description: |
        Indicates the default number of RAM allocated to each operator when no specific RAM request
        is specified in the operator's configuration
      version_added: ~
      type: string
      example: ~
      default: "512"
    default_disk:
      description: |
        Indicates the default number of disk storage allocated to each operator when no specific disk request
        is specified in the operator's configuration
      version_added: ~
      type: string
      example: ~
      default: "512"
    default_gpus:
      description: |
        Indicates the default number of GPUs allocated to each operator when no specific GPUs request
        is specified in the operator's configuration
      version_added: ~
      type: string
      example: ~
      default: "0"
    default_queue:
      description: |
        Default queue that tasks get assigned to and that worker listen on.
      version_added: 2.1.0
      type: string
      example: ~
      default: "default"
    allow_illegal_arguments:
      description: |
        Is allowed to pass additional/unused arguments (args, kwargs) to the BaseOperator operator.
        If set to ``False``, an exception will be thrown,
        otherwise only the console message will be displayed.
      version_added: 2.0.0
      type: string
      example: ~
      default: "False"
webserver:
  description: ~
  options:
    access_denied_message:
      description: |
        The message displayed when a user attempts to execute actions beyond their authorised privileges.
      version_added: 2.7.0
      type: string
      example: ~
      default: "Access is Denied"
    config_file:
      description: |
        Path of webserver config file used for configuring the webserver parameters
      version_added: 2.7.0
      type: string
      example: ~
      default: "{AIRFLOW_HOME}/webserver_config.py"
    base_url:
      description: |
        The base url of your website: Airflow cannot guess what domain or CNAME you are using.
        This is used to create links in the Log Url column in the Browse - Task Instances menu,
        as well as in any automated emails sent by Airflow that contain links to your webserver.
      version_added: ~
      type: string
      example: ~
      default: "http://localhost:8080"
    default_ui_timezone:
      description: |
        Default timezone to display all dates in the UI, can be UTC, system, or
        any IANA timezone string (e.g. **Europe/Amsterdam**). If left empty the
        default value of core/default_timezone will be used
      version_added: 1.10.10
      type: string
      example: "America/New_York"
      # Default is left as UTC for now so the date's don't "suddenly" change on upgrade
      default: "UTC"
    web_server_host:
      description: |
        The ip specified when starting the web server
      version_added: ~
      type: string
      example: ~
      default: "0.0.0.0"
    web_server_port:
      description: |
        The port on which to run the web server
      version_added: ~
      type: string
      example: ~
      default: "8080"
    web_server_ssl_cert:
      description: |
        Paths to the SSL certificate and key for the web server. When both are
        provided SSL will be enabled. This does not change the web server port.
      version_added: ~
      type: string
      example: ~
      default: ""
    web_server_ssl_key:
      description: |
        Paths to the SSL certificate and key for the web server. When both are
        provided SSL will be enabled. This does not change the web server port.
      version_added: ~
      type: string
      example: ~
      default: ""
    session_backend:
      description: |
        The type of backend used to store web session data, can be ``database`` or ``securecookie``. For the
        ``database`` backend, sessions are store in the database and they can be
        managed there (for example when you reset password of the user, all sessions for that user are
        deleted). For the ``securecookie`` backend, sessions are stored in encrypted cookies on the client
        side. The ``securecookie`` mechanism is 'lighter' than database backend, but sessions are not deleted
        when you reset password of the user, which means that other than waiting for expiry time, the only
        way to invalidate all sessions for a user is to change secret_key and restart webserver (which
        also invalidates and logs out all other user's sessions).

        When you are using ``database`` backend, make sure to keep your database session table small
        by periodically running ``airflow db clean --table session`` command, especially if you have
        automated API calls that will create a new session for each call rather than reuse the sessions
        stored in browser cookies.
      version_added: 2.2.4
      type: string
      example: securecookie
      default: database
    web_server_master_timeout:
      description: |
        Number of seconds the webserver waits before killing gunicorn master that doesn't respond
      version_added: ~
      type: string
      example: ~
      default: "120"
    web_server_worker_timeout:
      description: |
        Number of seconds the gunicorn webserver waits before timing out on a worker
      version_added: ~
      type: string
      example: ~
      default: "120"
    worker_refresh_batch_size:
      description: |
        Number of workers to refresh at a time. When set to 0, worker refresh is
        disabled. When nonzero, airflow periodically refreshes webserver workers by
        bringing up new ones and killing old ones.
      version_added: ~
      type: string
      example: ~
      default: "1"
    worker_refresh_interval:
      description: |
        Number of seconds to wait before refreshing a batch of workers.
      version_added: ~
      type: string
      example: ~
      default: "6000"
    reload_on_plugin_change:
      description: |
        If set to ``True``, Airflow will track files in plugins_folder directory. When it detects changes,
        then reload the gunicorn. If set to ``True``, gunicorn starts without preloading, which is slower,
        uses more memory, and may cause race conditions. Avoid setting this to ``True`` in production.
      version_added: 1.10.11
      type: boolean
      example: ~
      default: "False"
    secret_key:
      description: |
        Secret key used to run your flask app. It should be as random as possible. However, when running
        more than 1 instances of webserver, make sure all of them use the same ``secret_key`` otherwise
        one of them will error with "CSRF session token is missing".
        The webserver key is also used to authorize requests to Celery workers when logs are retrieved.
        The token generated using the secret key has a short expiry time though - make sure that time on
        ALL the machines that you run airflow components on is synchronized (for example using ntpd)
        otherwise you might get "forbidden" errors when the logs are accessed.
      version_added: ~
      type: string
      sensitive: true
      example: ~
      default: "{SECRET_KEY}"
    workers:
      description: |
        Number of workers to run the Gunicorn web server
      version_added: ~
      type: string
      example: ~
      default: "4"
    worker_class:
      description: |
        The worker class gunicorn should use. Choices include
        ``sync`` (default), ``eventlet``, ``gevent``.

        .. warning::

            When using ``gevent`` you might also want to set the ``_AIRFLOW_PATCH_GEVENT``
            environment variable to ``"1"`` to make sure gevent patching is done as early as possible.

            See related Issues / PRs for more details:

            * https://github.com/benoitc/gunicorn/issues/2796
            * https://github.com/apache/airflow/issues/8212
            * https://github.com/apache/airflow/pull/28283

      version_added: ~
      type: string
      example: ~
      default: "sync"
    access_logfile:
      description: |
        Log files for the gunicorn webserver. '-' means log to stderr.
      version_added: ~
      type: string
      example: ~
      default: "-"
    error_logfile:
      description: |
        Log files for the gunicorn webserver. '-' means log to stderr.
      version_added: ~
      type: string
      example: ~
      default: "-"
    access_logformat:
      description: |
        Access log format for gunicorn webserver.
        default format is ``%%(h)s %%(l)s %%(u)s %%(t)s "%%(r)s" %%(s)s %%(b)s "%%(f)s" "%%(a)s"``
        See `Gunicorn Settings: 'access_log_format' Reference
        <https://docs.gunicorn.org/en/stable/settings.html#access-log-format>`__ for more details
      version_added: 2.0.0
      type: string
      example: ~
      default: ""
    expose_config:
      description: |
        Expose the configuration file in the web server. Set to ``non-sensitive-only`` to show all values
        except those that have security implications. ``True`` shows all values. ``False`` hides the
        configuration completely.
      version_added: ~
      type: string
      example: ~
      default: "False"
    expose_hostname:
      description: |
        Expose hostname in the web server
      version_added: 1.10.8
      type: string
      example: ~
      default: "False"
    expose_stacktrace:
      description: |
        Expose stacktrace in the web server
      version_added: 1.10.8
      type: string
      example: ~
      default: "False"
    dag_default_view:
      description: |
        Default DAG view. Valid values are: ``grid``, ``graph``, ``duration``, ``gantt``, ``landing_times``
      version_added: ~
      type: string
      example: ~
      default: "grid"
    dag_orientation:
      description: |
        Default DAG orientation. Valid values are:
        ``LR`` (Left->Right), ``TB`` (Top->Bottom), ``RL`` (Right->Left), ``BT`` (Bottom->Top)
      version_added: ~
      type: string
      example: ~
      default: "LR"
    grid_view_sorting_order:
      description: |
        Sorting order in grid view. Valid values are: ``topological``, ``hierarchical_alphabetical``
      version_added: 2.7.0
      type: string
      example: ~
      default: "topological"
    log_fetch_timeout_sec:
      description: |
        The amount of time (in secs) webserver will wait for initial handshake
        while fetching logs from other worker machine
      version_added: ~
      type: string
      example: ~
      default: "5"
    log_fetch_delay_sec:
      description: |
        Time interval (in secs) to wait before next log fetching.
      version_added: 1.10.8
      type: integer
      example: ~
      default: "2"
    log_auto_tailing_offset:
      description: |
        Distance away from page bottom to enable auto tailing.
      version_added: 1.10.8
      type: integer
      example: ~
      default: "30"
    log_animation_speed:
      description: |
        Animation speed for auto tailing log display.
      version_added: 1.10.8
      type: integer
      example: ~
      default: "1000"
    hide_paused_dags_by_default:
      description: |
        By default, the webserver shows paused DAGs. Flip this to hide paused
        DAGs by default
      version_added: ~
      type: string
      example: ~
      default: "False"
    page_size:
      description: |
        Consistent page size across all listing views in the UI
      version_added: ~
      type: string
      example: ~
      default: "100"
    navbar_color:
      description: |
        Define the color of navigation bar
      version_added: ~
      type: string
      example: ~
      default: "#fff"
    navbar_text_color:
      description: |
        Define the color of text in the navigation bar
      version_added: 2.8.0
      type: string
      example: ~
      default: "#51504f"
    navbar_hover_color:
      description: |
        Define the color of navigation bar links when hovered
      version_added: 2.9.0
      type: string
      example: ~
      default: "#eee"
    navbar_text_hover_color:
      description: |
        Define the color of text in the navigation bar when hovered
      version_added: 2.9.0
      type: string
      example: ~
      default: "#51504f"
    navbar_logo_text_color:
      description: |
        Define the color of the logo text
      version_added: 2.9.0
      type: string
      example: ~
      default: "#51504f"
    default_dag_run_display_number:
      description: |
        Default dagrun to show in UI
      version_added: ~
      type: string
      example: ~
      default: "25"
    enable_proxy_fix:
      description: |
        Enable werkzeug ``ProxyFix`` middleware for reverse proxy
      version_added: 1.10.1
      type: boolean
      example: ~
      default: "False"
    proxy_fix_x_for:
      description: |
        Number of values to trust for ``X-Forwarded-For``.
        See `Werkzeug: X-Forwarded-For Proxy Fix
        <https://werkzeug.palletsprojects.com/en/2.3.x/middleware/proxy_fix/>`__ for more details.
      version_added: 1.10.7
      type: integer
      example: ~
      default: "1"
    proxy_fix_x_proto:
      description: |
        Number of values to trust for ``X-Forwarded-Proto``.
        See `Werkzeug: X-Forwarded-For Proxy Fix
        <https://werkzeug.palletsprojects.com/en/2.3.x/middleware/proxy_fix/>`__ for more details.
      version_added: 1.10.7
      type: integer
      example: ~
      default: "1"
    proxy_fix_x_host:
      description: |
        Number of values to trust for ``X-Forwarded-Host``.
        See `Werkzeug: X-Forwarded-For Proxy Fix
        <https://werkzeug.palletsprojects.com/en/2.3.x/middleware/proxy_fix/>`__ for more details.
      version_added: 1.10.7
      type: integer
      example: ~
      default: "1"
    proxy_fix_x_port:
      description: |
        Number of values to trust for ``X-Forwarded-Port``.
        See `Werkzeug: X-Forwarded-For Proxy Fix
        <https://werkzeug.palletsprojects.com/en/2.3.x/middleware/proxy_fix/>`__ for more details.
      version_added: 1.10.7
      type: integer
      example: ~
      default: "1"
    proxy_fix_x_prefix:
      description: |
        Number of values to trust for ``X-Forwarded-Prefix``.
        See `Werkzeug: X-Forwarded-For Proxy Fix
        <https://werkzeug.palletsprojects.com/en/2.3.x/middleware/proxy_fix/>`__ for more details.
      version_added: 1.10.7
      type: integer
      example: ~
      default: "1"
    cookie_secure:
      description: |
        Set secure flag on session cookie
      version_added: 1.10.3
      type: string
      example: ~
      default: "False"
    cookie_samesite:
      description: |
        Set samesite policy on session cookie
      version_added: 1.10.3
      type: string
      example: ~
      default: "Lax"
    default_wrap:
      description: |
        Default setting for wrap toggle on DAG code and TI log views.
      version_added: 1.10.4
      type: boolean
      example: ~
      default: "False"
    x_frame_enabled:
      description: |
        Allow the UI to be rendered in a frame
      version_added: 1.10.8
      type: boolean
      example: ~
      default: "True"
    analytics_tool:
      description: |
        Send anonymous user activity to your analytics tool
        choose from ``google_analytics``, ``segment``, ``metarouter``, or ``matomo``
      version_added: ~
      type: string
      example: ~
      default: ~
    analytics_id:
      description: |
        Unique ID of your account in the analytics tool
      version_added: 1.10.5
      type: string
      example: ~
      default: ~
    analytics_url:
      description: |
        Your instances url, only applicable to Matomo.
      version_added: 2.9.0
      type: string
      example: https://your.matomo.instance.com/
      default: ~
    show_recent_stats_for_completed_runs:
      description: |
        'Recent Tasks' stats will show for old DagRuns if set
      version_added: 2.0.0
      type: boolean
      example: ~
      default: "True"
    session_lifetime_minutes:
      description: |
        The UI cookie lifetime in minutes. User will be logged out from UI after
        ``[webserver] session_lifetime_minutes`` of non-activity
      version_added: 1.10.13
      type: integer
      example: ~
      default: "43200"
    instance_name:
      description: |
        Sets a custom page title for the DAGs overview page and site title for all pages
      version_added: 2.1.0
      type: string
      example: ~
      default:
    instance_name_has_markup:
      description: |
        Whether the custom page title for the DAGs overview page contains any Markup language
      version_added: 2.3.0
      type: boolean
      example: ~
      default: "False"
    auto_refresh_interval:
      description: |
        How frequently, in seconds, the DAG data will auto-refresh in graph or grid view
        when auto-refresh is turned on
      version_added: 2.2.0
      type: integer
      example: ~
      default: "3"
    warn_deployment_exposure:
      description: |
        Boolean for displaying warning for publicly viewable deployment
      version_added: 2.3.0
      type: boolean
      example: ~
      default: "True"
    audit_view_excluded_events:
      description: |
        Comma separated string of view events to exclude from dag audit view.
        All other events will be added minus the ones passed here.
        The audit logs in the db will not be affected by this parameter.
      version_added: 2.3.0
      type: string
      example: "cli_task_run,running,success"
      default: ~
    audit_view_included_events:
      description: |
        Comma separated string of view events to include in dag audit view.
        If passed, only these events will populate the dag audit view.
        The audit logs in the db will not be affected by this parameter.
      version_added: 2.3.0
      type: string
      example: "dagrun_cleared,failed"
      default: ~
    enable_swagger_ui:
      description: |
        Boolean for running SwaggerUI in the webserver.
      version_added: 2.6.0
      type: boolean
      example: ~
      default: "True"
    run_internal_api:
      description: |
        Boolean for running Internal API in the webserver.
      version_added: 2.6.0
      type: boolean
      example: ~
      default: "False"
    caching_hash_method:
      description: |
        The caching algorithm used by the webserver. Must be a valid hashlib function name.
      version_added: 2.6.0
      type: string
      example: "sha256"
      default: "md5"
    show_trigger_form_if_no_params:
      description: |
        Behavior of the trigger DAG run button for DAGs without params. ``False`` to skip and trigger
        without displaying a form to add a **dag_run.conf**, ``True`` to always display the form.
        The form is displayed always if parameters are defined.
      version_added: 2.7.0
      type: boolean
      example: ~
      default: "False"
    num_recent_configurations_for_trigger:
      description: |
        Number of recent DAG run configurations in the selector on the trigger web form.
      version_added: 2.9.0
      type: integer
      example: "10"
      default: "5"
    allow_raw_html_descriptions:
      description: |
        A DAG author is able to provide any raw HTML into ``doc_md`` or params description in
        ``description_md`` for text formatting. This is including potentially unsafe javascript.
        Displaying the DAG or trigger form in web UI provides the DAG author the potential to
        inject malicious code into clients browsers. To ensure the web UI is safe by default,
        raw HTML is disabled by default. If you trust your DAG authors, you can enable HTML
        support in markdown by setting this option to ``True``.

        This parameter also enables the deprecated fields ``description_html`` and
        ``custom_html_form`` in DAG params until the feature is removed in a future version.
      version_added: 2.8.0
      type: boolean
      example: "False"
      default: "False"
    allowed_payload_size:
      description: |
        The maximum size of the request payload (in MB) that can be sent.
      version_added: 2.8.1
      type: float
      example: ~
      default: "1.0"
    require_confirmation_dag_change:
      description: |
        Require confirmation when changing a DAG in the web UI. This is to prevent accidental changes
        to a DAG that may be running on sensitive environments like production.
        When set to ``True``, confirmation dialog will be shown when a user tries to Pause/Unpause,
        Trigger a DAG
      version_added: 2.9.0
      type: boolean
      example: ~
      default: "False"
email:
  description: |
    Configuration email backend and whether to
    send email alerts on retry or failure
  options:
    email_backend:
      description: Email backend to use
      version_added: ~
      type: string
      example: ~
      default: "airflow.utils.email.send_email_smtp"
    email_conn_id:
      description: Email connection to use
      version_added: 2.1.0
      type: string
      example: ~
      default: "smtp_default"
    default_email_on_retry:
      description: |
        Whether email alerts should be sent when a task is retried
      version_added: 2.0.0
      type: boolean
      example: ~
      default: "True"
    default_email_on_failure:
      description: |
        Whether email alerts should be sent when a task failed
      version_added: 2.0.0
      type: boolean
      example: ~
      default: "True"
    subject_template:
      description: |
        File that will be used as the template for Email subject (which will be rendered using Jinja2).
        If not set, Airflow uses a base template.
      version_added: 2.0.1
      type: string
      example: "/path/to/my_subject_template_file"
      default: ~
      see_also: ":doc:`Email Configuration </howto/email-config>`"
    html_content_template:
      description: |
        File that will be used as the template for Email content (which will be rendered using Jinja2).
        If not set, Airflow uses a base template.
      version_added: 2.0.1
      type: string
      example: "/path/to/my_html_content_template_file"
      default: ~
      see_also: ":doc:`Email Configuration </howto/email-config>`"
    from_email:
      description: |
        Email address that will be used as sender address.
        It can either be raw email or the complete address in a format ``Sender Name <sender@email.com>``
      version_added: 2.2.4
      type: string
      example: "Airflow <airflow@example.com>"
      default: ~
    ssl_context:
      description: |
        ssl context to use when using SMTP and IMAP SSL connections. By default, the context is "default"
        which sets it to ``ssl.create_default_context()`` which provides the right balance between
        compatibility and security, it however requires that certificates in your operating system are
        updated and that SMTP/IMAP servers of yours have valid certificates that have corresponding public
        keys installed on your machines. You can switch it to "none" if you want to disable checking
        of the certificates, but it is not recommended as it allows MITM (man-in-the-middle) attacks
        if your infrastructure is not sufficiently secured. It should only be set temporarily while you
        are fixing your certificate configuration. This can be typically done by upgrading to newer
        version of the operating system you run Airflow components on,by upgrading/refreshing proper
        certificates in the OS or by updating certificates for your mail servers.
      type: string
      version_added: 2.7.0
      example: "default"
      default: "default"
smtp:
  description: |
    If you want airflow to send emails on retries, failure, and you want to use
    the airflow.utils.email.send_email_smtp function, you have to configure an
    smtp server here
  options:
    smtp_host:
      description: |
        Specifies the host server address used by Airflow when sending out email notifications via SMTP.
      version_added: ~
      type: string
      example: ~
      default: "localhost"
    smtp_starttls:
      description: |
        Determines whether to use the STARTTLS command when connecting to the SMTP server.
      version_added: ~
      type: string
      example: ~
      default: "True"
    smtp_ssl:
      description: |
        Determines whether to use an SSL connection when talking to the SMTP server.
      version_added: ~
      type: string
      example: ~
      default: "False"
    smtp_user:
      description: |
        Username to authenticate when connecting to smtp server.
      version_added: ~
      type: string
      example: "airflow"
      default: ~
    smtp_password:
      description: |
        Password to authenticate when connecting to smtp server.
      version_added: ~
      type: string
      sensitive: true
      example: "airflow"
      default: ~
    smtp_port:
      description: |
        Defines the port number on which Airflow connects to the SMTP server to send email notifications.
      version_added: ~
      type: string
      example: ~
      default: "25"
    smtp_mail_from:
      description: |
        Specifies the default **from** email address used when Airflow sends email notifications.
      version_added: ~
      type: string
      example: ~
      default: "airflow@example.com"
    smtp_timeout:
      description: |
        Determines the maximum time (in seconds) the Apache Airflow system will wait for a
        connection to the SMTP server to be established.
      version_added: 2.0.0
      type: integer
      example: ~
      default: "30"
    smtp_retry_limit:
      description: |
        Defines the maximum number of times Airflow will attempt to connect to the SMTP server.
      version_added: 2.0.0
      type: integer
      example: ~
      default: "5"
sentry:
  description: |
    `Sentry <https://docs.sentry.io>`__ integration. Here you can supply
    additional configuration options based on the Python platform.
    See `Python / Configuration / Basic Options
    <https://docs.sentry.io/platforms/python/configuration/options/>`__ for more details.
    Unsupported options: ``integrations``, ``in_app_include``, ``in_app_exclude``,
    ``ignore_errors``, ``before_breadcrumb``, ``transport``.
  options:
    sentry_on:
      description: Enable error reporting to Sentry
      version_added: 2.0.0
      type: string
      example: ~
      default: "false"
    sentry_dsn:
      description: ~
      version_added: 1.10.6
      type: string
      sensitive: true
      example: ~
      default: ""
    before_send:
      description: Dotted path to a before_send function that the sentry SDK should be configured to use.
      version_added: 2.2.0
      type: string
      example: ~
      default: ~
scheduler:
  description: ~
  options:
    job_heartbeat_sec:
      description: |
        Task instances listen for external kill signal (when you clear tasks
        from the CLI or the UI), this defines the frequency at which they should
        listen (in seconds).
      version_added: ~
      type: float
      example: ~
      default: "5"
    scheduler_heartbeat_sec:
      description: |
        The scheduler constantly tries to trigger new tasks (look at the
        scheduler section in the docs for more information). This defines
        how often the scheduler should run (in seconds).
      version_added: ~
      type: integer
      example: ~
      default: "5"
    local_task_job_heartbeat_sec:
      description: |
        The frequency (in seconds) at which the LocalTaskJob should send heartbeat signals to the
        scheduler to notify it's still alive. If this value is set to 0, the heartbeat interval will default
        to the value of ``[scheduler] scheduler_zombie_task_threshold``.
      version_added: 2.7.0
      type: integer
      example: ~
      default: "0"
    num_runs:
      description: |
        The number of times to try to schedule each DAG file
        -1 indicates unlimited number
      version_added: 1.10.6
      type: integer
      example: ~
      default: "-1"
    scheduler_idle_sleep_time:
      description: |
        Controls how long the scheduler will sleep between loops, but if there was nothing to do
        in the loop. i.e. if it scheduled something then it will start the next loop
        iteration straight away.
      version_added: 2.2.0
      type: float
      example: ~
      default: "1"
    min_file_process_interval:
      description: |
        Number of seconds after which a DAG file is parsed. The DAG file is parsed every
        ``[scheduler] min_file_process_interval`` number of seconds. Updates to DAGs are reflected after
        this interval. Keeping this number low will increase CPU usage.
      version_added: ~
      type: integer
      example: ~
      default: "30"
    parsing_cleanup_interval:
      description: |
        How often (in seconds) to check for stale DAGs (DAGs which are no longer present in
        the expected files) which should be deactivated, as well as datasets that are no longer
        referenced and should be marked as orphaned.
      version_added: 2.5.0
      type: integer
      example: ~
      default: "60"
    stale_dag_threshold:
      description: |
        How long (in seconds) to wait after we have re-parsed a DAG file before deactivating stale
        DAGs (DAGs which are no longer present in the expected files). The reason why we need
        this threshold is to account for the time between when the file is parsed and when the
        DAG is loaded. The absolute maximum that this could take is ``[core] dag_file_processor_timeout``,
        but when you have a long timeout configured, it results in a significant delay in the
        deactivation of stale dags.
      version_added: 2.6.0
      type: integer
      example: ~
      default: "50"
    dag_dir_list_interval:
      description: |
        How often (in seconds) to scan the DAGs directory for new files. Default to 5 minutes.
      version_added: ~
      type: integer
      example: ~
      default: "300"
    print_stats_interval:
      description: |
        How often should stats be printed to the logs. Setting to 0 will disable printing stats
      version_added: ~
      type: integer
      example: ~
      default: "30"
    pool_metrics_interval:
      description: |
        How often (in seconds) should pool usage stats be sent to StatsD (if statsd_on is enabled)
      version_added: 2.0.0
      type: float
      example: ~
      default: "5.0"
    scheduler_health_check_threshold:
      description: |
        If the last scheduler heartbeat happened more than ``[scheduler] scheduler_health_check_threshold``
        ago (in seconds), scheduler is considered unhealthy.
        This is used by the health check in the **/health** endpoint and in ``airflow jobs check`` CLI
        for SchedulerJob.
      version_added: 1.10.2
      type: integer
      example: ~
      default: "30"
    enable_health_check:
      description: |
        When you start a scheduler, airflow starts a tiny web server
        subprocess to serve a health check if this is set to ``True``
      version_added: 2.4.0
      type: boolean
      example: ~
      default: "False"
    scheduler_health_check_server_host:
      description: |
        When you start a scheduler, airflow starts a tiny web server
        subprocess to serve a health check on this host
      version_added: 2.8.0
      type: string
      example: ~
      default: "0.0.0.0"
    scheduler_health_check_server_port:
      description: |
        When you start a scheduler, airflow starts a tiny web server
        subprocess to serve a health check on this port
      version_added: 2.4.0
      type: integer
      example: ~
      default: "8974"
    orphaned_tasks_check_interval:
      description: |
        How often (in seconds) should the scheduler check for orphaned tasks and SchedulerJobs
      version_added: 2.0.0
      type: float
      example: ~
      default: "300.0"
    child_process_log_directory:
      description: |
        Determines the directory where logs for the child processes of the scheduler will be stored
      version_added: ~
      type: string
      example: ~
      default: "{AIRFLOW_HOME}/logs/scheduler"
    scheduler_zombie_task_threshold:
      description: |
        Local task jobs periodically heartbeat to the DB. If the job has
        not heartbeat in this many seconds, the scheduler will mark the
        associated task instance as failed and will re-schedule the task.
      version_added: ~
      type: integer
      example: ~
      default: "300"
    zombie_detection_interval:
      description: |
        How often (in seconds) should the scheduler check for zombie tasks.
      version_added: 2.3.0
      type: float
      example: ~
      default: "10.0"
    catchup_by_default:
      description: |
        Turn off scheduler catchup by setting this to ``False``.
        Default behavior is unchanged and
        Command Line Backfills still work, but the scheduler
        will not do scheduler catchup if this is ``False``,
        however it can be set on a per DAG basis in the
        DAG definition (catchup)
      version_added: ~
      type: boolean
      example: ~
      default: "True"
    ignore_first_depends_on_past_by_default:
      description: |
        Setting this to ``True`` will make first task instance of a task
        ignore depends_on_past setting. A task instance will be considered
        as the first task instance of a task when there is no task instance
        in the DB with an execution_date earlier than it., i.e. no manual marking
        success will be needed for a newly added task to be scheduled.
      version_added: 2.3.0
      type: boolean
      example: ~
      default: "True"
    max_tis_per_query:
      description: |
        This changes the batch size of queries in the scheduling main loop.
        This should not be greater than ``[core] parallelism``.
        If this is too high, SQL query performance may be impacted by
        complexity of query predicate, and/or excessive locking.
        Additionally, you may hit the maximum allowable query length for your db.
        Set this to 0 to use the value of ``[core] parallelism``
      version_added: ~
      type: integer
      example: ~
      default: "16"
    use_row_level_locking:
      description: |
        Should the scheduler issue ``SELECT ... FOR UPDATE`` in relevant queries.
        If this is set to ``False`` then you should not run more than a single
        scheduler at once
      version_added: 2.0.0
      type: boolean
      example: ~
      default: "True"
    max_dagruns_to_create_per_loop:
      description: |
        Max number of DAGs to create DagRuns for per scheduler loop.
      example: ~
      version_added: 2.0.0
      type: integer
      default: "10"
      see_also: ":ref:`scheduler:ha:tunables`"
    max_dagruns_per_loop_to_schedule:
      description: |
        How many DagRuns should a scheduler examine (and lock) when scheduling
        and queuing tasks.
      example: ~
      version_added: 2.0.0
      type: integer
      default: "20"
      see_also: ":ref:`scheduler:ha:tunables`"
    schedule_after_task_execution:
      description: |
        Should the Task supervisor process perform a "mini scheduler" to attempt to schedule more tasks of the
        same DAG. Leaving this on will mean tasks in the same DAG execute quicker, but might starve out other
        dags in some circumstances
      example: ~
      version_added: 2.0.0
      type: boolean
      default: "True"
    parsing_pre_import_modules:
      description: |
        The scheduler reads dag files to extract the airflow modules that are going to be used,
        and imports them ahead of time to avoid having to re-do it for each parsing process.
        This flag can be set to ``False`` to disable this behavior in case an airflow module needs
        to be freshly imported each time (at the cost of increased DAG parsing time).
      version_added: 2.6.0
      type: boolean
      example: ~
      default: "True"
    parsing_processes:
      description: |
        The scheduler can run multiple processes in parallel to parse dags.
        This defines how many processes will run.
      version_added: 1.10.14
      type: integer
      example: ~
      default: "2"
    file_parsing_sort_mode:
      description: |
        One of ``modified_time``, ``random_seeded_by_host`` and ``alphabetical``.
        The scheduler will list and sort the dag files to decide the parsing order.

        * ``modified_time``: Sort by modified time of the files. This is useful on large scale to parse the
          recently modified DAGs first.
        * ``random_seeded_by_host``: Sort randomly across multiple Schedulers but with same order on the
          same host. This is useful when running with Scheduler in HA mode where each scheduler can
          parse different DAG files.
        * ``alphabetical``: Sort by filename
      version_added: 2.1.0
      type: string
      example: ~
      default: "modified_time"
    standalone_dag_processor:
      description: |
        Whether the dag processor is running as a standalone process or it is a subprocess of a scheduler
        job.
      version_added: 2.3.0
      type: boolean
      example: ~
      default: "False"
    max_callbacks_per_loop:
      description: |
        Only applicable if ``[scheduler] standalone_dag_processor`` is true and  callbacks are stored
        in database. Contains maximum number of callbacks that are fetched during a single loop.
      version_added: 2.3.0
      type: integer
      example: ~
      default: "20"
    dag_stale_not_seen_duration:
      description: |
        Only applicable if ``[scheduler] standalone_dag_processor`` is true.
        Time in seconds after which dags, which were not updated by Dag Processor are deactivated.
      version_added: 2.4.0
      type: integer
      example: ~
      default: "600"
    use_job_schedule:
      description: |
        Turn off scheduler use of cron intervals by setting this to ``False``.
        DAGs submitted manually in the web UI or with trigger_dag will still run.
      version_added: 1.10.2
      type: boolean
      example: ~
      default: "True"
    allow_trigger_in_future:
      description: |
        Allow externally triggered DagRuns for Execution Dates in the future
        Only has effect if schedule_interval is set to None in DAG
      version_added: 1.10.8
      type: boolean
      example: ~
      default: "False"
    trigger_timeout_check_interval:
      description: |
        How often to check for expired trigger requests that have not run yet.
      version_added: 2.2.0
      type: float
      example: ~
      default: "15"
    task_queued_timeout:
      description: |
        Amount of time a task can be in the queued state before being retried or set to failed.
      version_added: 2.6.0
      type: float
      example: ~
      default: "600.0"
    task_queued_timeout_check_interval:
      description: |
        How often to check for tasks that have been in the queued state for
        longer than ``[scheduler] task_queued_timeout``.
      version_added: 2.6.0
      type: float
      example: ~
      default: "120.0"
    allowed_run_id_pattern:
      description: |
        The run_id pattern used to verify the validity of user input to the run_id parameter when
        triggering a DAG. This pattern cannot change the pattern used by scheduler to generate run_id
        for scheduled DAG runs or DAG runs triggered without changing the run_id parameter.
      version_added: 2.6.3
      type: string
      example: ~
      default: "^[A-Za-z0-9_.~:+-]+$"
    create_cron_data_intervals:
      description: |
        Whether to create DAG runs that span an interval or one single point in time for cron schedules, when
        a cron string is provided to ``schedule`` argument of a DAG.
<<<<<<< HEAD

        * ``True``: **CronDataIntervalTimetable** is used, which is suitable
          for DAGs with well-defined data interval. You get contiguous intervals from the end of the previous
          interval up to the scheduled datetime.
        * ``False``: **CronTriggerTimetable** is used, which is closer to the behavior of cron itself.

=======

        * ``True``: **CronDataIntervalTimetable** is used, which is suitable
          for DAGs with well-defined data interval. You get contiguous intervals from the end of the previous
          interval up to the scheduled datetime.
        * ``False``: **CronTriggerTimetable** is used, which is closer to the behavior of cron itself.

>>>>>>> 17b792d8
        Notably, for **CronTriggerTimetable**, the logical date is the same as the time the DAG Run will
        try to schedule, while for **CronDataIntervalTimetable**, the logical date is the beginning of
        the data interval, but the DAG Run will try to schedule at the end of the data interval.
      version_added: 2.9.0
      type: boolean
      example: ~
      default: "True"
      see_also: ":ref:`Differences between the two cron timetables`"
triggerer:
  description: ~
  options:
    default_capacity:
      description: |
        How many triggers a single Triggerer will run at once, by default.
      version_added: 2.2.0
      type: string
      example: ~
      default: "1000"
    job_heartbeat_sec:
      description: |
        How often to heartbeat the Triggerer job to ensure it hasn't been killed.
      version_added: 2.6.3
      type: float
      example: ~
      default: "5"
    triggerer_health_check_threshold:
      description: |
        If the last triggerer heartbeat happened more than ``[triggerer] triggerer_health_check_threshold``
        ago (in seconds), triggerer is considered unhealthy.
        This is used by the health check in the **/health** endpoint and in ``airflow jobs check`` CLI
        for TriggererJob.
      version_added: 2.7.0
      type: float
      example: ~
      default: "30"
kerberos:
  description: ~
  options:
    ccache:
      description: |
        Location of your ccache file once kinit has been performed.
      version_added: ~
      type: string
      example: ~
      default: "/tmp/airflow_krb5_ccache"
    principal:
      description: |
        gets augmented with fqdn
      version_added: ~
      type: string
      example: ~
      default: "airflow"
    reinit_frequency:
      description: |
        Determines the frequency at which initialization or re-initialization processes occur.
      version_added: ~
      type: string
      example: ~
      default: "3600"
    kinit_path:
      description: |
        Path to the kinit executable
      version_added: ~
      type: string
      example: ~
      default: "kinit"
    keytab:
      description: |
        Designates the path to the Kerberos keytab file for the Airflow user
      version_added: ~
      type: string
      example: ~
      default: "airflow.keytab"
    forwardable:
      description: |
        Allow to disable ticket forwardability.
      version_added: 2.2.0
      type: boolean
      example: ~
      default: "True"
    include_ip:
      description: |
        Allow to remove source IP from token, useful when using token behind NATted Docker host.
      version_added: 2.2.0
      type: boolean
      example: ~
      default: "True"
sensors:
  description: ~
  options:
    default_timeout:
      description: |
        Sensor default timeout, 7 days by default (7 * 24 * 60 * 60).
      version_added: 2.3.0
      type: float
      example: ~
      default: "604800"
usage_data_collection:
  description: |
    Airflow integrates `Scarf <https://about.scarf.sh/>`__ to collect basic platform and usage data
    during operation. This data assists Airflow maintainers in better understanding how Airflow is used.
    Insights gained from this telemetry are critical for prioritizing patches, minor releases, and
    security fixes. Additionally, this information supports key decisions related to the development road map.
    Check the FAQ doc for more information on what data is collected.

    Deployments can opt-out of analytics by setting the ``enabled`` option
    to ``False``, or the ``SCARF_ANALYTICS=false`` environment variable.
    Individual users can easily opt-out of analytics in various ways documented in the
    `Scarf Do Not Track docs <https://docs.scarf.sh/gateway/#do-not-track>`__.

  options:
    enabled:
      description: |
        Enable or disable usage data collection and sending.
      version_added: 2.10.0
      type: boolean
      example: ~
      default: "True"
      see_also: ":ref:`Usage data collection FAQ <usage-data-collection>`"<|MERGE_RESOLUTION|>--- conflicted
+++ resolved
@@ -430,15 +430,9 @@
       description: |
         Hide sensitive **Variables** or **Connection extra json keys** from UI
         and task logs when set to ``True``
-<<<<<<< HEAD
 
         .. note::
 
-=======
-
-        .. note::
-
->>>>>>> 17b792d8
             Connection passwords are always hidden in logs
       version_added: 2.1.0
       type: boolean
@@ -1210,8 +1204,6 @@
     otel_debugging_on:
       description: |
         If ``True``, all metrics are also emitted to the console. Defaults to ``False``.
-<<<<<<< HEAD
-=======
       version_added: 2.7.0
       type: string
       example: ~
@@ -1222,7 +1214,6 @@
         To establish an HTTPS connection to the OpenTelemetry collector,
         you need to configure the SSL certificate and key within the OpenTelemetry collector's
         ``config.yml`` file.
->>>>>>> 17b792d8
       version_added: 2.7.0
       type: string
       example: ~
@@ -1269,13 +1260,9 @@
       default: "False"
     otel_ssl_active:
       description: |
-        If ``True``, SSL will be enabled. Defaults to ``False``.
+        If True, SSL will be enabled.  Defaults to False.
         To establish an HTTPS connection to the OpenTelemetry collector,
         you need to configure the SSL certificate and key within the OpenTelemetry collector's
-<<<<<<< HEAD
-        ``config.yml`` file.
-      version_added: 2.7.0
-=======
         config.yml file.
       version_added: 2.10.0
       type: string
@@ -1286,7 +1273,6 @@
         If True, after the task is complete, the full task log messages will be added as the
         span events, chunked by 64k size. defaults to False.
       version_added: 2.10.0
->>>>>>> 17b792d8
       type: string
       example: ~
       default: "False"
@@ -2612,21 +2598,12 @@
       description: |
         Whether to create DAG runs that span an interval or one single point in time for cron schedules, when
         a cron string is provided to ``schedule`` argument of a DAG.
-<<<<<<< HEAD
 
         * ``True``: **CronDataIntervalTimetable** is used, which is suitable
           for DAGs with well-defined data interval. You get contiguous intervals from the end of the previous
           interval up to the scheduled datetime.
         * ``False``: **CronTriggerTimetable** is used, which is closer to the behavior of cron itself.
 
-=======
-
-        * ``True``: **CronDataIntervalTimetable** is used, which is suitable
-          for DAGs with well-defined data interval. You get contiguous intervals from the end of the previous
-          interval up to the scheduled datetime.
-        * ``False``: **CronTriggerTimetable** is used, which is closer to the behavior of cron itself.
-
->>>>>>> 17b792d8
         Notably, for **CronTriggerTimetable**, the logical date is the same as the time the DAG Run will
         try to schedule, while for **CronDataIntervalTimetable**, the logical date is the beginning of
         the data interval, but the DAG Run will try to schedule at the end of the data interval.
