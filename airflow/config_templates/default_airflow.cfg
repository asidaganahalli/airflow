--- conflicted
+++ resolved
@@ -272,14 +272,12 @@
 # Consistent page size across all listing views in the UI
 page_size = 100
 
-<<<<<<< HEAD
+# Use FAB-based webserver with RBAC feature
+rbac = False
+
 # Define the color of navigation bar
 navbar_color = #007A87
-=======
-# Use FAB-based webserver with RBAC feature
-rbac = False
-
->>>>>>> a67c13e4
+
 
 [email]
 email_backend = airflow.utils.email.send_email_smtp
