--- conflicted
+++ resolved
@@ -712,15 +712,13 @@
 # How often should stats be printed to the logs. Setting to 0 will disable printing stats
 print_stats_interval = 30
 
-<<<<<<< HEAD
 # How often unseen Dags should be marked inactive and their serializations deleted.
 # Setting to 0 will disable DAG cleanup. Defaults to 5 minutes
 dag_cleanup_interval = 300
-=======
+
 # Do we keep DagRun "running" when it has a task in the "removed" state? (Tasks are marked as
 # removed when they exist at DAG run creation time but are later deleted from the file)
 removed_tasks_lead_to_dagrun_running = False
->>>>>>> 50a2bed4
 
 # If the last scheduler heartbeat happened more than scheduler_health_check_threshold
 # ago (in seconds), scheduler is considered unhealthy.
