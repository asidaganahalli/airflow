# Licensed under the Apache License, Version 2.0 (the "License");
# you may not use this file except in compliance with the License.
# You may obtain a copy of the License at
#
# http://www.apache.org/licenses/LICENSE-2.0
#
# Unless required by applicable law or agreed to in writing, software
# distributed under the License is distributed on an "AS IS" BASIS,
# WITHOUT WARRANTIES OR CONDITIONS OF ANY KIND, either express or implied.
# See the License for the specific language governing permissions and
# limitations under the License.


# This is the template for Airflow's unit test configuration. When Airflow runs
# unit tests, it looks for a configuration file at $AIRFLOW_HOME/unittests.cfg.
# If it doesn't exist, Airflow uses this template to generate it by replacing
# variables in curly braces with their global values from configuration.py.

# Users should not modify this file; they should customize the generated
# unittests.cfg instead.


# ----------------------- TEMPLATE BEGINS HERE -----------------------

[core]
unit_test_mode = True
airflow_home = {AIRFLOW_HOME}
dags_folder = {TEST_DAGS_FOLDER}
plugins_folder = {TEST_PLUGINS_FOLDER}
base_log_folder = {AIRFLOW_HOME}/logs
logging_level = INFO
executor = SequentialExecutor
sql_alchemy_conn = sqlite:///{AIRFLOW_HOME}/unittests.db
load_examples = True
donot_pickle = False
dag_concurrency = 16
dags_are_paused_at_creation = False
fernet_key = {FERNET_KEY}
non_pooled_task_slot_count = 128
enable_xcom_pickling = False
<<<<<<< HEAD
=======
killed_task_cleanup_time = 5
>>>>>>> cb5ebe9f

[cli]
api_client = airflow.api.client.local_client
endpoint_url = http://localhost:8080

[api]
auth_backend = airflow.api.auth.backend.default

[operators]
default_owner = airflow

[webserver]
base_url = http://localhost:8080
web_server_host = 0.0.0.0
web_server_port = 8080
dag_orientation = LR
dag_default_view = tree
log_fetch_timeout_sec = 5
hide_paused_dags_by_default = False
page_size = 100

[email]
email_backend = airflow.utils.email.send_email_smtp

[smtp]
smtp_host = localhost
smtp_user = airflow
smtp_port = 25
smtp_password = airflow
smtp_mail_from = airflow@example.com

[celery]
celery_app_name = airflow.executors.celery_executor
worker_concurrency = 16
worker_log_server_port = 8793
broker_url = sqla+mysql://airflow:airflow@localhost:3306/airflow
result_backend = db+mysql://airflow:airflow@localhost:3306/airflow
flower_host = 0.0.0.0
flower_port = 5555
default_queue = default

[scheduler]
job_heartbeat_sec = 1
scheduler_heartbeat_sec = 5
authenticate = true
max_threads = 2
catchup_by_default = True
scheduler_zombie_task_threshold = 300
dag_dir_list_interval = 0
max_tis_per_query = 0

[admin]
hide_sensitive_variable_fields = True<|MERGE_RESOLUTION|>--- conflicted
+++ resolved
@@ -38,10 +38,7 @@
 fernet_key = {FERNET_KEY}
 non_pooled_task_slot_count = 128
 enable_xcom_pickling = False
-<<<<<<< HEAD
-=======
 killed_task_cleanup_time = 5
->>>>>>> cb5ebe9f
 
 [cli]
 api_client = airflow.api.client.local_client
